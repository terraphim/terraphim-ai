name: Publish Tauri with Auto-Update
on:
  push:
    tags:
      - "v*"
      - "app-v*"
  workflow_dispatch:

jobs:
  publish-tauri:
    permissions:
      contents: write
    strategy:
      fail-fast: false
      matrix:
        include:
          - platform: macos-latest
            webkit-package: ""
<<<<<<< HEAD
          - platform: ubuntu-22.04
            webkit-package: "libwebkit2gtk-4.0-dev"
=======
          - platform: ubuntu-20.04
            webkit-package: "libwebkit2gtk-4.0-dev"
          - platform: ubuntu-22.04
            webkit-package: "libwebkit2gtk-4.1-dev"
          - platform: ubuntu-24.04
            webkit-package: "libwebkit2gtk-4.1-dev"
>>>>>>> 15cd5d5b
          - platform: windows-latest
            webkit-package: ""
    env:
      working-directory: ./desktop

    runs-on: ${{ matrix.platform }}
    steps:
      - uses: actions/checkout@v5

      - name: Install 1Password CLI
        uses: 1password/install-cli-action@v1

      - name: Setup Node.js
        uses: actions/setup-node@v5
        with:
          node-version: 20

      - name: Install Rust stable
        uses: dtolnay/rust-toolchain@stable

<<<<<<< HEAD
      - name: Install dependencies (Ubuntu)
        if: startsWith(matrix.platform, 'ubuntu-')
        run: |
          sudo apt-get update
          sudo apt-get install -y libgtk-3-dev ${{ matrix.webkit-package }} libjavascriptcoregtk-4.0-dev libsoup2.4-dev libayatana-appindicator3-dev librsvg2-dev pkg-config

      - name: Install frontend dependencies
        run: yarn install
        working-directory: ${{env.working-directory}}
=======
      - name: install dependencies (ubuntu only)
        if: startsWith(matrix.platform, 'ubuntu-')
        run: |
          sudo apt-get update
          sudo apt-get install -y libgtk-3-dev ${{ matrix.webkit-package }} libayatana-appindicator3-dev librsvg2-dev pkg-config
>>>>>>> 15cd5d5b

      - name: Inject secrets and build with Tauri
        env:
          OP_SERVICE_ACCOUNT_TOKEN: ${{ secrets.OP_SERVICE_ACCOUNT_TOKEN }}
        working-directory: ${{env.working-directory}}
        run: |
          # Inject secrets into Tauri configuration
          op inject -i src-tauri/tauri.conf.json.template -o src-tauri/tauri.conf.json
          chmod 600 src-tauri/tauri.conf.json

          # Create environment file for signing
          cat > .env.ci << 'EOF'
          TAURI_PRIVATE_KEY="op://Terraphim-Deployment/Tauri Update Signing/TAURI_PRIVATE_KEY"
          TAURI_KEY_PASSWORD="op://Terraphim-Deployment/Tauri Update Signing/TAURI_KEY_PASSWORD"
          EOF

          # Build with injected signing keys
          op run --env-file=.env.ci -- yarn run tauri build

      - name: Generate updater manifest
        if: matrix.platform == 'ubuntu-22.04'
        env:
          OP_SERVICE_ACCOUNT_TOKEN: ${{ secrets.OP_SERVICE_ACCOUNT_TOKEN }}
        run: |
          node scripts/generate-latest-json.js

      - name: Upload to GitHub Releases
        uses: softprops/action-gh-release@v1
        with:
          files: |
            desktop/target/release/bundle/**/*.dmg
            desktop/target/release/bundle/**/*.exe
            desktop/target/release/bundle/**/*.AppImage
            desktop/target/release/bundle/**/*.deb
            desktop/target/release/bundle/**/*.msi
            latest.json
          tag_name: ${{ github.ref_name }}
          name: "Terraphim Desktop ${{ github.ref_name }}"
          body: |
            ## Terraphim Desktop ${{ github.ref_name }}

            ### Auto-Update Enabled
            This release includes automatic update functionality. The desktop application will check for updates automatically and prompt users when new versions are available.

            ### Downloads
            - **macOS**: Download the `.dmg` file
            - **Windows**: Download the `.exe` or `.msi` file
            - **Linux**: Download the `.AppImage` or `.deb` file

            ### Changelog
            See the commit history for detailed changes in this release.
          draft: false
          prerelease: false
          token: ${{ secrets.GITHUB_TOKEN }}<|MERGE_RESOLUTION|>--- conflicted
+++ resolved
@@ -1,9 +1,8 @@
-name: Publish Tauri with Auto-Update
+name: Publish Tauri
 on:
   push:
     tags:
       - "v*"
-      - "app-v*"
   workflow_dispatch:
 
 jobs:
@@ -16,17 +15,12 @@
         include:
           - platform: macos-latest
             webkit-package: ""
-<<<<<<< HEAD
-          - platform: ubuntu-22.04
-            webkit-package: "libwebkit2gtk-4.0-dev"
-=======
           - platform: ubuntu-20.04
             webkit-package: "libwebkit2gtk-4.0-dev"
           - platform: ubuntu-22.04
             webkit-package: "libwebkit2gtk-4.1-dev"
           - platform: ubuntu-24.04
             webkit-package: "libwebkit2gtk-4.1-dev"
->>>>>>> 15cd5d5b
           - platform: windows-latest
             webkit-package: ""
     env:
@@ -34,87 +28,33 @@
 
     runs-on: ${{ matrix.platform }}
     steps:
-      - uses: actions/checkout@v5
+      - uses: actions/checkout@v4
 
-      - name: Install 1Password CLI
-        uses: 1password/install-cli-action@v1
-
-      - name: Setup Node.js
-        uses: actions/setup-node@v5
+      - name: setup node
+        uses: actions/setup-node@v4
         with:
           node-version: 20
 
-      - name: Install Rust stable
+      - name: install Rust stable
         uses: dtolnay/rust-toolchain@stable
 
-<<<<<<< HEAD
-      - name: Install dependencies (Ubuntu)
-        if: startsWith(matrix.platform, 'ubuntu-')
-        run: |
-          sudo apt-get update
-          sudo apt-get install -y libgtk-3-dev ${{ matrix.webkit-package }} libjavascriptcoregtk-4.0-dev libsoup2.4-dev libayatana-appindicator3-dev librsvg2-dev pkg-config
-
-      - name: Install frontend dependencies
-        run: yarn install
-        working-directory: ${{env.working-directory}}
-=======
       - name: install dependencies (ubuntu only)
         if: startsWith(matrix.platform, 'ubuntu-')
         run: |
           sudo apt-get update
           sudo apt-get install -y libgtk-3-dev ${{ matrix.webkit-package }} libayatana-appindicator3-dev librsvg2-dev pkg-config
->>>>>>> 15cd5d5b
 
-      - name: Inject secrets and build with Tauri
+      - name: install frontend dependencies
+        run: yarn install # change this to npm or pnpm depending on which one you use
+        working-directory: ${{env.working-directory}}
+
+      - uses: tauri-apps/tauri-action@v0
         env:
-          OP_SERVICE_ACCOUNT_TOKEN: ${{ secrets.OP_SERVICE_ACCOUNT_TOKEN }}
-        working-directory: ${{env.working-directory}}
-        run: |
-          # Inject secrets into Tauri configuration
-          op inject -i src-tauri/tauri.conf.json.template -o src-tauri/tauri.conf.json
-          chmod 600 src-tauri/tauri.conf.json
-
-          # Create environment file for signing
-          cat > .env.ci << 'EOF'
-          TAURI_PRIVATE_KEY="op://Terraphim-Deployment/Tauri Update Signing/TAURI_PRIVATE_KEY"
-          TAURI_KEY_PASSWORD="op://Terraphim-Deployment/Tauri Update Signing/TAURI_KEY_PASSWORD"
-          EOF
-
-          # Build with injected signing keys
-          op run --env-file=.env.ci -- yarn run tauri build
-
-      - name: Generate updater manifest
-        if: matrix.platform == 'ubuntu-22.04'
-        env:
-          OP_SERVICE_ACCOUNT_TOKEN: ${{ secrets.OP_SERVICE_ACCOUNT_TOKEN }}
-        run: |
-          node scripts/generate-latest-json.js
-
-      - name: Upload to GitHub Releases
-        uses: softprops/action-gh-release@v1
+          GITHUB_TOKEN: ${{ secrets.GITHUB_TOKEN }}
         with:
-          files: |
-            desktop/target/release/bundle/**/*.dmg
-            desktop/target/release/bundle/**/*.exe
-            desktop/target/release/bundle/**/*.AppImage
-            desktop/target/release/bundle/**/*.deb
-            desktop/target/release/bundle/**/*.msi
-            latest.json
-          tag_name: ${{ github.ref_name }}
-          name: "Terraphim Desktop ${{ github.ref_name }}"
-          body: |
-            ## Terraphim Desktop ${{ github.ref_name }}
-
-            ### Auto-Update Enabled
-            This release includes automatic update functionality. The desktop application will check for updates automatically and prompt users when new versions are available.
-
-            ### Downloads
-            - **macOS**: Download the `.dmg` file
-            - **Windows**: Download the `.exe` or `.msi` file
-            - **Linux**: Download the `.AppImage` or `.deb` file
-
-            ### Changelog
-            See the commit history for detailed changes in this release.
-          draft: false
+          tagName: app-v__VERSION__ # the action automatically replaces \_\_VERSION\_\_ with the app version
+          releaseName: "App v__VERSION__"
+          releaseBody: "See the assets to download this version and install."
+          releaseDraft: true
           prerelease: false
-          token: ${{ secrets.GITHUB_TOKEN }}+          projectPath: ${{env.working-directory}}