--- conflicted
+++ resolved
@@ -29,13 +29,8 @@
 jobs:
   unit-tests:
     name: Unit Tests
-<<<<<<< HEAD
-    runs-on: ubuntu-latest
-    timeout-minutes: 15
-=======
     runs-on: [self-hosted, linux, bigbox]
     timeout-minutes: 10
->>>>>>> 49c66af7
 
     steps:
     - name: Platform check
@@ -98,13 +93,8 @@
 
   integration-tests:
     name: Integration Tests
-<<<<<<< HEAD
-    runs-on: ubuntu-latest
-    timeout-minutes: 30
-=======
     runs-on: [self-hosted, linux, bigbox]
     timeout-minutes: 15
->>>>>>> 49c66af7
 
     services:
       redis:
@@ -242,8 +232,6 @@
           ${{ runner.os }}-cargo-websocket-
           ${{ runner.os }}-cargo-
 
-<<<<<<< HEAD
-=======
     - name: Check if fcctl-web exists
       id: check_fcctl_websocket
       run: |
@@ -254,7 +242,6 @@
           echo "⚠️ fcctl-web not found - skipping WebSocket tests (experimental code is gitignored)"
         fi
 
->>>>>>> 49c66af7
     - name: Build and start fcctl-web
       if: steps.check_fcctl_websocket.outputs.exists == 'true'
       run: |
@@ -280,13 +267,10 @@
           --ignored \
           -- --nocapture
 
-<<<<<<< HEAD
-=======
     - name: Skip message
       if: steps.check_fcctl_websocket.outputs.exists == 'false'
       run: echo "✅ Skipping WebSocket tests - fcctl-web experimental code not present (gitignored)"
 
->>>>>>> 49c66af7
     - name: Stop server
       if: always()
       run: |
@@ -325,8 +309,6 @@
           ${{ runner.os }}-cargo-e2e-
           ${{ runner.os }}-cargo-
 
-<<<<<<< HEAD
-=======
     - name: Check if fcctl-web exists
       id: check_fcctl_e2e
       run: |
@@ -337,7 +319,6 @@
           echo "⚠️ fcctl-web not found - skipping E2E tests (experimental code is gitignored)"
         fi
 
->>>>>>> 49c66af7
     - name: Build all components
       if: steps.check_fcctl_e2e.outputs.exists == 'true'
       run: |
@@ -379,13 +360,10 @@
           --ignored \
           -- --nocapture
 
-<<<<<<< HEAD
-=======
     - name: Skip message
       if: steps.check_fcctl_e2e.outputs.exists == 'false'
       run: echo "✅ Skipping E2E tests - fcctl-web experimental code not present (gitignored)"
 
->>>>>>> 49c66af7
     - name: Stop server
       if: always()
       run: |
@@ -395,13 +373,8 @@
 
   security-tests:
     name: Security Tests
-<<<<<<< HEAD
-    runs-on: ubuntu-latest
-    timeout-minutes: 25
-=======
     runs-on: [self-hosted, linux, bigbox]
     timeout-minutes: 15
->>>>>>> 49c66af7
 
     steps:
     - name: Checkout code
@@ -492,13 +465,8 @@
 
   performance-tests:
     name: Performance Tests
-<<<<<<< HEAD
-    runs-on: ubuntu-latest
-    timeout-minutes: 20
-=======
     runs-on: [self-hosted, linux, bigbox]
     timeout-minutes: 10
->>>>>>> 49c66af7
 
     steps:
     - name: Checkout code
@@ -591,13 +559,8 @@
 
   test-script:
     name: Test Runner Script
-<<<<<<< HEAD
-    runs-on: ubuntu-latest
-    timeout-minutes: 10
-=======
     runs-on: [self-hosted, linux, bigbox]
     timeout-minutes: 15
->>>>>>> 49c66af7
 
     steps:
     - name: Checkout code
@@ -676,8 +639,6 @@
           ${{ runner.os }}-cargo-coverage-
           ${{ runner.os }}-cargo-
 
-<<<<<<< HEAD
-=======
     - name: Check if fcctl-web exists for coverage
       id: check_fcctl_coverage
       run: |
@@ -688,7 +649,6 @@
           echo "⚠️ fcctl-web not found - running coverage without integration tests (experimental code is gitignored)"
         fi
 
->>>>>>> 49c66af7
     - name: Run tests with coverage
       env:
         CARGO_INCREMENTAL: 0
@@ -698,30 +658,6 @@
         # Unit tests
         cargo test -p terraphim_multi_agent vm_execution
 
-<<<<<<< HEAD
-        # Build fcctl-web
-        cd scratchpad/firecracker-rust/fcctl-web
-        cargo build
-        ./target/debug/fcctl-web &
-        FCCTL_WEB_PID=$!
-        cd -
-
-        # Wait for server
-        for i in {1..30}; do
-          if curl -s http://localhost:8080/health > /dev/null 2>&1; then
-            break
-          fi
-          sleep 2
-        done
-
-        # Integration tests (with mock data to avoid needing real VMs)
-        cd scratchpad/firecracker-rust/fcctl-web
-        cargo test llm_api_tests || true # Allow failure for coverage
-        cd -
-
-        # Stop server
-        kill $FCCTL_WEB_PID || true
-=======
         # Build fcctl-web and run integration tests if available
         if [ "${{ steps.check_fcctl_coverage.outputs.exists }}" == "true" ]; then
           # Build fcctl-web
@@ -749,7 +685,6 @@
         else
           echo "Skipping fcctl-web integration tests for coverage - experimental code not present"
         fi
->>>>>>> 49c66af7
 
     - name: Generate coverage report
       run: |
