name: CI Native (GitHub Actions + Docker Buildx)

on:
  push:
    branches: [main, CI_migration]
    tags:
      - "*.*.*"
  pull_request:
    types: [opened, synchronize, reopened]
  workflow_dispatch:

env:
  CARGO_TERM_COLOR: always
  CACHE_KEY: v1-${{ github.run_id }}

concurrency:
  group: ci-${{ github.ref }}
  cancel-in-progress: true

jobs:
  setup:
    runs-on: [self-hosted, linux, bigbox]
    outputs:
      cache-key: ${{ steps.cache.outputs.key }}
      ubuntu-versions: ${{ steps.ubuntu.outputs.versions }}
      rust-targets: ${{ steps.targets.outputs.targets }}

    steps:
      - name: Checkout code
        uses: actions/checkout@v5

      - name: Generate cache key
        id: cache
        run: |
          echo "key=${{ env.CACHE_KEY }}" >> $GITHUB_OUTPUT

      - name: Set Ubuntu versions
        id: ubuntu
        run: |
<<<<<<< HEAD
          # Include Ubuntu 18.04 for terraphim server compatibility
          if [[ "${{ github.event_name }}" == "workflow_dispatch" ]] || [[ "${{ github.ref }}" == refs/tags/* ]]; then
            echo 'versions=["18.04", "20.04", "22.04", "24.04"]' >> $GITHUB_OUTPUT
=======
          # Simplified: Focus on LTS versions only
          if [[ "${{ github.event_name }}" == "workflow_dispatch" ]] || [[ "${{ github.ref }}" == refs/tags/* ]]; then
            echo 'versions=["20.04", "22.04", "24.04"]' >> $GITHUB_OUTPUT
>>>>>>> 15cd5d5b
          else
            echo 'versions=["22.04"]' >> $GITHUB_OUTPUT
          fi

      - name: Set Rust targets
        id: targets
        run: |
          # Simplified: Focus on primary target, add others for releases
          if [[ "${{ github.event_name }}" == "workflow_dispatch" ]] || [[ "${{ github.ref }}" == refs/tags/* ]]; then
            echo 'targets=["x86_64-unknown-linux-gnu", "aarch64-unknown-linux-gnu", "x86_64-unknown-linux-musl"]' >> $GITHUB_OUTPUT
          else
            echo 'targets=["x86_64-unknown-linux-gnu"]' >> $GITHUB_OUTPUT
          fi

  lint-and-format:
    runs-on: [self-hosted, linux, bigbox]
    needs: [setup]
    timeout-minutes: 15  # Reduced timeout with faster runner

    steps:
      - name: Checkout code
        uses: actions/checkout@v5

      - name: Install build dependencies
        run: |
          sudo apt-get update -qq
          sudo apt-get install -yqq --no-install-recommends \
            build-essential \
            clang \
            libclang-dev \
            llvm-dev \
            pkg-config \
            libssl-dev

      - name: Install build dependencies
        run: |
          sudo apt-get update -qq
          sudo apt-get install -yqq --no-install-recommends \
            build-essential \
            clang \
            libclang-dev \
            llvm-dev \
            pkg-config \
            libssl-dev

      - name: Install Rust
        uses: dtolnay/rust-toolchain@stable
        with:
          toolchain: 1.87.0
          components: rustfmt, clippy

      - name: Cache Cargo dependencies
        uses: actions/cache@v4
        with:
          path: |
            ~/.cargo/registry
            ~/.cargo/git
            target
          key: ${{ needs.setup.outputs.cache-key }}-cargo-lint-${{ hashFiles('**/Cargo.lock') }}
          restore-keys: |
            ${{ needs.setup.outputs.cache-key }}-cargo-lint-

      - name: Run format and linting checks
        run: ./scripts/ci-check-format.sh

  build-frontend:
    needs: setup
    uses: ./.github/workflows/frontend-build.yml
    with:
      node-version: '18'
      cache-key: ${{ needs.setup.outputs.cache-key }}

  build-rust:
<<<<<<< HEAD
    needs: [setup, build-frontend]
    runs-on: [self-hosted, linux, bigbox]
=======
    needs: [setup, build-frontend, lint-and-format]
    runs-on: ubuntu-latest
>>>>>>> 15cd5d5b
    strategy:
      fail-fast: false
      matrix:
        target: ${{ fromJSON(needs.setup.outputs.rust-targets) }}
        ubuntu-version: ${{ fromJSON(needs.setup.outputs.ubuntu-versions) }}
        # Exclude some combinations to reduce CI time for non-release builds
        exclude:
          - ubuntu-version: "24.04"
            target: "x86_64-unknown-linux-musl"
<<<<<<< HEAD
=======

    container: ubuntu:${{ matrix.ubuntu-version }}

    env:
      CARGO_TERM_COLOR: always

    outputs:
      binary-path: target/${{ matrix.target }}/release

    steps:
      - name: Install system dependencies
        run: |
          apt-get update -qq
          apt-get install -yqq --no-install-recommends \
            build-essential \
            bison \
            flex \
            ca-certificates \
            openssl \
            libssl-dev \
            bc \
            wget \
            git \
            curl \
            cmake \
            pkg-config \
            musl-tools \
            musl-dev \
            software-properties-common \
            gpg-agent \
            libglib2.0-dev \
            libgtk-3-dev \
            libwebkit2gtk-4.0-dev \
            libsoup2.4-dev \
            libjavascriptcoregtk-4.0-dev \
            libappindicator3-dev \
            librsvg2-dev \
            clang \
            libclang-dev \
            llvm-dev \
            libc++-dev \
            libc++abi-dev

      - name: Setup cross-compilation toolchain
        if: matrix.target != 'x86_64-unknown-linux-gnu'
        run: |  # pragma: allowlist secret
          case "${{ matrix.target }}" in
            "aarch64-unknown-linux-gnu")
              apt-get install -yqq gcc-aarch64-linux-gnu libc6-dev-arm64-cross
              echo "CC_aarch64_unknown_linux_gnu=aarch64-linux-gnu-gcc" >> $GITHUB_ENV  # pragma: allowlist secret
              echo "CXX_aarch64_unknown_linux_gnu=aarch64-linux-gnu-g++" >> $GITHUB_ENV  # pragma: allowlist secret
              echo "CARGO_TARGET_AARCH64_UNKNOWN_LINUX_GNU_LINKER=aarch64-linux-gnu-gcc" >> $GITHUB_ENV
              ;;
            "armv7-unknown-linux-musleabihf"|"armv7-unknown-linux-gnueabihf")
              apt-get install -yqq gcc-arm-linux-gnueabihf libc6-dev-armhf-cross
              echo "CC_armv7_unknown_linux_gnueabihf=arm-linux-gnueabihf-gcc" >> $GITHUB_ENV  # pragma: allowlist secret
              echo "CXX_armv7_unknown_linux_gnueabihf=arm-linux-gnueabihf-g++" >> $GITHUB_ENV  # pragma: allowlist secret
              echo "CARGO_TARGET_ARMV7_UNKNOWN_LINUX_GNUEABIHF_LINKER=arm-linux-gnueabihf-gcc" >> $GITHUB_ENV
              ;;
            "x86_64-unknown-linux-musl")
              echo "CC_x86_64_unknown_linux_musl=musl-gcc" >> $GITHUB_ENV  # pragma: allowlist secret
              ;;
          esac

      - name: Install Rust
        run: |
          curl --proto '=https' --tlsv1.2 -sSf https://sh.rustup.rs | sh -s -- -y --default-toolchain 1.85.0
          echo "$HOME/.cargo/bin" >> $GITHUB_PATH
          echo "CARGO_HOME=$HOME/.cargo" >> $GITHUB_ENV

      - name: Add Rust target
        run: |
          rustup target add ${{ matrix.target }}
          rustup component add clippy rustfmt

      - name: Checkout code
        uses: actions/checkout@v4

      - name: Cache Cargo dependencies
        uses: actions/cache@v4
        with:
          path: |
            ~/.cargo/registry
            ~/.cargo/git
            target
          key: ${{ needs.setup.outputs.cache-key }}-${{ matrix.target }}-${{ matrix.ubuntu-version }}-${{ hashFiles('**/Cargo.lock') }}
          restore-keys: |
            ${{ needs.setup.outputs.cache-key }}-${{ matrix.target }}-${{ matrix.ubuntu-version }}-
            ${{ needs.setup.outputs.cache-key }}-${{ matrix.target }}-

      - name: Download frontend artifacts
        uses: actions/download-artifact@v4
        with:
          name: frontend-dist
          path: frontend-dist

      - name: Copy frontend dist
        run: |
          mkdir -p terraphim_server/dist
          cp -r frontend-dist/* terraphim_server/dist/ || echo "No frontend files found"

      - name: Build Rust project
        run: |
          # Build all main binaries
          cargo build --release --target ${{ matrix.target }} \
            --package terraphim_server \
            --package terraphim_mcp_server \
            --package terraphim_tui

          # Test binaries exist and can run version command
          ./target/${{ matrix.target }}/release/terraphim_server --version
          ./target/${{ matrix.target }}/release/terraphim_mcp_server --version
          ./target/${{ matrix.target }}/release/terraphim-tui --version

      - name: Upload binary artifacts
        uses: actions/upload-artifact@v4
        with:
          name: rust-binaries-${{ matrix.target }}-${{ matrix.ubuntu-version }}
          path: target/${{ matrix.target }}/release/terraphim*
          retention-days: 30

      - name: Install cargo-deb
        if: contains(matrix.target, 'linux') && !contains(matrix.target, 'musl')
        run: cargo install cargo-deb

      - name: Create .deb package
        if: contains(matrix.target, 'linux') && !contains(matrix.target, 'musl')
        run: |
          # Create .deb package for terraphim_server
          cargo deb --target ${{ matrix.target }} --package terraphim_server --no-build

          # Upload .deb package
          echo "Looking for .deb files..."
          find target -name "*.deb" -type f

      - name: Upload .deb packages
        if: contains(matrix.target, 'linux') && !contains(matrix.target, 'musl')
        uses: actions/upload-artifact@v4
        with:
          name: deb-packages-${{ matrix.target }}-${{ matrix.ubuntu-version }}
          path: target/${{ matrix.target }}/debian/*.deb
          retention-days: 30
>>>>>>> 15cd5d5b

    container: ubuntu:${{ matrix.ubuntu-version }}

    env:
      CARGO_TERM_COLOR: always

    outputs:
      binary-path: target/${{ matrix.target }}/release

    steps:
      - name: Install system dependencies
        run: |
          apt-get update -qq
          apt-get install -yqq --no-install-recommends \
            build-essential \
            bison \
            flex \
            ca-certificates \
            openssl \
            libssl-dev \
            bc \
            wget \
            git \
            curl \
            cmake \
            pkg-config \
            musl-tools \
            musl-dev \
            software-properties-common \
            gpg-agent \
            libglib2.0-dev \
            libgtk-3-dev \
            libwebkit2gtk-4.1-dev \
            libsoup2.4-dev \
            libjavascriptcoregtk-4.1-dev \
            libayatana-appindicator3-dev \
            librsvg2-dev \
            clang \
            libclang-dev \
            llvm-dev \
            libc++-dev \
            libc++abi-dev

      - name: Setup cross-compilation toolchain
        if: matrix.target != 'x86_64-unknown-linux-gnu'
        run: |  # pragma: allowlist secret
          case "${{ matrix.target }}" in
            "aarch64-unknown-linux-gnu")
              apt-get install -yqq gcc-aarch64-linux-gnu libc6-dev-arm64-cross
              echo "CC_aarch64_unknown_linux_gnu=aarch64-linux-gnu-gcc" >> $GITHUB_ENV  # pragma: allowlist secret
              echo "CXX_aarch64_unknown_linux_gnu=aarch64-linux-gnu-g++" >> $GITHUB_ENV  # pragma: allowlist secret
              echo "CARGO_TARGET_AARCH64_UNKNOWN_LINUX_GNU_LINKER=aarch64-linux-gnu-gcc" >> $GITHUB_ENV  # pragma: allowlist secret
              ;;
            "armv7-unknown-linux-musleabihf"|"armv7-unknown-linux-gnueabihf")
              apt-get install -yqq gcc-arm-linux-gnueabihf libc6-dev-armhf-cross
              echo "CC_armv7_unknown_linux_gnueabihf=arm-linux-gnueabihf-gcc" >> $GITHUB_ENV  # pragma: allowlist secret
              echo "CXX_armv7_unknown_linux_gnueabihf=arm-linux-gnueabihf-g++" >> $GITHUB_ENV  # pragma: allowlist secret
              echo "CARGO_TARGET_ARMV7_UNKNOWN_LINUX_GNUEABIHF_LINKER=arm-linux-gnueabihf-gcc" >> $GITHUB_ENV  # pragma: allowlist secret
              ;;
            "x86_64-unknown-linux-musl")
              echo "CC_x86_64_unknown_linux_musl=musl-gcc" >> $GITHUB_ENV  # pragma: allowlist secret
              ;;
          esac

      - name: Install Rust
        run: |
          curl --proto '=https' --tlsv1.2 -sSf https://sh.rustup.rs | sh -s -- -y --default-toolchain 1.87.0
          echo "$HOME/.cargo/bin" >> $GITHUB_PATH
          echo "CARGO_HOME=$HOME/.cargo" >> $GITHUB_ENV

      - name: Add Rust target
        run: |
          rustup target add ${{ matrix.target }}
          rustup component add clippy rustfmt

      - name: Checkout code
        uses: actions/checkout@v5

      - name: Cache Cargo dependencies
        uses: actions/cache@v4
        with:
          path: |
            ~/.cargo/registry
            ~/.cargo/git
            target
          key: ${{ needs.setup.outputs.cache-key }}-${{ matrix.target }}-${{ matrix.ubuntu-version }}-${{ hashFiles('**/Cargo.lock') }}
          restore-keys: |
            ${{ needs.setup.outputs.cache-key }}-${{ matrix.target }}-${{ matrix.ubuntu-version }}-
            ${{ needs.setup.outputs.cache-key }}-${{ matrix.target }}-

      - name: Download frontend artifacts
        uses: actions/download-artifact@v4
        with:
          name: frontend-dist
          path: frontend-dist

      - name: Copy frontend dist
        run: |
          mkdir -p terraphim_server/dist
          cp -r frontend-dist/* terraphim_server/dist/ || echo "No frontend files found"

      - name: Build Rust project
        run: |
          # Set target for CI script
          export TARGET="${{ matrix.target }}"
          ./scripts/ci-check-rust.sh "$TARGET"

      - name: Upload binary artifacts
        uses: actions/upload-artifact@v4
        with:
          name: rust-binaries-${{ matrix.target }}-${{ matrix.ubuntu-version }}
          path: target/${{ matrix.target }}/release/terraphim*
          retention-days: 30

      - name: Install cargo-deb
        if: contains(matrix.target, 'linux') && !contains(matrix.target, 'musl')
        run: cargo install cargo-deb

      - name: Create .deb package
        if: contains(matrix.target, 'linux') && !contains(matrix.target, 'musl')
        run: |
          # Create .deb package for terraphim_server
          cargo deb --target ${{ matrix.target }} --package terraphim_server --no-build

          # Upload .deb package
          echo "Looking for .deb files..."
          find target -name "*.deb" -type f

      - name: Upload .deb packages
        if: contains(matrix.target, 'linux') && !contains(matrix.target, 'musl')
        uses: actions/upload-artifact@v4
        with:
          name: deb-packages-${{ matrix.target }}-${{ matrix.ubuntu-version }}
          path: target/${{ matrix.target }}/debian/*.deb
          retention-days: 30

  build-tauri:
    needs: [setup, build-frontend]
    if: github.event_name != 'pull_request'
    uses: ./.github/workflows/tauri-build.yml
    with:
      cache-key: ${{ needs.setup.outputs.cache-key }}

  test-suite:
    runs-on: [self-hosted, linux, bigbox]
    needs: [setup, build-rust]

    steps:
      - name: Checkout code
        uses: actions/checkout@v5

      - name: Install system dependencies
        run: |
          sudo apt-get update
          sudo apt-get install -y \
            libglib2.0-dev \
            libgtk-3-dev \
            libwebkit2gtk-4.1-dev \
            libjavascriptcoregtk-4.1-dev \
            libayatana-appindicator3-dev \
            librsvg2-dev \
            libsoup2.4-dev \
            pkg-config \
            build-essential
          # Create symlinks for webkit2gtk-sys and javascriptcore-rs-sys crates looking for 4.0
          # Symlink .pc files
          sudo ln -sf /usr/lib/x86_64-linux-gnu/pkgconfig/webkit2gtk-4.1.pc /usr/lib/x86_64-linux-gnu/pkgconfig/webkit2gtk-4.0.pc
          sudo ln -sf /usr/lib/x86_64-linux-gnu/pkgconfig/javascriptcoregtk-4.1.pc /usr/lib/x86_64-linux-gnu/pkgconfig/javascriptcoregtk-4.0.pc
          # Symlink library files
          sudo ln -sf /usr/lib/x86_64-linux-gnu/libwebkit2gtk-4.1.so /usr/lib/x86_64-linux-gnu/libwebkit2gtk-4.0.so
          sudo ln -sf /usr/lib/x86_64-linux-gnu/libjavascriptcoregtk-4.1.so /usr/lib/x86_64-linux-gnu/libjavascriptcoregtk-4.0.so

      - name: Install Rust
        uses: dtolnay/rust-toolchain@stable
        with:
          toolchain: 1.87.0

      - name: Cache Cargo dependencies
        uses: actions/cache@v4
        with:
          path: |
            ~/.cargo/registry
            ~/.cargo/git
            target
          key: ${{ needs.setup.outputs.cache-key }}-cargo-test-${{ hashFiles('**/Cargo.lock') }}
          restore-keys: |
            ${{ needs.setup.outputs.cache-key }}-cargo-test-

      - name: Download frontend artifacts
        uses: actions/download-artifact@v4
        with:
          name: frontend-dist
          path: terraphim_server/dist

      - name: Run test suite
        run: ./scripts/ci-check-tests.sh

  test-desktop:
    runs-on: [self-hosted, linux, bigbox]
    needs: [setup, build-frontend]
    if: github.event_name != 'pull_request' || contains(github.event.pull_request.labels.*.name, 'desktop')

    steps:
      - name: Checkout code
        uses: actions/checkout@v5

      - name: Setup Node.js
        uses: actions/setup-node@v5
        with:
          node-version: '18'
          cache: yarn
          cache-dependency-path: desktop/yarn.lock

      - name: Install system dependencies
        run: |
          sudo apt-get update
          sudo apt-get install -y libwebkit2gtk-4.1-dev libjavascriptcoregtk-4.1-dev libsoup2.4-dev libgtk-3-dev libayatana-appindicator3-dev librsvg2-dev pkg-config
          # Create symlinks for webkit2gtk-sys and javascriptcore-rs-sys crates looking for 4.0
          # Symlink .pc files
          sudo ln -sf /usr/lib/x86_64-linux-gnu/pkgconfig/webkit2gtk-4.1.pc /usr/lib/x86_64-linux-gnu/pkgconfig/webkit2gtk-4.0.pc
          sudo ln -sf /usr/lib/x86_64-linux-gnu/pkgconfig/javascriptcoregtk-4.1.pc /usr/lib/x86_64-linux-gnu/pkgconfig/javascriptcoregtk-4.0.pc
          # Symlink library files
          sudo ln -sf /usr/lib/x86_64-linux-gnu/libwebkit2gtk-4.1.so /usr/lib/x86_64-linux-gnu/libwebkit2gtk-4.0.so
          sudo ln -sf /usr/lib/x86_64-linux-gnu/libjavascriptcoregtk-4.1.so /usr/lib/x86_64-linux-gnu/libjavascriptcoregtk-4.0.so

      - name: Download frontend artifacts
        uses: actions/download-artifact@v4
        with:
          name: frontend-dist
          path: desktop/dist

      - name: Install frontend dependencies
        working-directory: ./desktop
        run: yarn install --frozen-lockfile

      - name: Install Playwright browsers
        working-directory: ./desktop
        run: npx playwright install --with-deps

      - name: Run desktop tests
        run: ./scripts/ci-check-desktop.sh

  test-desktop:
    runs-on: ubuntu-latest
    needs: [setup, build-frontend]
    if: github.event_name != 'pull_request' || contains(github.event.pull_request.labels.*.name, 'desktop')

    steps:
      - name: Checkout code
        uses: actions/checkout@v4

      - name: Setup Node.js
        uses: actions/setup-node@v4
        with:
          node-version: '20'
          cache: yarn
          cache-dependency-path: desktop/yarn.lock

      - name: Install system dependencies
        run: |
          sudo apt-get update
          sudo apt-get install -y libwebkit2gtk-4.1-dev libgtk-3-dev libayatana-appindicator3-dev librsvg2-dev pkg-config

      - name: Download frontend artifacts
        uses: actions/download-artifact@v4
        with:
          name: frontend-dist
          path: desktop/dist

      - name: Install frontend dependencies
        working-directory: ./desktop
        run: yarn install --frozen-lockfile

      - name: Install Playwright browsers
        working-directory: ./desktop
        run: npx playwright install --with-deps

      - name: Run unit tests
        working-directory: ./desktop
        run: yarn test --reporter=verbose --run

      - name: Run E2E tests
        working-directory: ./desktop
        run: CI=true yarn e2e --reporter=line --bail=1

      - name: Run config wizard tests
        working-directory: ./desktop
        run: CI=true npx playwright test tests/e2e/config-wizard.spec.ts --reporter=line

  build-docker:
    needs: [setup, build-rust]
    if: github.event_name != 'pull_request' || contains(github.event.pull_request.labels.*.name, 'docker')

    uses: ./.github/workflows/docker-multiarch.yml
    with:
      platforms: linux/amd64,linux/arm64,linux/arm/v7
      ubuntu-versions: ${{ needs.setup.outputs.ubuntu-versions }}
      push: ${{ github.event_name != 'pull_request' }}
      tag: ${{ github.ref_name }}
      dockerhub-username: ${{ vars.DOCKERHUB_USERNAME || '' }}
    secrets: inherit  # pragma: allowlist secret

  package-repository:
    runs-on: [self-hosted, linux, bigbox]
    needs: [setup, build-rust]
    if: github.event_name != 'pull_request'
    strategy:
      matrix:
        ubuntu-version: ${{ fromJSON(needs.setup.outputs.ubuntu-versions) }}

    steps:
      - name: Download all binary artifacts
        uses: actions/download-artifact@v4
        with:
          pattern: deb-packages-*-${{ matrix.ubuntu-version }}
          path: packages/
          merge-multiple: true

      - name: Create package repository structure
        run: |
          mkdir -p packages/ubuntu-${{ matrix.ubuntu-version }}
          find packages/ -name "*.deb" -exec mv {} packages/ubuntu-${{ matrix.ubuntu-version }}/ \;

      - name: Generate package metadata
        run: |
          cd packages/ubuntu-${{ matrix.ubuntu-version }}
          apt-ftparchive packages . > Packages
          gzip -k Packages
          apt-ftparchive release . > Release

      - name: Upload package repository
        uses: actions/upload-artifact@v4
        with:
          name: deb-repository-ubuntu-${{ matrix.ubuntu-version }}
          path: packages/ubuntu-${{ matrix.ubuntu-version }}/
          retention-days: 90

  security-scan:
    runs-on: [self-hosted, linux, bigbox]
    needs: build-docker
    if: github.event_name != 'pull_request'

    steps:
      - name: Run Trivy vulnerability scanner
        uses: aquasecurity/trivy-action@master
        with:
          image-ref: ghcr.io/${{ github.repository }}:${{ github.ref_name }}-ubuntu22.04
          format: 'sarif'
          output: 'trivy-results.sarif'

      - name: Upload Trivy scan results to GitHub Security tab
        uses: github/codeql-action/upload-sarif@v3
        if: always()
        with:
          sarif_file: 'trivy-results.sarif'

  release:
    runs-on: [self-hosted, linux, bigbox]
    needs: [build-rust, build-docker, build-tauri, test-suite, security-scan]
    if: startsWith(github.ref, 'refs/tags/')

    steps:
      - name: Checkout code
        uses: actions/checkout@v5

      - name: Download all artifacts
        uses: actions/download-artifact@v4
        with:
          path: release-artifacts/

      - name: Create release structure
        run: |
          mkdir -p release/{binaries,packages,docker-images,desktop}

          # Organize binaries by architecture and Ubuntu version
          find release-artifacts/ -name "binaries-*" -type d | while read dir; do
            target=$(basename "$dir" | sed 's/binaries-\(.*\)-ubuntu.*/\1/')
            ubuntu=$(basename "$dir" | sed 's/.*-ubuntu\(.*\)/\1/')
            mkdir -p "release/binaries/${target}"
            cp -r "$dir"/* "release/binaries/${target}/"
          done

          # Organize .deb packages
          find release-artifacts/ -name "*.deb" -exec cp {} release/packages/ \;

          # Organize desktop applications
          find release-artifacts/ -name "*.dmg" -o -name "*.AppImage" -o -name "*.msi" -o -name "*.exe" | while read file; do
            cp "$file" release/desktop/
          done

          # Create checksums
          cd release
          find . -type f -name "terraphim*" -exec sha256sum {} \; > SHA256SUMS

      - name: Create GitHub Release
        uses: softprops/action-gh-release@v1
        with:
          files: |
            release/binaries/**/*
            release/packages/*.deb
            release/desktop/*
            release/SHA256SUMS
          body: |
            ## Release ${{ github.ref_name }}

            ### Binaries
            - Linux x86_64 (GNU and musl)
            - Linux ARM64
            - Linux ARMv7

            ### Desktop Applications
            - macOS: .dmg installer
            - Linux: .AppImage portable
            - Windows: .msi and .exe installers

            ### Docker Images
            Available for Ubuntu 18.04, 20.04, 22.04, and 24.04:
            ```bash
            docker pull ghcr.io/${{ github.repository }}:${{ github.ref_name }}-ubuntu22.04
            ```

            ### Debian Packages
            Install with:
            ```bash
            wget https://github.com/${{ github.repository }}/releases/download/${{ github.ref_name }}/terraphim-server_*.deb
            sudo dpkg -i terraphim-server_*.deb
            ```
        env:
          GITHUB_TOKEN: ${{ secrets.GITHUB_TOKEN }}

  cleanup:
    runs-on: [self-hosted, linux, bigbox]
    needs: [build-rust, build-docker, build-tauri, test-suite]
    if: always() && github.event_name == 'pull_request'

    steps:
      - name: Clean up PR artifacts
        uses: geekyeggo/delete-artifact@v5
        with:
          name: |
            frontend-dist
            binaries-*
            deb-package-*
            desktop-*
        continue-on-error: true

  summary:
    runs-on: [self-hosted, linux, bigbox]
    needs: [setup, build-frontend, build-rust, build-docker, build-tauri, test-suite]
    if: always()

    steps:
      - name: Generate build summary
        run: |
          echo "## CI Build Summary" >> $GITHUB_STEP_SUMMARY
          echo "" >> $GITHUB_STEP_SUMMARY
          echo "| Component | Status |" >> $GITHUB_STEP_SUMMARY
          echo "|-----------|---------|" >> $GITHUB_STEP_SUMMARY
          echo "| Frontend Build | ${{ needs.build-frontend.result == 'success' && '✅' || '❌' }} |" >> $GITHUB_STEP_SUMMARY
          echo "| Rust Build | ${{ needs.build-rust.result == 'success' && '✅' || '❌' }} |" >> $GITHUB_STEP_SUMMARY
          echo "| Docker Build | ${{ needs.build-docker.result == 'success' && '✅' || needs.build-docker.result == 'skipped' && '⏭️' || '❌' }} |" >> $GITHUB_STEP_SUMMARY
          echo "| Tauri Build | ${{ needs.build-tauri.result == 'success' && '✅' || needs.build-tauri.result == 'skipped' && '⏭️' || '❌' }} |" >> $GITHUB_STEP_SUMMARY
          echo "| Test Suite | ${{ needs.test-suite.result == 'success' && '✅' || '❌' }} |" >> $GITHUB_STEP_SUMMARY
          echo "" >> $GITHUB_STEP_SUMMARY
          echo "**Ubuntu Versions:** ${{ needs.setup.outputs.ubuntu-versions }}" >> $GITHUB_STEP_SUMMARY
          echo "**Rust Targets:** ${{ needs.setup.outputs.rust-targets }}" >> $GITHUB_STEP_SUMMARY
          echo "**Comprehensive CI/CD Pipeline Status:** $([ '${{ needs.build-rust.result }}' == 'success' ] && echo 'ACTIVE ✅' || echo 'FAILED ❌')" >> $GITHUB_STEP_SUMMARY<|MERGE_RESOLUTION|>--- conflicted
+++ resolved
@@ -37,15 +37,9 @@
       - name: Set Ubuntu versions
         id: ubuntu
         run: |
-<<<<<<< HEAD
           # Include Ubuntu 18.04 for terraphim server compatibility
           if [[ "${{ github.event_name }}" == "workflow_dispatch" ]] || [[ "${{ github.ref }}" == refs/tags/* ]]; then
             echo 'versions=["18.04", "20.04", "22.04", "24.04"]' >> $GITHUB_OUTPUT
-=======
-          # Simplified: Focus on LTS versions only
-          if [[ "${{ github.event_name }}" == "workflow_dispatch" ]] || [[ "${{ github.ref }}" == refs/tags/* ]]; then
-            echo 'versions=["20.04", "22.04", "24.04"]' >> $GITHUB_OUTPUT
->>>>>>> 15cd5d5b
           else
             echo 'versions=["22.04"]' >> $GITHUB_OUTPUT
           fi
@@ -119,13 +113,8 @@
       cache-key: ${{ needs.setup.outputs.cache-key }}
 
   build-rust:
-<<<<<<< HEAD
-    needs: [setup, build-frontend]
-    runs-on: [self-hosted, linux, bigbox]
-=======
     needs: [setup, build-frontend, lint-and-format]
-    runs-on: ubuntu-latest
->>>>>>> 15cd5d5b
+    runs-on: [self-hosted, linux, bigbox]
     strategy:
       fail-fast: false
       matrix:
@@ -135,151 +124,7 @@
         exclude:
           - ubuntu-version: "24.04"
             target: "x86_64-unknown-linux-musl"
-<<<<<<< HEAD
-=======
-
-    container: ubuntu:${{ matrix.ubuntu-version }}
-
-    env:
-      CARGO_TERM_COLOR: always
-
-    outputs:
-      binary-path: target/${{ matrix.target }}/release
-
-    steps:
-      - name: Install system dependencies
-        run: |
-          apt-get update -qq
-          apt-get install -yqq --no-install-recommends \
-            build-essential \
-            bison \
-            flex \
-            ca-certificates \
-            openssl \
-            libssl-dev \
-            bc \
-            wget \
-            git \
-            curl \
-            cmake \
-            pkg-config \
-            musl-tools \
-            musl-dev \
-            software-properties-common \
-            gpg-agent \
-            libglib2.0-dev \
-            libgtk-3-dev \
-            libwebkit2gtk-4.0-dev \
-            libsoup2.4-dev \
-            libjavascriptcoregtk-4.0-dev \
-            libappindicator3-dev \
-            librsvg2-dev \
-            clang \
-            libclang-dev \
-            llvm-dev \
-            libc++-dev \
-            libc++abi-dev
-
-      - name: Setup cross-compilation toolchain
-        if: matrix.target != 'x86_64-unknown-linux-gnu'
-        run: |  # pragma: allowlist secret
-          case "${{ matrix.target }}" in
-            "aarch64-unknown-linux-gnu")
-              apt-get install -yqq gcc-aarch64-linux-gnu libc6-dev-arm64-cross
-              echo "CC_aarch64_unknown_linux_gnu=aarch64-linux-gnu-gcc" >> $GITHUB_ENV  # pragma: allowlist secret
-              echo "CXX_aarch64_unknown_linux_gnu=aarch64-linux-gnu-g++" >> $GITHUB_ENV  # pragma: allowlist secret
-              echo "CARGO_TARGET_AARCH64_UNKNOWN_LINUX_GNU_LINKER=aarch64-linux-gnu-gcc" >> $GITHUB_ENV
-              ;;
-            "armv7-unknown-linux-musleabihf"|"armv7-unknown-linux-gnueabihf")
-              apt-get install -yqq gcc-arm-linux-gnueabihf libc6-dev-armhf-cross
-              echo "CC_armv7_unknown_linux_gnueabihf=arm-linux-gnueabihf-gcc" >> $GITHUB_ENV  # pragma: allowlist secret
-              echo "CXX_armv7_unknown_linux_gnueabihf=arm-linux-gnueabihf-g++" >> $GITHUB_ENV  # pragma: allowlist secret
-              echo "CARGO_TARGET_ARMV7_UNKNOWN_LINUX_GNUEABIHF_LINKER=arm-linux-gnueabihf-gcc" >> $GITHUB_ENV
-              ;;
-            "x86_64-unknown-linux-musl")
-              echo "CC_x86_64_unknown_linux_musl=musl-gcc" >> $GITHUB_ENV  # pragma: allowlist secret
-              ;;
-          esac
-
-      - name: Install Rust
-        run: |
-          curl --proto '=https' --tlsv1.2 -sSf https://sh.rustup.rs | sh -s -- -y --default-toolchain 1.85.0
-          echo "$HOME/.cargo/bin" >> $GITHUB_PATH
-          echo "CARGO_HOME=$HOME/.cargo" >> $GITHUB_ENV
-
-      - name: Add Rust target
-        run: |
-          rustup target add ${{ matrix.target }}
-          rustup component add clippy rustfmt
-
-      - name: Checkout code
-        uses: actions/checkout@v4
-
-      - name: Cache Cargo dependencies
-        uses: actions/cache@v4
-        with:
-          path: |
-            ~/.cargo/registry
-            ~/.cargo/git
-            target
-          key: ${{ needs.setup.outputs.cache-key }}-${{ matrix.target }}-${{ matrix.ubuntu-version }}-${{ hashFiles('**/Cargo.lock') }}
-          restore-keys: |
-            ${{ needs.setup.outputs.cache-key }}-${{ matrix.target }}-${{ matrix.ubuntu-version }}-
-            ${{ needs.setup.outputs.cache-key }}-${{ matrix.target }}-
-
-      - name: Download frontend artifacts
-        uses: actions/download-artifact@v4
-        with:
-          name: frontend-dist
-          path: frontend-dist
-
-      - name: Copy frontend dist
-        run: |
-          mkdir -p terraphim_server/dist
-          cp -r frontend-dist/* terraphim_server/dist/ || echo "No frontend files found"
-
-      - name: Build Rust project
-        run: |
-          # Build all main binaries
-          cargo build --release --target ${{ matrix.target }} \
-            --package terraphim_server \
-            --package terraphim_mcp_server \
-            --package terraphim_tui
-
-          # Test binaries exist and can run version command
-          ./target/${{ matrix.target }}/release/terraphim_server --version
-          ./target/${{ matrix.target }}/release/terraphim_mcp_server --version
-          ./target/${{ matrix.target }}/release/terraphim-tui --version
-
-      - name: Upload binary artifacts
-        uses: actions/upload-artifact@v4
-        with:
-          name: rust-binaries-${{ matrix.target }}-${{ matrix.ubuntu-version }}
-          path: target/${{ matrix.target }}/release/terraphim*
-          retention-days: 30
-
-      - name: Install cargo-deb
-        if: contains(matrix.target, 'linux') && !contains(matrix.target, 'musl')
-        run: cargo install cargo-deb
-
-      - name: Create .deb package
-        if: contains(matrix.target, 'linux') && !contains(matrix.target, 'musl')
-        run: |
-          # Create .deb package for terraphim_server
-          cargo deb --target ${{ matrix.target }} --package terraphim_server --no-build
-
-          # Upload .deb package
-          echo "Looking for .deb files..."
-          find target -name "*.deb" -type f
-
-      - name: Upload .deb packages
-        if: contains(matrix.target, 'linux') && !contains(matrix.target, 'musl')
-        uses: actions/upload-artifact@v4
-        with:
-          name: deb-packages-${{ matrix.target }}-${{ matrix.ubuntu-version }}
-          path: target/${{ matrix.target }}/debian/*.deb
-          retention-days: 30
->>>>>>> 15cd5d5b
+
 
     container: ubuntu:${{ matrix.ubuntu-version }}
 
@@ -522,52 +367,7 @@
       - name: Run desktop tests
         run: ./scripts/ci-check-desktop.sh
 
-  test-desktop:
-    runs-on: ubuntu-latest
-    needs: [setup, build-frontend]
-    if: github.event_name != 'pull_request' || contains(github.event.pull_request.labels.*.name, 'desktop')
-
-    steps:
-      - name: Checkout code
-        uses: actions/checkout@v4
-
-      - name: Setup Node.js
-        uses: actions/setup-node@v4
-        with:
-          node-version: '20'
-          cache: yarn
-          cache-dependency-path: desktop/yarn.lock
-
-      - name: Install system dependencies
-        run: |
-          sudo apt-get update
-          sudo apt-get install -y libwebkit2gtk-4.1-dev libgtk-3-dev libayatana-appindicator3-dev librsvg2-dev pkg-config
-
-      - name: Download frontend artifacts
-        uses: actions/download-artifact@v4
-        with:
-          name: frontend-dist
-          path: desktop/dist
-
-      - name: Install frontend dependencies
-        working-directory: ./desktop
-        run: yarn install --frozen-lockfile
-
-      - name: Install Playwright browsers
-        working-directory: ./desktop
-        run: npx playwright install --with-deps
-
-      - name: Run unit tests
-        working-directory: ./desktop
-        run: yarn test --reporter=verbose --run
-
-      - name: Run E2E tests
-        working-directory: ./desktop
-        run: CI=true yarn e2e --reporter=line --bail=1
-
-      - name: Run config wizard tests
-        working-directory: ./desktop
-        run: CI=true npx playwright test tests/e2e/config-wizard.spec.ts --reporter=line
+
 
   build-docker:
     needs: [setup, build-rust]
