name: Package Release

on:
  push:
    tags:
      - 'v*'

permissions:
  contents: write
  packages: write

jobs:
  release:
<<<<<<< HEAD
    runs-on: [self-hosted, Linux, terraphim]
=======
    runs-on: [self-hosted, linux, x64]
>>>>>>> 0a558110
    steps:
      - name: Checkout repository
        uses: actions/checkout@v4

      - name: Install Rust toolchain
        uses: dtolnay/rust-toolchain@stable
        with:
          components: rustfmt, clippy

      - name: Install cargo-deb
        run: cargo install cargo-deb

      - name: Install system dependencies
        run: |
          sudo apt-get update
          sudo apt-get install -y \
            build-essential \
            pkg-config \
            libssl-dev \
            zstd

      - name: Cache cargo registry
        uses: actions/cache@v4
        with:
          path: |
            ~/.cargo/registry
            ~/.cargo/git
            target
          key: ${{ runner.os }}-cargo-${{ hashFiles('**/Cargo.lock') }}

      - name: Create LICENSE file for cargo-deb
        run: cp LICENSE-Apache-2.0 LICENSE

      - name: Temporarily disable panic abort for building
        run: |
          sed -i 's/panic = "abort"/# panic = "abort"/' .cargo/config.toml

      - name: Build binaries
        run: |
          cargo build --release --package terraphim_server
          cargo build --release --package terraphim_tui --features repl-full

      - name: Build Debian packages
        run: |
          cargo deb --package terraphim_server
          cargo deb --package terraphim_tui

      - name: Build Arch Linux packages
        run: |
          # Create source tarball
          VERSION=${GITHUB_REF#refs/tags/v}
          git archive --format=tar.gz --prefix=terraphim-server-$VERSION/ $GITHUB_REF -o terraphim-server-$VERSION.tar.gz

          # Create package structure
          mkdir -p arch-packages/terraphim-server/usr/bin
          mkdir -p arch-packages/terraphim-server/etc/terraphim-ai
          mkdir -p arch-packages/terraphim-server/usr/share/doc/terraphim-server
          mkdir -p arch-packages/terraphim-server/usr/share/licenses/terraphim-server

          # Copy server files
          cp target/release/terraphim_server arch-packages/terraphim-server/usr/bin/
          cp terraphim_server/default/*.json arch-packages/terraphim-server/etc/terraphim-ai/
          cp README.md arch-packages/terraphim-server/usr/share/doc/terraphim-server/
          cp LICENSE-Apache-2.0 arch-packages/terraphim-server/usr/share/licenses/terraphim-server/

          # Create server PKGINFO
          cat > arch-packages/terraphim-server/.PKGINFO << EOF
          pkgname = terraphim-server
          pkgbase = terraphim-server
          pkgver = $VERSION-1
          pkgdesc = Terraphim AI Server - Privacy-first AI assistant backend
          url = https://terraphim.ai
          builddate = $(date +%s)
          packager = Terraphim Contributors <team@terraphim.ai>
          size = $(stat -c%s target/release/terraphim_server)
          arch = x86_64
          license = Apache-2.0
          depend = glibc
          depend = openssl
          provides = terraphim-server
          EOF

          # Create TUI package structure
          mkdir -p arch-packages/terraphim-agent/usr/bin
          mkdir -p arch-packages/terraphim-agent/usr/share/doc/terraphim-agent
          mkdir -p arch-packages/terraphim-agent/usr/share/licenses/terraphim-agent

          # Copy TUI files
          cp target/release/terraphim-agent arch-packages/terraphim-agent/usr/bin/
          cp README.md arch-packages/terraphim-agent/usr/share/doc/terraphim-agent/
          cp LICENSE-Apache-2.0 arch-packages/terraphim-agent/usr/share/licenses/terraphim-agent/

          # Create TUI PKGINFO
          cat > arch-packages/terraphim-agent/.PKGINFO << EOF
          pkgname = terraphim-agent
          pkgbase = terraphim-agent
          pkgver = $VERSION-1
          pkgdesc = Terraphim Agent - AI Agent CLI Interface for Terraphim
          url = https://terraphim.ai
          builddate = $(date +%s)
          packager = Terraphim Contributors <team@terraphim.ai>
          size = $(stat -c%s target/release/terraphim-agent)
          arch = x86_64
          license = Apache-2.0
          depend = glibc
          depend = openssl
          provides = terraphim-agent
          EOF

          # Create Arch packages
          cd arch-packages
          tar -I 'zstd -19' -cf terraphim-server-$VERSION-1-x86_64.pkg.tar.zst terraphim-server/
          tar -I 'zstd -19' -cf terraphim-agent-$VERSION-1-x86_64.pkg.tar.zst terraphim-agent/
          cd ..

      - name: Create release directory
        run: |
          VERSION=${GITHUB_REF#refs/tags/v}
          mkdir -p release/$VERSION
          cp target/debian/*.deb release/$VERSION/
          cp arch-packages/*.pkg.tar.zst release/$VERSION/

      - name: Create installation scripts
        run: |
          VERSION=${GITHUB_REF#refs/tags/v}
          cat > release/$VERSION/install.sh << 'EOF'
          #!/bin/bash
          # Terraphim AI Installation Script
          # Auto-generated for release VERSION

          set -e
          VERSION="VERSION"

          echo "Installing Terraphim AI $VERSION..."
          # Installation logic would go here
          EOF

          chmod +x release/$VERSION/install.sh

      - name: Create release README
        run: |
          VERSION=${GITHUB_REF#refs/tags/v}
          cat > release/$VERSION/README.md << EOF
          # Terraphim AI v$VERSION Installation Guide

          ## Quick Install Options

          ### Option 1: Docker (Recommended)
          curl -fsSL https://raw.githubusercontent.com/terraphim/terraphim-ai/main/release/$VERSION/docker-run.sh | bash

          ### Option 2: Debian/Ubuntu
          wget https://github.com/terraphim/terraphim-ai/releases/download/v$VERSION/terraphim-server_$VERSION-1_amd64.deb
          sudo dpkg -i terraphim-server_$VERSION-1_amd64.deb

          ### Option 3: Arch Linux
          wget https://github.com/terraphim/terraphim-ai/releases/download/v$VERSION/terraphim-server-$VERSION-1-x86_64.pkg.tar.zst
          sudo pacman -U terraphim-server-$VERSION-1-x86_64.pkg.tar.zst
          EOF

      - name: Restore panic abort setting
        run: sed -i 's/# panic = "abort"/panic = "abort"/' .cargo/config.toml

      - name: Create GitHub Release
        uses: softprops/action-gh-release@v2
        with:
          name: Release ${{ github.ref_name }}
          body: |
            ## Terraphim AI ${{ github.ref_name }}

            ### 🚀 Installation Options

            #### Docker (Recommended)
            ```bash
            curl -fsSL https://raw.githubusercontent.com/terraphim/terraphim-ai/main/release/${{ github.ref_name }}/docker-run.sh | bash
            ```

            #### Debian/Ubuntu
            ```bash
            wget https://github.com/terraphim/terraphim-ai/releases/download/${{ github.ref_name }}/terraphim-server_${{ github.ref_name }}-1_amd64.deb
            sudo dpkg -i terraphim-server_${{ github.ref_name }}-1_amd64.deb
            ```

            #### Arch Linux
            ```bash
            wget https://github.com/terraphim/terraphim-ai/releases/download/${{ github.ref_name }}/terraphim-server-${{ github.ref_name }}-1-x86_64.pkg.tar.zst
            sudo pacman -U terraphim-server-${{ github.ref_name }}-1-x86_64.pkg.tar.zst
            ```

            ### 📦 Available Packages
            - **terraphim-server**: Main HTTP API server with semantic search
            - **terraphim-agent**: Terminal User Interface with interactive REPL

            ### 🔧 Features
            - Privacy-first AI assistant that operates locally
            - Semantic search across multiple knowledge repositories
            - Knowledge graph integration with concept extraction

            🤖 Automated release built with GitHub Actions
          files: |
            target/debian/*.deb
            arch-packages/*.pkg.tar.zst
            release/${{ github.ref_name }}/install.sh
            release/${{ github.ref_name }}/README.md
          draft: false
          prerelease: false
        env:
          GITHUB_TOKEN: ${{ secrets.GITHUB_TOKEN }}

      - name: Clean up
        run: |
          rm -f LICENSE
          rm -f *.tar.gz
          rm -rf arch-packages/

      - name: Notify release completion
        run: |
          echo "✅ Release ${{ github.ref_name }} completed successfully!"
          echo "📦 Available at: https://github.com/${{ github.repository }}/releases/tag/${{ github.ref_name }}"<|MERGE_RESOLUTION|>--- conflicted
+++ resolved
@@ -11,11 +11,7 @@
 
 jobs:
   release:
-<<<<<<< HEAD
-    runs-on: [self-hosted, Linux, terraphim]
-=======
     runs-on: [self-hosted, linux, x64]
->>>>>>> 0a558110
     steps:
       - name: Checkout repository
         uses: actions/checkout@v4
@@ -99,36 +95,36 @@
           EOF
 
           # Create TUI package structure
-          mkdir -p arch-packages/terraphim-agent/usr/bin
-          mkdir -p arch-packages/terraphim-agent/usr/share/doc/terraphim-agent
-          mkdir -p arch-packages/terraphim-agent/usr/share/licenses/terraphim-agent
+          mkdir -p arch-packages/terraphim-tui/usr/bin
+          mkdir -p arch-packages/terraphim-tui/usr/share/doc/terraphim-tui
+          mkdir -p arch-packages/terraphim-tui/usr/share/licenses/terraphim-tui
 
           # Copy TUI files
-          cp target/release/terraphim-agent arch-packages/terraphim-agent/usr/bin/
-          cp README.md arch-packages/terraphim-agent/usr/share/doc/terraphim-agent/
-          cp LICENSE-Apache-2.0 arch-packages/terraphim-agent/usr/share/licenses/terraphim-agent/
+          cp target/release/terraphim-tui arch-packages/terraphim-tui/usr/bin/
+          cp README.md arch-packages/terraphim-tui/usr/share/doc/terraphim-tui/
+          cp LICENSE-Apache-2.0 arch-packages/terraphim-tui/usr/share/licenses/terraphim-tui/
 
           # Create TUI PKGINFO
-          cat > arch-packages/terraphim-agent/.PKGINFO << EOF
-          pkgname = terraphim-agent
-          pkgbase = terraphim-agent
+          cat > arch-packages/terraphim-tui/.PKGINFO << EOF
+          pkgname = terraphim-tui
+          pkgbase = terraphim-tui
           pkgver = $VERSION-1
-          pkgdesc = Terraphim Agent - AI Agent CLI Interface for Terraphim
+          pkgdesc = Terraphim TUI - Terminal User Interface for Terraphim AI
           url = https://terraphim.ai
           builddate = $(date +%s)
           packager = Terraphim Contributors <team@terraphim.ai>
-          size = $(stat -c%s target/release/terraphim-agent)
+          size = $(stat -c%s target/release/terraphim-tui)
           arch = x86_64
           license = Apache-2.0
           depend = glibc
           depend = openssl
-          provides = terraphim-agent
+          provides = terraphim-tui
           EOF
 
           # Create Arch packages
           cd arch-packages
           tar -I 'zstd -19' -cf terraphim-server-$VERSION-1-x86_64.pkg.tar.zst terraphim-server/
-          tar -I 'zstd -19' -cf terraphim-agent-$VERSION-1-x86_64.pkg.tar.zst terraphim-agent/
+          tar -I 'zstd -19' -cf terraphim-tui-$VERSION-1-x86_64.pkg.tar.zst terraphim-tui/
           cd ..
 
       - name: Create release directory
@@ -206,7 +202,7 @@
 
             ### 📦 Available Packages
             - **terraphim-server**: Main HTTP API server with semantic search
-            - **terraphim-agent**: Terminal User Interface with interactive REPL
+            - **terraphim-tui**: Terminal User Interface with interactive REPL
 
             ### 🔧 Features
             - Privacy-first AI assistant that operates locally
