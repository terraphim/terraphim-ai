name: Comprehensive Release

on:
  push:
    tags:
      - 'v*'
      - 'terraphim_server-v*'
      - 'terraphim-ai-desktop-v*'
      - 'terraphim_tui-v*'
  workflow_dispatch:

env:
  CARGO_TERM_COLOR: always

jobs:
  build-binaries:
    name: Build binaries for ${{ matrix.target }}
    strategy:
      matrix:
        include:
          # Linux builds
          - os: ubuntu-20.04
            target: x86_64-unknown-linux-gnu
            use_cross: false
          - os: ubuntu-20.04
            target: x86_64-unknown-linux-musl
            use_cross: true
          - os: ubuntu-20.04
            target: aarch64-unknown-linux-musl
            use_cross: true
          - os: ubuntu-20.04
            target: armv7-unknown-linux-musleabihf
            use_cross: true
          # macOS builds
          - os: macos-latest
            target: x86_64-apple-darwin
            use_cross: false
          - os: macos-latest
            target: aarch64-apple-darwin
            use_cross: false
          # Windows builds
          - os: windows-latest
            target: x86_64-pc-windows-msvc
            use_cross: false

    runs-on: ${{ matrix.os }}
    steps:
      - name: Checkout repository
        uses: actions/checkout@v5

      - name: Install Rust toolchain
        uses: dtolnay/rust-toolchain@stable
        with:
          targets: ${{ matrix.target }}

      - name: Install cross
        if: matrix.use_cross
        run: cargo install cross

      - name: Cache dependencies
        uses: Swatinem/rust-cache@v2
        with:
          key: ${{ matrix.target }}

      - name: Build server binary
        run: |
          ${{ matrix.use_cross && 'cross' || 'cargo' }} build --release \
            --target ${{ matrix.target }} --bin terraphim_server

      - name: Build TUI binary
        run: |
          ${{ matrix.use_cross && 'cross' || 'cargo' }} build --release \
            --target ${{ matrix.target }} --bin terraphim-tui

      - name: Prepare artifacts (Unix)
        if: matrix.os != 'windows-latest'
        run: |
          mkdir -p artifacts
          cp target/${{ matrix.target }}/release/terraphim_server artifacts/terraphim_server-${{ matrix.target }}
          cp target/${{ matrix.target }}/release/terraphim-tui artifacts/terraphim-tui-${{ matrix.target }}
          chmod +x artifacts/*

      - name: Prepare artifacts (Windows)
        if: matrix.os == 'windows-latest'
        run: |
          mkdir artifacts
          copy target\${{ matrix.target }}\release\terraphim_server.exe artifacts\terraphim_server-${{ matrix.target }}.exe
          copy target\${{ matrix.target }}\release\terraphim-tui.exe artifacts\terraphim-tui-${{ matrix.target }}.exe

      - name: Upload binary artifacts
        uses: actions/upload-artifact@v4
        with:
          name: binaries-${{ matrix.target }}
          path: artifacts/*

  build-debian-packages:
    name: Build Debian packages
    runs-on: ubuntu-20.04
    steps:
      - name: Checkout repository
        uses: actions/checkout@v5

      - name: Install Rust toolchain
        uses: dtolnay/rust-toolchain@stable

      - name: Install cargo-deb
        run: cargo install cargo-deb

      - name: Cache dependencies
        uses: Swatinem/rust-cache@v2

      - name: Build Debian packages
        run: |
          # Build server package
          cargo deb -p terraphim_server --output target/debian/

          # Build TUI package
          cargo deb -p terraphim_tui --output target/debian/

          # Build desktop package
          cd desktop
          yarn install --frozen-lockfile
          cd ..
          cargo deb -p terraphim-ai-desktop --output target/debian/

      - name: Upload Debian packages
        uses: actions/upload-artifact@v4
        with:
          name: debian-packages
          path: target/debian/*.deb

  build-tauri-desktop:
    name: Build Tauri desktop app for ${{ matrix.platform }}
    strategy:
      matrix:
        include:
          - platform: macos-latest
            webkit-package: ""
<<<<<<< HEAD
          - platform: ubuntu-18.04
            webkit-package: "libwebkit2gtk-4.0-dev"
          - platform: ubuntu-20.04
            webkit-package: "libwebkit2gtk-4.0-dev"
          - platform: ubuntu-22.04
            webkit-package: "libwebkit2gtk-4.0-dev"
          - platform: ubuntu-24.04
            webkit-package: "libwebkit2gtk-4.0-dev"
=======
          - platform: ubuntu-20.04
            webkit-package: "libwebkit2gtk-4.0-dev"
          - platform: ubuntu-22.04
            webkit-package: "libwebkit2gtk-4.1-dev"
          - platform: ubuntu-24.04
            webkit-package: "libwebkit2gtk-4.1-dev"
>>>>>>> 15cd5d5b
          - platform: windows-latest
            webkit-package: ""
    runs-on: ${{ matrix.platform }}
    steps:
      - name: Checkout repository
        uses: actions/checkout@v5

      - name: Setup Node.js
        uses: actions/setup-node@v5
        with:
          node-version: 20
          cache: yarn
          cache-dependency-path: desktop/yarn.lock

      - name: Install Rust toolchain
        uses: dtolnay/rust-toolchain@stable

      - name: Cache Rust dependencies
        uses: Swatinem/rust-cache@v2
        with:
          workspaces: desktop/src-tauri

      - name: Install system dependencies (Ubuntu)
        if: startsWith(matrix.platform, 'ubuntu-')
        run: |
          sudo apt-get update
          sudo apt-get install -y libgtk-3-dev ${{ matrix.webkit-package }} \
<<<<<<< HEAD
            libjavascriptcoregtk-4.0-dev libsoup2.4-dev libayatana-appindicator3-dev librsvg2-dev pkg-config
=======
            libayatana-appindicator3-dev librsvg2-dev pkg-config
>>>>>>> 15cd5d5b

      - name: Install frontend dependencies
        working-directory: ./desktop
        run: yarn install --frozen-lockfile

      - name: Build Tauri app
        working-directory: ./desktop
        run: yarn tauri build
        env:
          GITHUB_TOKEN: ${{ secrets.GITHUB_TOKEN }}

      - name: Upload desktop artifacts (macOS)
        if: matrix.platform == 'macos-latest'
        uses: actions/upload-artifact@v4
        with:
          name: desktop-macos
          path: |
            desktop/src-tauri/target/release/bundle/dmg/*.dmg
            desktop/src-tauri/target/release/bundle/macos/*.app

      - name: Upload desktop artifacts (Linux)
        if: startsWith(matrix.platform, 'ubuntu-')
        uses: actions/upload-artifact@v4
        with:
          name: desktop-linux-${{ matrix.platform }}
          path: |
            desktop/src-tauri/target/release/bundle/appimage/*.AppImage
            desktop/src-tauri/target/release/bundle/deb/*.deb

      - name: Upload desktop artifacts (Windows)
        if: matrix.platform == 'windows-latest'
        uses: actions/upload-artifact@v4
        with:
          name: desktop-windows
          path: |
            desktop/src-tauri/target/release/bundle/msi/*.msi
            desktop/src-tauri/target/release/bundle/nsis/*.exe

  build-docker:
    name: Build and push Docker images
    uses: ./.github/workflows/docker-multiarch.yml
    with:
      platforms: linux/amd64,linux/arm64,linux/arm/v7
<<<<<<< HEAD
      ubuntu-versions: '["18.04", "20.04", "22.04", "24.04"]'
=======
      ubuntu-versions: '["20.04", "22.04", "24.04"]'
>>>>>>> 15cd5d5b
      push: true
      tag: ${{ github.ref_name }}
      dockerhub-username: ${{ vars.DOCKERHUB_USERNAME || '' }}
    secrets: inherit  # pragma: allowlist secret

  create-release:
    name: Create GitHub release
    needs: [build-binaries, build-debian-packages, build-tauri-desktop]
    runs-on: ubuntu-latest
    permissions:
      contents: write
    steps:
      - name: Checkout repository
        uses: actions/checkout@v5

      - name: Download all artifacts
        uses: actions/download-artifact@v4

      - name: Prepare release assets
        run: |
          mkdir -p release-assets

          # Copy binary artifacts
          find binaries-* -type f -executable -o -name "*.exe" | while read file; do
            cp "$file" release-assets/
          done

          # Copy Debian packages
          find debian-packages -name "*.deb" -type f | while read file; do
            cp "$file" release-assets/
          done

          # Copy desktop artifacts
          find desktop-* -type f \( -name "*.dmg" -o -name "*.AppImage" -o -name "*.msi" -o -name "*.exe" \) | while read file; do
            cp "$file" release-assets/
          done

      - name: Generate checksums
        working-directory: release-assets
        run: |
          sha256sum * > checksums.txt

      - name: Extract release notes from tag
        id: release-notes
        run: |
          if [[ "${{ github.ref }}" == refs/tags/* ]]; then
            TAG=${GITHUB_REF#refs/tags/}
            echo "Creating release for tag: $TAG"

            # Extract component and version from tag
            if [[ "$TAG" == *"-v"* ]]; then
              COMPONENT=${TAG%-v*}
              VERSION=${TAG##*-v}
              echo "Component: $COMPONENT, Version: $VERSION"
              TITLE="$COMPONENT v$VERSION"
            else
              TITLE="$TAG"
            fi

            echo "title=$TITLE" >> $GITHUB_OUTPUT
          fi

      - name: Create Release
        uses: softprops/action-gh-release@v1
        with:
          name: ${{ steps.release-notes.outputs.title }}
          draft: false
          prerelease: ${{ contains(github.ref, 'alpha') || contains(github.ref, 'beta') || contains(github.ref, 'rc') }}
          files: release-assets/*
          body: |
            ## Release Assets

            ### Server Binaries
            - `terraphim_server-*`: Server binaries for various platforms

            ### TUI Binaries
            - `terraphim-tui-*`: Terminal UI binaries for various platforms

            ### Desktop Applications
            - `*.dmg`: macOS desktop installer
            - `*.AppImage`: Linux portable desktop app
            - `*.msi`, `*.exe`: Windows desktop installers

            ### Debian Packages
            - `*.deb`: Debian/Ubuntu packages for easy installation

            ### Docker Images
            - `ghcr.io/terraphim/terraphim-server:latest`: Multi-arch server image

            ### Installation

            ```bash
            # Install via Homebrew (macOS/Linux)
            brew install terraphim/terraphim-ai/terraphim-ai

            # Install Debian package (Ubuntu/Debian)
            sudo dpkg -i terraphim-server_*.deb

            # Run with Docker
            docker run ghcr.io/terraphim/terraphim-server:latest
            ```

            See `checksums.txt` for file integrity verification.
        env:
          GITHUB_TOKEN: ${{ secrets.GITHUB_TOKEN }}

  update-homebrew:
    name: Update Homebrew formula
    needs: create-release
    runs-on: ubuntu-latest
    if: startsWith(github.ref, 'refs/tags/v')
    steps:
      - name: Update Homebrew formula
        run: |
          echo "Homebrew formula update will be implemented with tap repository"
          # This step would typically update a Homebrew tap repository
          # with the new version and SHA256 checksums<|MERGE_RESOLUTION|>--- conflicted
+++ resolved
@@ -46,7 +46,7 @@
     runs-on: ${{ matrix.os }}
     steps:
       - name: Checkout repository
-        uses: actions/checkout@v5
+        uses: actions/checkout@v4
 
       - name: Install Rust toolchain
         uses: dtolnay/rust-toolchain@stable
@@ -98,7 +98,7 @@
     runs-on: ubuntu-20.04
     steps:
       - name: Checkout repository
-        uses: actions/checkout@v5
+        uses: actions/checkout@v4
 
       - name: Install Rust toolchain
         uses: dtolnay/rust-toolchain@stable
@@ -136,32 +136,21 @@
         include:
           - platform: macos-latest
             webkit-package: ""
-<<<<<<< HEAD
-          - platform: ubuntu-18.04
-            webkit-package: "libwebkit2gtk-4.0-dev"
-          - platform: ubuntu-20.04
-            webkit-package: "libwebkit2gtk-4.0-dev"
-          - platform: ubuntu-22.04
-            webkit-package: "libwebkit2gtk-4.0-dev"
-          - platform: ubuntu-24.04
-            webkit-package: "libwebkit2gtk-4.0-dev"
-=======
           - platform: ubuntu-20.04
             webkit-package: "libwebkit2gtk-4.0-dev"
           - platform: ubuntu-22.04
             webkit-package: "libwebkit2gtk-4.1-dev"
           - platform: ubuntu-24.04
             webkit-package: "libwebkit2gtk-4.1-dev"
->>>>>>> 15cd5d5b
           - platform: windows-latest
             webkit-package: ""
     runs-on: ${{ matrix.platform }}
     steps:
       - name: Checkout repository
-        uses: actions/checkout@v5
+        uses: actions/checkout@v4
 
       - name: Setup Node.js
-        uses: actions/setup-node@v5
+        uses: actions/setup-node@v4
         with:
           node-version: 20
           cache: yarn
@@ -180,11 +169,7 @@
         run: |
           sudo apt-get update
           sudo apt-get install -y libgtk-3-dev ${{ matrix.webkit-package }} \
-<<<<<<< HEAD
-            libjavascriptcoregtk-4.0-dev libsoup2.4-dev libayatana-appindicator3-dev librsvg2-dev pkg-config
-=======
             libayatana-appindicator3-dev librsvg2-dev pkg-config
->>>>>>> 15cd5d5b
 
       - name: Install frontend dependencies
         working-directory: ./desktop
@@ -228,11 +213,7 @@
     uses: ./.github/workflows/docker-multiarch.yml
     with:
       platforms: linux/amd64,linux/arm64,linux/arm/v7
-<<<<<<< HEAD
-      ubuntu-versions: '["18.04", "20.04", "22.04", "24.04"]'
-=======
       ubuntu-versions: '["20.04", "22.04", "24.04"]'
->>>>>>> 15cd5d5b
       push: true
       tag: ${{ github.ref_name }}
       dockerhub-username: ${{ vars.DOCKERHUB_USERNAME || '' }}
@@ -240,13 +221,13 @@
 
   create-release:
     name: Create GitHub release
-    needs: [build-binaries, build-debian-packages, build-tauri-desktop]
+    needs: [build-binaries, build-debian-packages, build-tauri-desktop, build-docker]
     runs-on: ubuntu-latest
     permissions:
       contents: write
     steps:
       - name: Checkout repository
-        uses: actions/checkout@v5
+        uses: actions/checkout@v4
 
       - name: Download all artifacts
         uses: actions/download-artifact@v4
