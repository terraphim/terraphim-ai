name: Docker Multi-Architecture Build

on:
  workflow_call:
    inputs:
      platforms:
        description: 'Target platforms (comma-separated)'
        required: false
        type: string
        default: 'linux/amd64,linux/arm64,linux/arm/v7'
      ubuntu-versions:
        description: 'Ubuntu versions to build (JSON array)'
        required: false
        type: string
        default: '["20.04", "22.04", "24.04"]'
      push:
        description: 'Push images to registry'
        required: false
        type: boolean
        default: false
      tag:
        description: 'Docker image tag'
        required: false
        type: string
        default: 'latest'
      dockerhub-username:
        description: 'Docker Hub username'
        required: false
        type: string
        default: ''
    secrets:
      DOCKERHUB_TOKEN:
        description: 'Docker Hub token'
        required: false

env:
  REGISTRY: ghcr.io
  IMAGE_NAME: ${{ github.repository }}

jobs:
  build-and-push:
<<<<<<< HEAD
    runs-on: [self-hosted, Linux, terraphim, docker]
=======
    runs-on: [self-hosted, linux, x64]
>>>>>>> 0a558110
    strategy:
      matrix:
        ubuntu-version: ${{ fromJSON(inputs.ubuntu-versions) }}

    steps:
      - name: Checkout code
        uses: actions/checkout@v5

      - name: Set up QEMU
        uses: docker/setup-qemu-action@v3
        with:
          platforms: all

      - name: Set up Docker Buildx
        uses: docker/setup-buildx-action@v3
        with:
          driver: docker-container
          driver-opts: |
            network=host
          buildkitd-flags: |
            --allow-insecure-entitlement security.insecure
            --allow-insecure-entitlement network.host

      - name: Log in to Container Registry
        if: inputs.push
        uses: docker/login-action@v3
        with:
          registry: ${{ env.REGISTRY }}
          username: ${{ github.actor }}
          password: ${{ secrets.GITHUB_TOKEN }}

      - name: Log in to Docker Hub
        if: inputs.push && inputs.dockerhub-username != ''
        uses: docker/login-action@v3
        with:
          username: ${{ inputs.dockerhub-username }}
          password: ${{ secrets.DOCKERHUB_TOKEN }}
        continue-on-error: true

      - name: Extract metadata
        id: meta
        uses: docker/metadata-action@v5
        with:
          images: |
            ${{ env.REGISTRY }}/${{ env.IMAGE_NAME }}
            ${{ inputs.dockerhub-username != '' && format('{0}/terraphim-server', inputs.dockerhub-username) || '' }}
          tags: |
            type=ref,event=branch
            type=ref,event=pr
            type=raw,value=${{ inputs.tag }}-ubuntu${{ matrix.ubuntu-version }}
            type=raw,value=latest-ubuntu${{ matrix.ubuntu-version }},enable={{is_default_branch}}
            type=semver,pattern={{version}}-ubuntu${{ matrix.ubuntu-version }}
            type=semver,pattern={{major}}.{{minor}}-ubuntu${{ matrix.ubuntu-version }}
          labels: |
            org.opencontainers.image.title=Terraphim Server
            org.opencontainers.image.description=Privacy-first AI assistant with semantic search
            org.opencontainers.image.vendor=Terraphim AI
            ubuntu.version=${{ matrix.ubuntu-version }}

      - name: Build and push Docker image
        uses: docker/build-push-action@v6
        with:
          context: .
          file: docker/Dockerfile.multiarch
          platforms: ${{ inputs.platforms }}
          push: ${{ inputs.push }}
          tags: ${{ steps.meta.outputs.tags }}
          labels: ${{ steps.meta.outputs.labels }}
          build-args: |
            UBUNTU_VERSION=${{ matrix.ubuntu-version }}
            RUST_VERSION=1.85.0
            NODE_VERSION=20
          cache-from: type=gha
          cache-to: type=gha,mode=max
          provenance: false
          sbom: false

      - name: Verify multi-arch build
        if: inputs.push
        run: |
          echo "Verifying multi-architecture build for Ubuntu ${{ matrix.ubuntu-version }}:"
          docker buildx imagetools inspect ${{ env.REGISTRY }}/${{ env.IMAGE_NAME }}:${{ inputs.tag }}-ubuntu${{ matrix.ubuntu-version }}

      - name: Test image functionality
        run: |
          # Test the built image on current platform
          CURRENT_PLATFORM=$(docker version --format '{{.Server.Os}}/{{.Server.Arch}}')
          if echo "${{ inputs.platforms }}" | grep -q "$CURRENT_PLATFORM"; then
            echo "Testing image on $CURRENT_PLATFORM"
            docker run --rm --platform=$CURRENT_PLATFORM \
              ${{ env.REGISTRY }}/${{ env.IMAGE_NAME }}:${{ inputs.tag }}-ubuntu${{ matrix.ubuntu-version }} \
              /usr/local/bin/terraphim_server --version
          else
            echo "Current platform $CURRENT_PLATFORM not in build targets, skipping functional test"
          fi

  build-summary:
    needs: build-and-push
<<<<<<< HEAD
    runs-on: [self-hosted, Linux, terraphim]
=======
    runs-on: [self-hosted, linux, x64]
>>>>>>> 0a558110
    if: always()

    steps:
      - name: Build Summary
        run: |
          echo "## Docker Multi-Architecture Build Summary" >> $GITHUB_STEP_SUMMARY
          echo "" >> $GITHUB_STEP_SUMMARY
          echo "| Ubuntu Version | Status |" >> $GITHUB_STEP_SUMMARY
          echo "|---------------|--------|" >> $GITHUB_STEP_SUMMARY

          UBUNTU_VERSIONS='${{ inputs.ubuntu-versions }}'
          for version in $(echo $UBUNTU_VERSIONS | jq -r '.[]'); do
            if [[ "${{ needs.build-and-push.result }}" == "success" ]]; then
              echo "| $version | ✅ Success |" >> $GITHUB_STEP_SUMMARY
            else
              echo "| $version | ❌ Failed |" >> $GITHUB_STEP_SUMMARY
            fi
          done

          echo "" >> $GITHUB_STEP_SUMMARY
          echo "**Platforms:** ${{ inputs.platforms }}" >> $GITHUB_STEP_SUMMARY
          echo "**Push to Registry:** ${{ inputs.push }}" >> $GITHUB_STEP_SUMMARY<|MERGE_RESOLUTION|>--- conflicted
+++ resolved
@@ -39,11 +39,7 @@
 
 jobs:
   build-and-push:
-<<<<<<< HEAD
-    runs-on: [self-hosted, Linux, terraphim, docker]
-=======
     runs-on: [self-hosted, linux, x64]
->>>>>>> 0a558110
     strategy:
       matrix:
         ubuntu-version: ${{ fromJSON(inputs.ubuntu-versions) }}
@@ -142,11 +138,7 @@
 
   build-summary:
     needs: build-and-push
-<<<<<<< HEAD
-    runs-on: [self-hosted, Linux, terraphim]
-=======
     runs-on: [self-hosted, linux, x64]
->>>>>>> 0a558110
     if: always()
 
     steps:
