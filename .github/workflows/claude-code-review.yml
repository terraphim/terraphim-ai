--- conflicted
+++ resolved
@@ -18,11 +18,7 @@
     #   github.event.pull_request.user.login == 'new-developer' ||
     #   github.event.pull_request.author_association == 'FIRST_TIME_CONTRIBUTOR'
 
-<<<<<<< HEAD
-    runs-on: ubuntu-latest
-=======
     runs-on: [self-hosted, linux, bigbox]
->>>>>>> 5cc03047
     permissions:
       contents: read
       pull-requests: read
