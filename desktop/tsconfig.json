--- conflicted
+++ resolved
@@ -1,22 +1,4 @@
 {
-<<<<<<< HEAD
-  "extends": "@tsconfig/svelte/tsconfig.json",
-  "compilerOptions": {
-    "target": "esnext",
-    "useDefineForClassFields": true,
-    "module": "esnext",
-    "resolveJsonModule": true,
-    "baseUrl": ".",
-    "allowJs": true,
-    "checkJs": false,
-    "paths": {
-      "$lib/*": ["src/lib/*"],
-      "$workers/*": ["src/workers/*"]
-    }
-  },
-  "include": ["src/**/*.d.ts", "src/**/*.ts", "src/**/*.js", "src/**/*.svelte"],
-  "references": [{ "path": "./tsconfig.node.json" }]
-=======
 	"extends": "@tsconfig/svelte/tsconfig.json",
 	"compilerOptions": {
 		"target": "esnext",
@@ -33,5 +15,4 @@
 	},
 	"include": ["src/**/*.d.ts", "src/**/*.ts", "src/**/*.js", "src/**/*.svelte"],
 	"references": [{ "path": "./tsconfig.node.json" }]
->>>>>>> 899e177a
 }