--- conflicted
+++ resolved
@@ -91,11 +91,11 @@
         specifier: ^6.8.0
         version: 6.8.0
       '@testing-library/svelte':
-        specifier: ^5.2.8
-        version: 5.2.8(svelte@3.59.2)(vite@4.5.14(@types/node@24.3.1)(sass@1.92.1)(terser@5.43.1))(vitest@3.2.4)
+        specifier: ^4.2.3
+        version: 4.2.3(svelte@3.59.2)
       '@testing-library/user-event':
         specifier: ^14.5.2
-        version: 14.6.1(@testing-library/dom@10.4.1)
+        version: 14.6.1(@testing-library/dom@9.3.4)
       '@tsconfig/svelte':
         specifier: ^4.0.1
         version: 4.0.1
@@ -182,8 +182,8 @@
     engines: {node: '>=6.0.0'}
     hasBin: true
 
-  '@babel/runtime@7.28.4':
-    resolution: {integrity: sha512-Q/N6JNWvIvPnLDvjlE1OUBLPQHH6l3CltCEsHIujp45zQUSSh8K+gHnaEX45yAT1nyngnINhvWtzN+Nb9D8RAQ==}
+  '@babel/runtime@7.27.6':
+    resolution: {integrity: sha512-vbavdySgbTTrmFE+EsiqUTzlOr5bzlnJtUv9PynGCAKvfQqjIXbvFdumPM/GxMDfyuGMJaJAU6TO4zc1Jf1i8Q==}
     engines: {node: '>=6.9.0'}
 
   '@babel/types@7.27.6':
@@ -1055,26 +1055,19 @@
     engines: {node: '>= 10'}
     hasBin: true
 
-  '@testing-library/dom@10.4.1':
-    resolution: {integrity: sha512-o4PXJQidqJl82ckFaXUeoAW+XysPLauYI43Abki5hABd853iMhitooc6znOnczgbTYmEP6U6/y1ZyKAIsvMKGg==}
-    engines: {node: '>=18'}
+  '@testing-library/dom@9.3.4':
+    resolution: {integrity: sha512-FlS4ZWlp97iiNWig0Muq8p+3rVDjRiYE+YKGbAqXOu9nwJFFOdL00kFpz42M+4huzYi86vAK1sOOfyOG45muIQ==}
+    engines: {node: '>=14'}
 
   '@testing-library/jest-dom@6.8.0':
     resolution: {integrity: sha512-WgXcWzVM6idy5JaftTVC8Vs83NKRmGJz4Hqs4oyOuO2J4r/y79vvKZsb+CaGyCSEbUPI6OsewfPd0G1A0/TUZQ==}
     engines: {node: '>=14', npm: '>=6', yarn: '>=1'}
 
-  '@testing-library/svelte@5.2.8':
-    resolution: {integrity: sha512-ucQOtGsJhtawOEtUmbR4rRh53e6RbM1KUluJIXRmh6D4UzxR847iIqqjRtg9mHNFmGQ8Vkam9yVcR5d1mhIHKA==}
+  '@testing-library/svelte@4.2.3':
+    resolution: {integrity: sha512-8vM2+JSPc6wZWkO9ICPmHvzacjy8jBw+iVjmNs+0VsPV3AO3v4P8qCLWTaQ9nYW/e+IR1BCy3MM3Uqg21dlBkw==}
     engines: {node: '>= 10'}
     peerDependencies:
-      svelte: ^3 || ^4 || ^5 || ^5.0.0-next.0
-      vite: '*'
-      vitest: '*'
-    peerDependenciesMeta:
-      vite:
-        optional: true
-      vitest:
-        optional: true
+      svelte: ^3 || ^4 || ^5
 
   '@testing-library/user-event@14.6.1':
     resolution: {integrity: sha512-vq7fv0rnt+QTXgPxr5Hjc210p6YKq2kmdziLgnsZGgLJ9e6VAShx1pACLuRjd/AS/sr7phAR58OIIpf0LlmQNw==}
@@ -1555,13 +1548,17 @@
   argparse@2.0.1:
     resolution: {integrity: sha512-8+9WqebbFzpX9OR+Wa6O29asIogeRMzcGtAINdpMHHyAg10f05aSFVBbcEqGf/PXw1EjAZ+q2/bEBg3DvurK3Q==}
 
-  aria-query@5.3.0:
-    resolution: {integrity: sha512-b0P0sZPKtyu8HkeRAfCq0IfURZK+SuwMjY1UXGBU27wpAiTwQAIlq56IbIO+ytk/JjS1fMR14ee5WBBfKi5J6A==}
+  aria-query@5.1.3:
+    resolution: {integrity: sha512-R5iJ5lkuHybztUfuOAznmboyjWq8O6sqNqtK7CLOqdydi54VNbORp49mb14KbWgG1QD3JFO9hJdZ+y4KutfdOQ==}
 
   aria-query@5.3.2:
     resolution: {integrity: sha512-COROpnaoap1E2F000S62r6A60uHZnmlvomhfyT2DlTcrY1OrBKn2UhH7qn5wTC9zMvD0AY7csdPSNwKP+7WiQw==}
     engines: {node: '>= 0.4'}
 
+  array-buffer-byte-length@1.0.2:
+    resolution: {integrity: sha512-LHE+8BuR7RYGDKvnrmcuSq3tDcKv9OFEXQt/HpbZhY7V6h0zlUXutnAD82GiFx9rdieCMjkvtcsPqBwgUl1Iiw==}
+    engines: {node: '>= 0.4'}
+
   asn1@0.2.6:
     resolution: {integrity: sha512-ix/FxPn0MDjeyJ7i/yoHGFt/EX6LyNbxSEhPPXODPL+KB0VPk86UYfL0lMdy+KCnv+fmvIzySwaK5COwqVbWTQ==}
 
@@ -1578,6 +1575,10 @@
   asynckit@0.4.0:
     resolution: {integrity: sha512-Oei9OH4tRh0YqU3GxhX79dM/mwVgvbZJaSNaRk+bshkj0S5cfHcgYakreBjrHwatXKbz+IoIdYLxrKim2MjW0Q==}
 
+  available-typed-arrays@1.0.7:
+    resolution: {integrity: sha512-wvUjBtSGN7+7SjNpq/9M2Tg350UZD3q62IFZLbRAR1bSMlCo1ZaeW+BJ+D090e4hIIZLBcTDWe4Mh4jvUDajzQ==}
+    engines: {node: '>= 0.4'}
+
   aws-sign2@0.7.0:
     resolution: {integrity: sha512-08kcGqnYf/YmjoRhfxyu+CLxBjUtHLXLXX/vUfx9l2LYzG3c1m61nrpyFUZI6zeS+Li/wWMMidD9KgrqtGq3mA==}
 
@@ -1641,6 +1642,14 @@
 
   call-bind-apply-helpers@1.0.2:
     resolution: {integrity: sha512-Sp1ablJ0ivDkSzjcaJdxEunN5/XvksFJ2sMBFfq6x0ryhQV/2b/KwFe21cMpmHtPOSij8K99/wSfoEuTObmuMQ==}
+    engines: {node: '>= 0.4'}
+
+  call-bind@1.0.8:
+    resolution: {integrity: sha512-oKlSFMcMwpUg2ednkhQ454wfWiU/ul3CkJe/PEHcTKuiX6RpbehUiFMXu13HalGZxfUwCQzZG747YXBn1im9ww==}
+    engines: {node: '>= 0.4'}
+
+  call-bound@1.0.4:
+    resolution: {integrity: sha512-+ys997U96po4Kx/ABpBCqhA9EuxJaQWDQg7295H4hBphv3IZg0boBKuwYpt4YXp6MZ5AmZQnU/tyMTlRpaSejg==}
     engines: {node: '>= 0.4'}
 
   callsites@3.1.0:
@@ -1928,12 +1937,24 @@
     resolution: {integrity: sha512-SUwdGfqdKOwxCPeVYjwSyRpJ7Z+fhpwIAtmCUdZIWZ/YP5R9WAsyuSgpLVDi9bjWoN2LXHNss/dk3urXtdQxGg==}
     engines: {node: '>=6'}
 
+  deep-equal@2.2.3:
+    resolution: {integrity: sha512-ZIwpnevOurS8bpT4192sqAowWM76JDKSHYzMLty3BZGSswgq6pBaH3DhCSW5xVAZICZyKdOBPjwww5wfgT/6PA==}
+    engines: {node: '>= 0.4'}
+
   deep-is@0.1.4:
     resolution: {integrity: sha512-oIPzksmTg4/MriiaYGO+okXDT7ztn/w3Eptv/+gSIdMdKsJo0u4CfYNFJPy+4SKMuCqGw2wxnA+URMg3t8a/bQ==}
 
   deepmerge@4.3.1:
     resolution: {integrity: sha512-3sUqbMEc77XqpdNO7FRyRog+eW3ph+GYCbj+rK+uYyRMuwsVy0rMiVtPn+QJlKFvWP/1PYpapqYn0Me2knFn+A==}
     engines: {node: '>=0.10.0'}
+
+  define-data-property@1.1.4:
+    resolution: {integrity: sha512-rBMvIzlpA8v6E+SJZoo++HAYqsLrkg7MSfIinMPFhmkorw7X+dOXVJQs+QT69zGkzMyfDnIMN2Wid1+NbL3T+A==}
+    engines: {node: '>= 0.4'}
+
+  define-properties@1.2.1:
+    resolution: {integrity: sha512-8QmQKqEASLd5nx0U1B1okLElbUuuttJ/AnYmRXbbbGDWh6uS208EjD4Xqq/I9wK7u0v6O08XhTWnt5XtEbR6Dg==}
+    engines: {node: '>= 0.4'}
 
   delaunator@5.0.1:
     resolution: {integrity: sha512-8nvh+XBe96aCESrGOqMp/84b13H9cdKbG5P2ejQCh4d4sK9RL4371qou9drQjMhvnPmhWl5hnmqbEE0fXr9Xnw==}
@@ -2011,13 +2032,8 @@
     resolution: {integrity: sha512-Zf5H2Kxt2xjTvbJvP2ZWLEICxA6j+hAmMzIlypy4xcBg1vKVnx89Wy0GbS+kf5cwCVFFzdCFh2XSCFNULS6csw==}
     engines: {node: '>= 0.4'}
 
-<<<<<<< HEAD
-  es-module-lexer@1.7.0:
-    resolution: {integrity: sha512-jEQoCwk8hyb2AZziIOLhDqpm5+2ww5uIE6lkO/6jcOCusfk6LhMHpXXfBLXTZ7Ydyt0j4VoUQv6uGNYbdW+kBA==}
-=======
   es-get-iterator@1.1.3:
     resolution: {integrity: sha512-sPZmqHBe6JIiTfN5q2pEi//TwxmAFHwj/XEuYjTuse78i8KxaqMTTzxPoFKuzRpDpTJ+0NAbpfenkmH2rePtuw==}
->>>>>>> 6c482166
 
   es-object-atoms@1.1.1:
     resolution: {integrity: sha512-FGgH2h8zKNim9ljj7dankFPcICIK9Cp5bm+c2gQSYePhpaG5+esrLODihIorn+Pe6FGJzWhXQotPv73jTaldXA==}
@@ -2159,6 +2175,10 @@
   focus-trap@7.6.5:
     resolution: {integrity: sha512-7Ke1jyybbbPZyZXFxEftUtxFGLMpE2n6A+z//m4CRDlj0hW+o3iYSmh8nFlYMurOiJVDmJRilUQtJr08KfIxlg==}
 
+  for-each@0.3.5:
+    resolution: {integrity: sha512-dKx12eRCVIzqCxFGplyFKJMPvLEWgmNtUrpTiJIR5u97zEhRG8ySrtboPHZXx7daLxQVrl643cTzbab2tkQjxg==}
+    engines: {node: '>= 0.4'}
+
   foreground-child@3.3.1:
     resolution: {integrity: sha512-gIXjKqtFuWEgzFRJA9WCQeSJLZDjgJUOMCMzxtvFq/37KojM1BFGufqsCy0r4qSQmYLsZYMeyRqzIWOMup03sw==}
     engines: {node: '>=14'}
@@ -2207,6 +2227,9 @@
   function-bind@1.1.2:
     resolution: {integrity: sha512-7XHNxH7qX9xG5mIwxkhumTox/MIRNcOgDrxWsMt2pAr23WHp6MrRlN7FBSFpCpr+oVO0F744iUgR82nJMfG2SA==}
 
+  functions-have-names@1.2.3:
+    resolution: {integrity: sha512-xckBUXyTIqT97tq2x2AMb+g163b5JFysYk0x4qxNFwbfQkmNZoiRHb6sPzI9/QV33WeuvVYBUIiD4NzNIyqaRQ==}
+
   fuzzy@0.1.3:
     resolution: {integrity: sha512-/gZffu4ykarLrCiP3Ygsa86UAo1E5vEVlvTrpkKywXSbP9Xhln3oSp9QSV57gEq3JFFpGJ4GZ+5zdEp3FcUh4w==}
     engines: {node: '>= 0.6.0'}
@@ -2275,10 +2298,17 @@
     resolution: {integrity: sha512-C8vBJ8DwUCx19vhm7urhTuUsr4/IyP6l4VzNQDv+ryHQObW3TTTp9yB68WpYgRe2bbaGuZ/se74IqFeVnMnLZg==}
     engines: {node: '>=0.10.0'}
 
+  has-bigints@1.1.0:
+    resolution: {integrity: sha512-R3pbpkcIqv2Pm3dUwgjclDRVmWpTJW2DcMzcIhEXEx1oh/CEMObMm3KLmRJOdvhM7o4uQBnwr8pzRK2sJWIqfg==}
+    engines: {node: '>= 0.4'}
+
   has-flag@4.0.0:
     resolution: {integrity: sha512-EykJT/Q1KjTWctppgIAgfSO0tKVuZUjhgMr17kqTumMl6Afv3EISleU7qZUzoXDFTAHTDC4NOoG/ZxU3EvlMPQ==}
     engines: {node: '>=8'}
 
+  has-property-descriptors@1.0.2:
+    resolution: {integrity: sha512-55JNKuIW+vq4Ke1BjOTjM2YctQIvCT7GFzHwmfZPGo5wnrgkid0YQtnAleFSqumZm4az3n2BS+erby5ipJdgrg==}
+
   has-symbols@1.1.0:
     resolution: {integrity: sha512-1cDNdwJ2Jaohmb3sg4OmKaMBwuC48sYni5HUw2DvsC8LjGTLK9h+eb1X6RyuOHe4hT0ULCW68iomhjUoKUqlPQ==}
     engines: {node: '>= 0.4'}
@@ -2359,14 +2389,42 @@
   inquirer@0.11.4:
     resolution: {integrity: sha512-QR+2TW90jnKk9LUUtbcA3yQXKt2rDEKMh6+BAZQIeumtzHexnwVLdPakSslGijXYLJCzFv7GMXbFCn0pA00EUw==}
 
+  internal-slot@1.1.0:
+    resolution: {integrity: sha512-4gd7VpWNQNB4UKKCFFVcp1AVv+FMOgs9NKzjHKusc8jTMhd5eL1NqQqOpE0KzMds804/yHlglp3uxgluOqAPLw==}
+    engines: {node: '>= 0.4'}
+
   internmap@2.0.3:
     resolution: {integrity: sha512-5Hh7Y1wQbvY5ooGgPbDaL5iYLAPzMTUrjMulskHLH6wnv/A+1q5rgEaiuqEjB+oxGXIVZs1FF+R/KPN3ZSQYYg==}
     engines: {node: '>=12'}
+
+  is-arguments@1.2.0:
+    resolution: {integrity: sha512-7bVbi0huj/wrIAOzb8U1aszg9kdi3KN/CyU19CTI7tAoZYEZoL9yCDXpbXN+uPsuWnP02cyug1gleqq+TU+YCA==}
+    engines: {node: '>= 0.4'}
+
+  is-array-buffer@3.0.5:
+    resolution: {integrity: sha512-DDfANUiiG2wC1qawP66qlTugJeL5HyzMpfr8lLK+jMQirGzNod0B12cFB/9q838Ru27sBwfw78/rdoU7RERz6A==}
+    engines: {node: '>= 0.4'}
+
+  is-bigint@1.1.0:
+    resolution: {integrity: sha512-n4ZT37wG78iz03xPRKJrHTdZbe3IicyucEtdRsV5yglwc3GyUfbAfpSeD0FJ41NbUNSt5wbhqfp1fS+BgnvDFQ==}
+    engines: {node: '>= 0.4'}
 
   is-binary-path@2.1.0:
     resolution: {integrity: sha512-ZMERYes6pDydyuGidse7OsHxtbI7WVeUEozgR/g7rd0xUimYNlvZRE/K2MgZTjWy725IfelLeVcEM97mmtRGXw==}
     engines: {node: '>=8'}
 
+  is-boolean-object@1.2.2:
+    resolution: {integrity: sha512-wa56o2/ElJMYqjCjGkXri7it5FbebW5usLw/nPmCMs5DeZ7eziSYZhSmPRn0txqeW4LnAmQQU7FgqLpsEFKM4A==}
+    engines: {node: '>= 0.4'}
+
+  is-callable@1.2.7:
+    resolution: {integrity: sha512-1BC0BVFhS/p0qtw6enp8e+8OD0UrK0oFLztSjNzhcKA3WDuJxxAPXzPuPtKkjEY9UUoEWlX/8fgKeu2S8i9JTA==}
+    engines: {node: '>= 0.4'}
+
+  is-date-object@1.1.0:
+    resolution: {integrity: sha512-PwwhEakHVKTdRNVOw+/Gyh0+MzlCl4R6qKvkhuvLtPMggI1WAHt9sOwZxQLSGpUaDnrdyDsomoRgNnCfKNSXXg==}
+    engines: {node: '>= 0.4'}
+
   is-extglob@2.1.1:
     resolution: {integrity: sha512-SbKbANkN603Vi4jEZv49LeVJMn4yGwsbzZworEoyEiutsN3nJYdbO36zfhGJ6QEDpOZIFkDtnq5JRxmvl3jsoQ==}
     engines: {node: '>=0.10.0'}
@@ -2383,6 +2441,14 @@
     resolution: {integrity: sha512-xelSayHH36ZgE7ZWhli7pW34hNbNl8Ojv5KVmkJD4hBdD3th8Tfk9vYasLM+mXWOZhFkgZfxhLSnrwRr4elSSg==}
     engines: {node: '>=0.10.0'}
 
+  is-map@2.0.3:
+    resolution: {integrity: sha512-1Qed0/Hr2m+YqxnM09CjA2d/i6YZNfF6R2oRAOj36eUdS6qIV/huPJNSEpKbupewFs+ZsJlxsjjPbc0/afW6Lw==}
+    engines: {node: '>= 0.4'}
+
+  is-number-object@1.1.1:
+    resolution: {integrity: sha512-lZhclumE1G6VYD8VHe35wFaIif+CTy5SJIi5+3y4psDgWu4wPDoBhF8NxUOinEc7pHgiTsT6MaBb92rKhhD+Xw==}
+    engines: {node: '>= 0.4'}
+
   is-number@7.0.0:
     resolution: {integrity: sha512-41Cifkg6e8TylSpdtTpeLVMqvSBEVzTttHvERD741+pnZ8ANv0004MRL43QKPDlK9cGvNp6NZWZUBlbGXYxxng==}
     engines: {node: '>=0.12.0'}
@@ -2397,8 +2463,6 @@
   is-reference@3.0.3:
     resolution: {integrity: sha512-ixkJoqQvAP88E6wLydLGGqCJsrFUnqoH6HnaczB8XmDH1oaWU+xxdptvikTgaEhtZ53Ky6YXiBuUI2WXLMCwjw==}
 
-<<<<<<< HEAD
-=======
   is-regex@1.2.1:
     resolution: {integrity: sha512-MjYsKHO5O7mCsmRGxWcLWheFqN9DJ/2TmngvjKXihe6efViPqc274+Fx/4fYj/r03+ESvBdTXK0V6tA3rgez1g==}
     engines: {node: '>= 0.4'}
@@ -2423,12 +2487,22 @@
     resolution: {integrity: sha512-9gGx6GTtCQM73BgmHQXfDmLtfjjTUDSyoxTCbp5WtoixAhfgsDirWIcVQ/IHpvI5Vgd5i/J5F7B9cN/WlVbC/w==}
     engines: {node: '>= 0.4'}
 
->>>>>>> 6c482166
   is-typedarray@1.0.0:
     resolution: {integrity: sha512-cyA56iCMHAh5CdzjJIa4aohJyeO1YbwLi3Jc35MmRU6poroFjIGZzUzupGiRPOjgHg9TLu43xbpwXk523fMxKA==}
 
+  is-weakmap@2.0.2:
+    resolution: {integrity: sha512-K5pXYOm9wqY1RgjpL3YTkF39tni1XajUIkawTLUo9EZEVUFga5gSQJF8nNS7ZwJQ02y+1YCNYcMh+HIf1ZqE+w==}
+    engines: {node: '>= 0.4'}
+
+  is-weakset@2.0.4:
+    resolution: {integrity: sha512-mfcwb6IzQyOKTs84CQMrOwW4gQcaTOAWJ0zzJCl2WSPDrWk/OzDaImWFH3djXhb24g4eudZfLRozAvPGw4d9hQ==}
+    engines: {node: '>= 0.4'}
+
   isarray@1.0.0:
     resolution: {integrity: sha512-VLghIWNM6ELQzo7zwmcg0NmTVyWKYjvIeM83yjp0wRDTmUnrM678fQbcKBo6n2CJEF0szoG//ytg+TKla89ALQ==}
+
+  isarray@2.0.5:
+    resolution: {integrity: sha512-xHjhDr3cNBK0BzdUJSPXZntQUx/mwMS5Rw4A7lPJ90XGAO6ISP/ePDNuo0vhqOZU+UD5JoodwCAAoZQd3FeAKw==}
 
   isexe@2.0.0:
     resolution: {integrity: sha512-RHxMLp9lnKHGHRng9QFhRCMbYAcVpn69smSGcq3f36xjgVVWThj4qqLbTLlq7Ssj8B+fIQ1EuCEGI2lKsyQeIw==}
@@ -2762,6 +2836,22 @@
   object-assign@4.1.1:
     resolution: {integrity: sha512-rJgTQnkUnH1sFw8yT6VSU3zD3sWmu6sZhIseY8VX+GRu3P6F7Fu+JNDoXfklElbLJSnc3FUQHVe4cU5hj+BcUg==}
     engines: {node: '>=0.10.0'}
+
+  object-inspect@1.13.4:
+    resolution: {integrity: sha512-W67iLl4J2EXEGTbfeHCffrjDfitvLANg0UlX3wFUUSTx92KXRFegMHUVgSqE+wvhAbi4WqjGg9czysTV2Epbew==}
+    engines: {node: '>= 0.4'}
+
+  object-is@1.1.6:
+    resolution: {integrity: sha512-F8cZ+KfGlSGi09lJT7/Nd6KJZ9ygtvYC0/UYYLI9nmQKLMnydpB9yvbv9K1uSkEu7FU9vYPmVwLg328tX+ot3Q==}
+    engines: {node: '>= 0.4'}
+
+  object-keys@1.1.1:
+    resolution: {integrity: sha512-NuAESUOUMrlIXOfHKzD6bpPu3tYt3xvjNdRIQ+FeT0lNb4K8WR70CaDxhuNguS2XG+GjkyMwOzsN5ZktImfhLA==}
+    engines: {node: '>= 0.4'}
+
+  object.assign@4.1.7:
+    resolution: {integrity: sha512-nK28WOo+QIjBkDduTINE4JkF/UJJKyf2EJxvJKfblDpyg0Q+pkOHNTL0Qwy6NP6FhE/EnzV73BxxqcJaXY9anw==}
+    engines: {node: '>= 0.4'}
 
   once@1.4.0:
     resolution: {integrity: sha512-lNaJgI+2Q5URQBkccEKHTQOPaXdUxnZZElQTZY0MFUAuaEqe1E+Nyvgdz/aIyNi6Z9MzO5dv1H8n58/GELp3+w==}
@@ -2884,6 +2974,10 @@
     engines: {node: '>=18'}
     hasBin: true
 
+  possible-typed-array-names@1.1.0:
+    resolution: {integrity: sha512-/+5VFTchJDoVj3bhoqi6UeymcD00DAwb1nJwamzPvHEszJ4FpF6SNNbUbOS8yI56qHzdV8eK0qEfOSiodkTdxg==}
+    engines: {node: '>= 0.4'}
+
   postcss@8.5.6:
     resolution: {integrity: sha512-3Ybi1tAuwAP9s0r1UQ2J4n5Y0G05bJkpUIO0/bI9MhwmD70S5aTWbXGBwxHrelT+XM1k6dM0pk+SwNkpTRN7Pg==}
     engines: {node: ^10 || ^12 || >=14}
@@ -3024,6 +3118,10 @@
 
   regenerator-runtime@0.9.6:
     resolution: {integrity: sha512-D0Y/JJ4VhusyMOd/o25a3jdUqN/bC85EFsaoL9Oqmy/O4efCh+xhp7yj2EEOsj974qvMkcW8AwUzJ1jB/MbxCw==}
+
+  regexp.prototype.flags@1.5.4:
+    resolution: {integrity: sha512-dYqgNSZbDwkaJ2ceRd9ojCGjBq+mOm9LmtXnAnEGyHhN/5R7iDW2TRw3h+o/jCFxus3P2LfWIIiwowAjANm7IA==}
+    engines: {node: '>= 0.4'}
 
   request-promise@3.0.0:
     resolution: {integrity: sha512-wVGUX+BoKxYsavTA72i6qHcyLbjzM4LR4y/AmDCqlbuMAursZdDWO7PmgbGAUvD2SeEJ5iB99VSq/U51i/DNbw==}
@@ -3120,6 +3218,10 @@
   safe-buffer@5.2.1:
     resolution: {integrity: sha512-rp3So07KcdmmKbGvgaNxQSJr7bGVSVk5S9Eq1F+ppbRo70+YeaDxkw5Dd8NPN+GD6bjnYm2VuPuCXmpuYvmCXQ==}
 
+  safe-regex-test@1.1.0:
+    resolution: {integrity: sha512-x/+Cz4YrimQxQccJf5mKEbIa1NzeCRNI5Ecl/ekmlYaampdNLPalVyIcCZNNH3MvmqBugV5TMYZXv0ljslUlaw==}
+    engines: {node: '>= 0.4'}
+
   safer-buffer@2.1.2:
     resolution: {integrity: sha512-YZo3K82SD7Riyi0E1EQPojLz7kpepnSQI9IyPbHHg1XXXevb5dJI7tpyN2ADxGcQbHG7vcyRHk0cbwqcQriUtg==}
 
@@ -3160,6 +3262,14 @@
     resolution: {integrity: sha512-RbcPH1n5cfwKrru7v7+zrZvjLurgHhGyso3HTyGtRivGWgYjbOmGuivCQaORNELjNONoK35nj28EoWul9sb1zQ==}
     engines: {node: '>=10'}
 
+  set-function-length@1.2.2:
+    resolution: {integrity: sha512-pgRc4hJ4/sNjWCSS9AmnS40x3bNMDTknHgL5UaMBTMyJnU90EgWh1Rz+MC9eFu4BuN/UwZjKQuY/1v3rM7HMfg==}
+    engines: {node: '>= 0.4'}
+
+  set-function-name@2.0.2:
+    resolution: {integrity: sha512-7PGFlmtwsEADb0WYyvCMa1t+yke6daIG4Wirafur5kcf+MhUnPms1UeR0CKQdTZD81yESwMHbtn+TR+dMviakQ==}
+    engines: {node: '>= 0.4'}
+
   setimmediate@1.0.5:
     resolution: {integrity: sha512-MATJdZp8sLqDl/68LfQmbP8zKPLQNV6BIZoIgrscFDQ+RsvK/BxeDQOgyxKKoh0y/8h3BqVFnCqQ/gd+reiIXA==}
 
@@ -3170,6 +3280,22 @@
   shebang-regex@3.0.0:
     resolution: {integrity: sha512-7++dFhtcx3353uBaq8DDR4NuxBetBzC7ZQOhmTQInHEd6bSrXdiEyzCvG07Z44UYdLShWUyXt5M/yhz8ekcb1A==}
     engines: {node: '>=8'}
+
+  side-channel-list@1.0.0:
+    resolution: {integrity: sha512-FCLHtRD/gnpCiCHEiJLOwdmFP+wzCmDEkc9y7NsYxeF4u7Btsn1ZuwgwJGxImImHicJArLP4R0yX4c2KCrMrTA==}
+    engines: {node: '>= 0.4'}
+
+  side-channel-map@1.0.1:
+    resolution: {integrity: sha512-VCjCNfgMsby3tTdo02nbjtM/ewra6jPHmpThenkTYh8pG9ucZ/1P8So4u4FGBek/BjpOVsDCMoLA/iuBKIFXRA==}
+    engines: {node: '>= 0.4'}
+
+  side-channel-weakmap@1.0.2:
+    resolution: {integrity: sha512-WPS/HvHQTYnHisLo9McqBHOJk2FkHO/tlpvldyrnem4aeQp4hai3gythswg6p01oSoTl58rcpiFAjF2br2Ak2A==}
+    engines: {node: '>= 0.4'}
+
+  side-channel@1.1.0:
+    resolution: {integrity: sha512-ZX99e6tRweoUXqR+VBrslhda51Nh5MTQwou5tnUDgbtyM0dBgmhEDtWGP/xbKn6hqfPRHujUNwz5fy/wbbhnpw==}
+    engines: {node: '>= 0.4'}
 
   siginfo@2.0.0:
     resolution: {integrity: sha512-ybx0WO1/8bSBLEWXZvEd7gMW3Sn3JFlW3TvX1nREbDLRNQNaeNN8WK0meBwPdAaOI7TtRRRJn/Es1zhrrCHu7g==}
@@ -3222,6 +3348,10 @@
 
   std-env@3.9.0:
     resolution: {integrity: sha512-UGvjygr6F6tpH7o2qyqR6QYpwraIjKSdtzyBdyytFOHmPZY917kwdwLG0RbOjWOnKmnm3PeHjaoLLMie7kPLQw==}
+
+  stop-iteration-iterator@1.1.0:
+    resolution: {integrity: sha512-eLoXW/DHyl62zxY4SCaIgnRhuMr6ri4juEYARS8E6sCEqzKpOiE521Ucofdx+KnDZl5xmvGYaaKCk5FEOxJCoQ==}
+    engines: {node: '>= 0.4'}
 
   string-width@1.0.2:
     resolution: {integrity: sha512-0XsVpQLnVCXHJfyEs8tC0zpTVIr5PKKsQtkT29IwupnPTjtPmQ3xT/4yCREF9hYkV/3M3kzcUTSAZT6a6h81tw==}
@@ -3702,6 +3832,18 @@
   whatwg-url@5.0.0:
     resolution: {integrity: sha512-saE57nupxk6v3HY35+jzBwYa0rKSy0XR8JSxZPwgLr7ys0IBzhGviA1/TUGJLmSVqs8pb9AnvICXEuOHLprYTw==}
 
+  which-boxed-primitive@1.1.1:
+    resolution: {integrity: sha512-TbX3mj8n0odCBFVlY8AxkqcHASw3L60jIuF8jFP78az3C2YhmGvqbHBpAjTRH2/xqYunrJ9g1jSyjCjpoWzIAA==}
+    engines: {node: '>= 0.4'}
+
+  which-collection@1.0.2:
+    resolution: {integrity: sha512-K4jVyjnBdgvc86Y6BkaLZEN933SwYOuBFkdmBu9ZfkcAbdVbpITnDmjvZ/aQjRXQrv5EPkTnD1s39GiiqbngCw==}
+    engines: {node: '>= 0.4'}
+
+  which-typed-array@1.1.19:
+    resolution: {integrity: sha512-rEvr90Bck4WZt9HHFC4DJMsjvu7x+r6bImz0/BrbWb7A2djJ8hnZMrWnHo9F8ssv0OMErasDhftrfROTyqSDrw==}
+    engines: {node: '>= 0.4'}
+
   which@2.0.2:
     resolution: {integrity: sha512-BLI3Tl1TW3Pvl70l3yq3Y64i+awpwXqsGBYWkkqMtnbXgrMD+yj7rhW0kuEDxzJaYXGjEW5ogapKNMEKNMjibA==}
     engines: {node: '>= 8'}
@@ -3789,7 +3931,7 @@
     dependencies:
       '@babel/types': 7.28.4
 
-  '@babel/runtime@7.28.4': {}
+  '@babel/runtime@7.27.6': {}
 
   '@babel/types@7.27.6':
     dependencies:
@@ -4486,15 +4628,15 @@
       '@tauri-apps/cli-win32-ia32-msvc': 1.6.3
       '@tauri-apps/cli-win32-x64-msvc': 1.6.3
 
-  '@testing-library/dom@10.4.1':
+  '@testing-library/dom@9.3.4':
     dependencies:
       '@babel/code-frame': 7.27.1
-      '@babel/runtime': 7.28.4
+      '@babel/runtime': 7.27.6
       '@types/aria-query': 5.0.4
-      aria-query: 5.3.0
+      aria-query: 5.1.3
+      chalk: 4.1.2
       dom-accessibility-api: 0.5.16
       lz-string: 1.5.0
-      picocolors: 1.1.1
       pretty-format: 27.5.1
 
   '@testing-library/jest-dom@6.8.0':
@@ -4506,17 +4648,14 @@
       picocolors: 1.1.1
       redent: 3.0.0
 
-  '@testing-library/svelte@5.2.8(svelte@3.59.2)(vite@4.5.14(@types/node@24.3.1)(sass@1.92.1)(terser@5.43.1))(vitest@3.2.4)':
-    dependencies:
-      '@testing-library/dom': 10.4.1
+  '@testing-library/svelte@4.2.3(svelte@3.59.2)':
+    dependencies:
+      '@testing-library/dom': 9.3.4
       svelte: 3.59.2
-    optionalDependencies:
-      vite: 4.5.14(@types/node@24.3.1)(sass@1.92.1)(terser@5.43.1)
-      vitest: 3.2.4(@types/node@24.3.1)(@vitest/ui@3.2.4)(jsdom@24.1.3)(sass@1.92.1)(terser@5.43.1)
-
-  '@testing-library/user-event@14.6.1(@testing-library/dom@10.4.1)':
-    dependencies:
-      '@testing-library/dom': 10.4.1
+
+  '@testing-library/user-event@14.6.1(@testing-library/dom@9.3.4)':
+    dependencies:
+      '@testing-library/dom': 9.3.4
 
   '@tiptap/core@2.22.3(@tiptap/pm@2.22.3)':
     dependencies:
@@ -5069,11 +5208,16 @@
 
   argparse@2.0.1: {}
 
-  aria-query@5.3.0:
-    dependencies:
-      dequal: 2.0.3
+  aria-query@5.1.3:
+    dependencies:
+      deep-equal: 2.2.3
 
   aria-query@5.3.2: {}
+
+  array-buffer-byte-length@1.0.2:
+    dependencies:
+      call-bound: 1.0.4
+      is-array-buffer: 3.0.5
 
   asn1@0.2.6:
     dependencies:
@@ -5090,6 +5234,10 @@
       js-tokens: 9.0.1
 
   asynckit@0.4.0: {}
+
+  available-typed-arrays@1.0.7:
+    dependencies:
+      possible-typed-array-names: 1.1.0
 
   aws-sign2@0.7.0: {}
 
@@ -5150,6 +5298,18 @@
     dependencies:
       es-errors: 1.3.0
       function-bind: 1.1.2
+
+  call-bind@1.0.8:
+    dependencies:
+      call-bind-apply-helpers: 1.0.2
+      es-define-property: 1.0.1
+      get-intrinsic: 1.3.0
+      set-function-length: 1.2.2
+
+  call-bound@1.0.4:
+    dependencies:
+      call-bind-apply-helpers: 1.0.2
+      get-intrinsic: 1.3.0
 
   callsites@3.1.0: {}
 
@@ -5483,9 +5643,42 @@
     dependencies:
       type-detect: 4.1.0
 
+  deep-equal@2.2.3:
+    dependencies:
+      array-buffer-byte-length: 1.0.2
+      call-bind: 1.0.8
+      es-get-iterator: 1.1.3
+      get-intrinsic: 1.3.0
+      is-arguments: 1.2.0
+      is-array-buffer: 3.0.5
+      is-date-object: 1.1.0
+      is-regex: 1.2.1
+      is-shared-array-buffer: 1.0.4
+      isarray: 2.0.5
+      object-is: 1.1.6
+      object-keys: 1.1.1
+      object.assign: 4.1.7
+      regexp.prototype.flags: 1.5.4
+      side-channel: 1.1.0
+      which-boxed-primitive: 1.1.1
+      which-collection: 1.0.2
+      which-typed-array: 1.1.19
+
   deep-is@0.1.4: {}
 
   deepmerge@4.3.1: {}
+
+  define-data-property@1.1.4:
+    dependencies:
+      es-define-property: 1.0.1
+      es-errors: 1.3.0
+      gopd: 1.2.0
+
+  define-properties@1.2.1:
+    dependencies:
+      define-data-property: 1.1.4
+      has-property-descriptors: 1.0.2
+      object-keys: 1.1.1
 
   delaunator@5.0.1:
     dependencies:
@@ -5546,9 +5739,6 @@
 
   es-errors@1.3.0: {}
 
-<<<<<<< HEAD
-  es-module-lexer@1.7.0: {}
-=======
   es-get-iterator@1.1.3:
     dependencies:
       call-bind: 1.0.8
@@ -5560,7 +5750,6 @@
       is-string: 1.1.1
       isarray: 2.0.5
       stop-iteration-iterator: 1.1.0
->>>>>>> 6c482166
 
   es-object-atoms@1.1.1:
     dependencies:
@@ -5778,6 +5967,10 @@
     dependencies:
       tabbable: 6.2.0
 
+  for-each@0.3.5:
+    dependencies:
+      is-callable: 1.2.7
+
   foreground-child@3.3.1:
     dependencies:
       cross-spawn: 7.0.6
@@ -5832,6 +6025,8 @@
     optional: true
 
   function-bind@1.1.2: {}
+
+  functions-have-names@1.2.3: {}
 
   fuzzy@0.1.3: {}
 
@@ -5913,7 +6108,13 @@
     dependencies:
       ansi-regex: 2.1.1
 
+  has-bigints@1.1.0: {}
+
   has-flag@4.0.0: {}
+
+  has-property-descriptors@1.0.2:
+    dependencies:
+      es-define-property: 1.0.1
 
   has-symbols@1.1.0: {}
 
@@ -6006,12 +6207,45 @@
       strip-ansi: 3.0.1
       through: 2.3.8
 
+  internal-slot@1.1.0:
+    dependencies:
+      es-errors: 1.3.0
+      hasown: 2.0.2
+      side-channel: 1.1.0
+
   internmap@2.0.3: {}
 
+  is-arguments@1.2.0:
+    dependencies:
+      call-bound: 1.0.4
+      has-tostringtag: 1.0.2
+
+  is-array-buffer@3.0.5:
+    dependencies:
+      call-bind: 1.0.8
+      call-bound: 1.0.4
+      get-intrinsic: 1.3.0
+
+  is-bigint@1.1.0:
+    dependencies:
+      has-bigints: 1.1.0
+
   is-binary-path@2.1.0:
     dependencies:
       binary-extensions: 2.3.0
 
+  is-boolean-object@1.2.2:
+    dependencies:
+      call-bound: 1.0.4
+      has-tostringtag: 1.0.2
+
+  is-callable@1.2.7: {}
+
+  is-date-object@1.1.0:
+    dependencies:
+      call-bound: 1.0.4
+      has-tostringtag: 1.0.2
+
   is-extglob@2.1.1: {}
 
   is-fullwidth-code-point@1.0.0:
@@ -6024,6 +6258,13 @@
     dependencies:
       is-extglob: 2.1.1
 
+  is-map@2.0.3: {}
+
+  is-number-object@1.1.1:
+    dependencies:
+      call-bound: 1.0.4
+      has-tostringtag: 1.0.2
+
   is-number@7.0.0: {}
 
   is-path-inside@3.0.3: {}
@@ -6034,8 +6275,6 @@
     dependencies:
       '@types/estree': 1.0.8
 
-<<<<<<< HEAD
-=======
   is-regex@1.2.1:
     dependencies:
       call-bound: 1.0.4
@@ -6062,10 +6301,18 @@
       has-symbols: 1.1.0
       safe-regex-test: 1.1.0
 
->>>>>>> 6c482166
   is-typedarray@1.0.0: {}
 
+  is-weakmap@2.0.2: {}
+
+  is-weakset@2.0.4:
+    dependencies:
+      call-bound: 1.0.4
+      get-intrinsic: 1.3.0
+
   isarray@1.0.0: {}
+
+  isarray@2.0.5: {}
 
   isexe@2.0.0: {}
 
@@ -6389,6 +6636,24 @@
 
   object-assign@4.1.1: {}
 
+  object-inspect@1.13.4: {}
+
+  object-is@1.1.6:
+    dependencies:
+      call-bind: 1.0.8
+      define-properties: 1.2.1
+
+  object-keys@1.1.1: {}
+
+  object.assign@4.1.7:
+    dependencies:
+      call-bind: 1.0.8
+      call-bound: 1.0.4
+      define-properties: 1.2.1
+      es-object-atoms: 1.1.1
+      has-symbols: 1.1.0
+      object-keys: 1.1.1
+
   once@1.4.0:
     dependencies:
       wrappy: 1.0.2
@@ -6500,6 +6765,8 @@
       playwright-core: 1.55.0
     optionalDependencies:
       fsevents: 2.3.2
+
+  possible-typed-array-names@1.1.0: {}
 
   postcss@8.5.6:
     dependencies:
@@ -6705,6 +6972,15 @@
       strip-indent: 3.0.0
 
   regenerator-runtime@0.9.6: {}
+
+  regexp.prototype.flags@1.5.4:
+    dependencies:
+      call-bind: 1.0.8
+      define-properties: 1.2.1
+      es-errors: 1.3.0
+      get-proto: 1.0.1
+      gopd: 1.2.0
+      set-function-name: 2.0.2
 
   request-promise@3.0.0:
     dependencies:
@@ -6827,6 +7103,12 @@
 
   safe-buffer@5.2.1: {}
 
+  safe-regex-test@1.1.0:
+    dependencies:
+      call-bound: 1.0.4
+      es-errors: 1.3.0
+      is-regex: 1.2.1
+
   safer-buffer@2.1.2: {}
 
   sander@0.5.1:
@@ -6883,6 +7165,22 @@
 
   seroval@1.3.2: {}
 
+  set-function-length@1.2.2:
+    dependencies:
+      define-data-property: 1.1.4
+      es-errors: 1.3.0
+      function-bind: 1.1.2
+      get-intrinsic: 1.3.0
+      gopd: 1.2.0
+      has-property-descriptors: 1.0.2
+
+  set-function-name@2.0.2:
+    dependencies:
+      define-data-property: 1.1.4
+      es-errors: 1.3.0
+      functions-have-names: 1.2.3
+      has-property-descriptors: 1.0.2
+
   setimmediate@1.0.5: {}
 
   shebang-command@2.0.0:
@@ -6890,6 +7188,34 @@
       shebang-regex: 3.0.0
 
   shebang-regex@3.0.0: {}
+
+  side-channel-list@1.0.0:
+    dependencies:
+      es-errors: 1.3.0
+      object-inspect: 1.13.4
+
+  side-channel-map@1.0.1:
+    dependencies:
+      call-bound: 1.0.4
+      es-errors: 1.3.0
+      get-intrinsic: 1.3.0
+      object-inspect: 1.13.4
+
+  side-channel-weakmap@1.0.2:
+    dependencies:
+      call-bound: 1.0.4
+      es-errors: 1.3.0
+      get-intrinsic: 1.3.0
+      object-inspect: 1.13.4
+      side-channel-map: 1.0.1
+
+  side-channel@1.1.0:
+    dependencies:
+      es-errors: 1.3.0
+      object-inspect: 1.13.4
+      side-channel-list: 1.0.0
+      side-channel-map: 1.0.1
+      side-channel-weakmap: 1.0.2
 
   siginfo@2.0.0: {}
 
@@ -6948,6 +7274,11 @@
   stackback@0.0.2: {}
 
   std-env@3.9.0: {}
+
+  stop-iteration-iterator@1.1.0:
+    dependencies:
+      es-errors: 1.3.0
+      internal-slot: 1.1.0
 
   string-width@1.0.2:
     dependencies:
@@ -7416,6 +7747,31 @@
       tr46: 0.0.3
       webidl-conversions: 3.0.1
 
+  which-boxed-primitive@1.1.1:
+    dependencies:
+      is-bigint: 1.1.0
+      is-boolean-object: 1.2.2
+      is-number-object: 1.1.1
+      is-string: 1.1.1
+      is-symbol: 1.1.1
+
+  which-collection@1.0.2:
+    dependencies:
+      is-map: 2.0.3
+      is-set: 2.0.3
+      is-weakmap: 2.0.2
+      is-weakset: 2.0.4
+
+  which-typed-array@1.1.19:
+    dependencies:
+      available-typed-arrays: 1.0.7
+      call-bind: 1.0.8
+      call-bound: 1.0.4
+      for-each: 0.3.5
+      get-proto: 1.0.1
+      gopd: 1.2.0
+      has-tostringtag: 1.0.2
+
   which@2.0.2:
     dependencies:
       isexe: 2.0.0
