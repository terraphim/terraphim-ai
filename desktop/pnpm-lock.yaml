lockfileVersion: '9.0'

settings:
  autoInstallPeers: true
  excludeLinksFromLockfile: false

importers:

  .:
    dependencies:
      '@fortawesome/fontawesome-free':
        specifier: ^7.0.1
        version: 7.0.1
      '@paralect/novel-svelte':
        specifier: 0.0.7
        version: 0.0.7(react@18.3.1)(solid-js@1.9.7)(svelte@3.59.2)(vue@3.5.17(typescript@5.8.3))(ws@8.18.2)
      '@tauri-apps/api':
        specifier: ^1.2.0
        version: 1.6.0
      '@tiptap/core':
        specifier: ^2.22.1
        version: 2.22.3(@tiptap/pm@2.22.3)
      '@tiptap/extension-mention':
        specifier: ^2.22.1
        version: 2.26.1(@tiptap/core@2.22.3(@tiptap/pm@2.22.3))(@tiptap/pm@2.22.3)(@tiptap/suggestion@2.22.3(@tiptap/core@2.22.3(@tiptap/pm@2.22.3))(@tiptap/pm@2.22.3))
      '@tiptap/starter-kit':
        specifier: ^2.22.1
        version: 2.22.3
      '@tiptap/suggestion':
        specifier: ^2.22.1
        version: 2.22.3(@tiptap/core@2.22.3(@tiptap/pm@2.22.3))(@tiptap/pm@2.22.3)
      '@tomic/lib':
        specifier: ^0.40.0
        version: 0.40.0
      '@tomic/svelte':
        specifier: ^0.35.2
        version: 0.35.2(@tomic/lib@0.40.0)
      biome:
        specifier: ^0.3.3
        version: 0.3.3
      bulma:
        specifier: ^0.9.4
        version: 0.9.4
      bulmaswatch:
        specifier: ^0.8.1
        version: 0.8.1
      comlink-fetch:
        specifier: ^0.1.2
        version: 0.1.2
      d3:
        specifier: ^7.9.0
        version: 7.9.0
      rollup-plugin-css-only:
        specifier: ^4.5.2
        version: 4.5.2(rollup@4.44.0)
      rollup-plugin-terser:
        specifier: ^7.0.2
        version: 7.0.2(rollup@4.44.0)
      svelma:
        specifier: ^0.4.5
        version: 0.4.5(bulma@0.9.4)
      svelte-jsoneditor:
        specifier: ^0.21.4
        version: 0.21.6
      svelte-markdown:
        specifier: ^0.4.1
        version: 0.4.1(svelte@3.59.2)
      svelte-routing:
        specifier: ^2.13.0
        version: 2.13.0
      tinro:
        specifier: ^0.6.12
        version: 0.6.12
      tiptap-markdown:
        specifier: ^0.8.10
        version: 0.8.10(@tiptap/core@2.22.3(@tiptap/pm@2.22.3))
    devDependencies:
      '@biomejs/biome':
        specifier: ^2.2.4
        version: 2.2.4
      '@playwright/test':
        specifier: ^1.55.0
        version: 1.55.0
      '@sveltejs/vite-plugin-svelte':
        specifier: ^2.1.0
        version: 2.5.3(svelte@3.59.2)(vite@4.5.14(@types/node@24.5.2)(sass@1.92.1)(terser@5.43.1))
      '@tauri-apps/cli':
        specifier: ^1.5.11
        version: 1.6.3
      '@testing-library/jest-dom':
        specifier: ^6.8.0
        version: 6.8.0
      '@testing-library/svelte':
        specifier: ^4.2.3
        version: 4.2.3(svelte@3.59.2)
      '@testing-library/user-event':
        specifier: ^14.5.2
        version: 14.6.1(@testing-library/dom@9.3.4)
      '@tsconfig/svelte':
        specifier: ^4.0.1
        version: 4.0.1
      '@types/d3':
        specifier: ^7.4.3
        version: 7.4.3
      '@types/node':
        specifier: ^24.5.2
        version: 24.5.2
      '@vitest/coverage-v8':
        specifier: ^3.2.4
        version: 3.2.4(vitest@1.6.1)
      '@vitest/ui':
        specifier: ^1.6.0
        version: 1.6.1(vitest@1.6.1)
      dotenv:
        specifier: ^17.2.2
        version: 17.2.2
      jsdom:
        specifier: ^24.1.0
        version: 24.1.3
      sass:
        specifier: 1.92.1
        version: 1.92.1
      selenium-webdriver:
        specifier: ^4.34.0
        version: 4.35.0
      svelte:
        specifier: ^3.58.0
        version: 3.59.2
      svelte-check:
        specifier: ^3.2.0
        version: 3.8.6(postcss@8.5.6)(sass@1.92.1)(svelte@3.59.2)
      svelte-preprocess:
        specifier: ^5.0.3
        version: 5.1.4(postcss@8.5.6)(sass@1.92.1)(svelte@3.59.2)(typescript@5.8.3)
      svelte-typeahead:
        specifier: ^4.4.1
        version: 4.4.2
      tslib:
        specifier: ^2.5.0
        version: 2.8.1
      typescript:
        specifier: ^5.0.4
        version: 5.8.3
      vite:
        specifier: ^4.3.1
        version: 4.5.14(@types/node@24.5.2)(sass@1.92.1)(terser@5.43.1)
      vitest:
<<<<<<< HEAD
        specifier: ^3.2.4
        version: 3.2.4(@types/node@24.5.2)(@vitest/ui@3.2.4)(jsdom@24.1.3)(sass@1.92.1)(terser@5.43.1)
=======
        specifier: ^1.6.0
        version: 1.6.1(@types/node@24.3.1)(@vitest/ui@1.6.1)(jsdom@24.1.3)(sass@1.92.1)(terser@5.43.1)
>>>>>>> fb5c4c9c

packages:

  '@adobe/css-tools@4.4.4':
    resolution: {integrity: sha512-Elp+iwUx5rN5+Y8xLt5/GRoG20WGoDCQ/1Fb+1LiGtvwbDavuSk0jhD/eZdckHAuzcDzccnkv+rEjyWfRx18gg==}

  '@ampproject/remapping@2.3.0':
    resolution: {integrity: sha512-30iZtAPgz+LTIYoeivqYo853f02jBYSd5uGnGpkFV0M3xOt9aN73erkgYAmZU43x4VfqcnLxW9Kpg3R5LC4YYw==}
    engines: {node: '>=6.0.0'}

  '@asamuzakjp/css-color@3.2.0':
    resolution: {integrity: sha512-K1A6z8tS3XsmCMM86xoWdn7Fkdn9m6RSVtocUrJYIwZnFVkng/PvkEoWtOWmP+Scc6saYWHWZYbndEEXxl24jw==}

  '@babel/code-frame@7.27.1':
    resolution: {integrity: sha512-cjQ7ZlQ0Mv3b47hABuTevyTuYN4i+loJKGeV9flcCgIK37cCXRh+L1bd3iBHlynerhQ7BhCkn2BPbQUL+rGqFg==}
    engines: {node: '>=6.9.0'}

  '@babel/helper-string-parser@7.27.1':
    resolution: {integrity: sha512-qMlSxKbpRlAridDExk92nSobyDdpPijUq2DW6oDnUqd0iOGxmQjyqhMIihI9+zv4LPyZdRje2cavWPbCbWm3eA==}
    engines: {node: '>=6.9.0'}

  '@babel/helper-validator-identifier@7.27.1':
    resolution: {integrity: sha512-D2hP9eA+Sqx1kBZgzxZh0y1trbuU+JoDkiEwqhQ36nodYqJwyEIhPSdMNd7lOm/4io72luTPWH20Yda0xOuUow==}
    engines: {node: '>=6.9.0'}

  '@babel/parser@7.27.5':
    resolution: {integrity: sha512-OsQd175SxWkGlzbny8J3K8TnnDD0N3lrIUtB92xwyRpzaenGZhxDvxN/JgU00U3CDZNj9tPuDJ5H0WS4Nt3vKg==}
    engines: {node: '>=6.0.0'}
    hasBin: true

  '@babel/parser@7.28.4':
    resolution: {integrity: sha512-yZbBqeM6TkpP9du/I2pUZnJsRMGGvOuIrhjzC1AwHwW+6he4mni6Bp/m8ijn0iOuZuPI2BfkCoSRunpyjnrQKg==}
    engines: {node: '>=6.0.0'}
    hasBin: true

  '@babel/runtime@7.27.6':
    resolution: {integrity: sha512-vbavdySgbTTrmFE+EsiqUTzlOr5bzlnJtUv9PynGCAKvfQqjIXbvFdumPM/GxMDfyuGMJaJAU6TO4zc1Jf1i8Q==}
    engines: {node: '>=6.9.0'}

  '@babel/types@7.27.6':
    resolution: {integrity: sha512-ETyHEk2VHHvl9b9jZP5IHPavHYk57EhanlRRuae9XCpb/j5bDCbPPMOBfCWhnl/7EDJz0jEMCi/RhccCE8r1+Q==}
    engines: {node: '>=6.9.0'}

  '@babel/types@7.28.4':
    resolution: {integrity: sha512-bkFqkLhh3pMBUQQkpVgWDWq/lqzc2678eUyDlTBhRqhCHFguYYGM0Efga7tYk4TogG/3x0EEl66/OQ+WGbWB/Q==}
    engines: {node: '>=6.9.0'}

  '@bazel/runfiles@6.3.1':
    resolution: {integrity: sha512-1uLNT5NZsUVIGS4syuHwTzZ8HycMPyr6POA3FCE4GbMtc4rhoJk8aZKtNIRthJYfL+iioppi+rTfH3olMPr9nA==}

  '@bcoe/v8-coverage@1.0.2':
    resolution: {integrity: sha512-6zABk/ECA/QYSCQ1NGiVwwbQerUCZ+TQbp64Q3AgmfNvurHH0j8TtXa1qbShXA6qqkpAj4V5W8pP6mLe1mcMqA==}
    engines: {node: '>=18'}

  '@biomejs/biome@2.2.4':
    resolution: {integrity: sha512-TBHU5bUy/Ok6m8c0y3pZiuO/BZoY/OcGxoLlrfQof5s8ISVwbVBdFINPQZyFfKwil8XibYWb7JMwnT8wT4WVPg==}
    engines: {node: '>=14.21.3'}
    hasBin: true

  '@biomejs/cli-darwin-arm64@2.2.4':
    resolution: {integrity: sha512-RJe2uiyaloN4hne4d2+qVj3d3gFJFbmrr5PYtkkjei1O9c+BjGXgpUPVbi8Pl8syumhzJjFsSIYkcLt2VlVLMA==}
    engines: {node: '>=14.21.3'}
    cpu: [arm64]
    os: [darwin]

  '@biomejs/cli-darwin-x64@2.2.4':
    resolution: {integrity: sha512-cFsdB4ePanVWfTnPVaUX+yr8qV8ifxjBKMkZwN7gKb20qXPxd/PmwqUH8mY5wnM9+U0QwM76CxFyBRJhC9tQwg==}
    engines: {node: '>=14.21.3'}
    cpu: [x64]
    os: [darwin]

  '@biomejs/cli-linux-arm64-musl@2.2.4':
    resolution: {integrity: sha512-7TNPkMQEWfjvJDaZRSkDCPT/2r5ESFPKx+TEev+I2BXDGIjfCZk2+b88FOhnJNHtksbOZv8ZWnxrA5gyTYhSsQ==}
    engines: {node: '>=14.21.3'}
    cpu: [arm64]
    os: [linux]

  '@biomejs/cli-linux-arm64@2.2.4':
    resolution: {integrity: sha512-M/Iz48p4NAzMXOuH+tsn5BvG/Jb07KOMTdSVwJpicmhN309BeEyRyQX+n1XDF0JVSlu28+hiTQ2L4rZPvu7nMw==}
    engines: {node: '>=14.21.3'}
    cpu: [arm64]
    os: [linux]

  '@biomejs/cli-linux-x64-musl@2.2.4':
    resolution: {integrity: sha512-m41nFDS0ksXK2gwXL6W6yZTYPMH0LughqbsxInSKetoH6morVj43szqKx79Iudkp8WRT5SxSh7qVb8KCUiewGg==}
    engines: {node: '>=14.21.3'}
    cpu: [x64]
    os: [linux]

  '@biomejs/cli-linux-x64@2.2.4':
    resolution: {integrity: sha512-orr3nnf2Dpb2ssl6aihQtvcKtLySLta4E2UcXdp7+RTa7mfJjBgIsbS0B9GC8gVu0hjOu021aU8b3/I1tn+pVQ==}
    engines: {node: '>=14.21.3'}
    cpu: [x64]
    os: [linux]

  '@biomejs/cli-win32-arm64@2.2.4':
    resolution: {integrity: sha512-NXnfTeKHDFUWfxAefa57DiGmu9VyKi0cDqFpdI+1hJWQjGJhJutHPX0b5m+eXvTKOaf+brU+P0JrQAZMb5yYaQ==}
    engines: {node: '>=14.21.3'}
    cpu: [arm64]
    os: [win32]

  '@biomejs/cli-win32-x64@2.2.4':
    resolution: {integrity: sha512-3Y4V4zVRarVh/B/eSHczR4LYoSVyv3Dfuvm3cWs5w/HScccS0+Wt/lHOcDTRYeHjQmMYVC3rIRWqyN2EI52+zg==}
    engines: {node: '>=14.21.3'}
    cpu: [x64]
    os: [win32]

  '@cfcs/core@0.0.6':
    resolution: {integrity: sha512-FxfJMwoLB8MEMConeXUCqtMGqxdtePQxRBOiGip9ULcYYam3WfCgoY6xdnMaSkYvRvmosp5iuG+TiPofm65+Pw==}

  '@codemirror/autocomplete@6.18.6':
    resolution: {integrity: sha512-PHHBXFomUs5DF+9tCOM/UoW6XQ4R44lLNNhRaW9PKPTU0D7lIjRg3ElxaJnTwsl/oHiR93WSXDBrekhoUGCPtg==}

  '@codemirror/commands@6.8.1':
    resolution: {integrity: sha512-KlGVYufHMQzxbdQONiLyGQDUW0itrLZwq3CcY7xpv9ZLRHqzkBSoteocBHtMCoY7/Ci4xhzSrToIeLg7FxHuaw==}

  '@codemirror/lang-json@6.0.2':
    resolution: {integrity: sha512-x2OtO+AvwEHrEwR0FyyPtfDUiloG3rnVTSZV1W8UteaLL8/MajQd8DpvUb2YVzC+/T18aSDv0H9mu+xw0EStoQ==}

  '@codemirror/language@6.11.1':
    resolution: {integrity: sha512-5kS1U7emOGV84vxC+ruBty5sUgcD0te6dyupyRVG2zaSjhTDM73LhVKUtVwiqSe6QwmEoA4SCiU8AKPFyumAWQ==}

  '@codemirror/lint@6.8.5':
    resolution: {integrity: sha512-s3n3KisH7dx3vsoeGMxsbRAgKe4O1vbrnKBClm99PU0fWxmxsx5rR2PfqQgIt+2MMJBHbiJ5rfIdLYfB9NNvsA==}

  '@codemirror/search@6.5.11':
    resolution: {integrity: sha512-KmWepDE6jUdL6n8cAAqIpRmLPBZ5ZKnicE8oGU/s3QrAVID+0VhLFrzUucVKHG5035/BSykhExDL/Xm7dHthiA==}

  '@codemirror/state@6.5.2':
    resolution: {integrity: sha512-FVqsPqtPWKVVL3dPSxy8wEF/ymIEuVzF1PK3VbUgrxXpJUSHQWWZz4JMToquRxnkw+36LTamCZG2iua2Ptq0fA==}

  '@codemirror/view@6.37.2':
    resolution: {integrity: sha512-XD3LdgQpxQs5jhOOZ2HRVT+Rj59O4Suc7g2ULvZ+Yi8eCkickrkZ5JFuoDhs2ST1mNI5zSsNYgR3NGa4OUrbnw==}

  '@csstools/color-helpers@5.0.2':
    resolution: {integrity: sha512-JqWH1vsgdGcw2RR6VliXXdA0/59LttzlU8UlRT/iUUsEeWfYq8I+K0yhihEUTTHLRm1EXvpsCx3083EU15ecsA==}
    engines: {node: '>=18'}

  '@csstools/css-calc@2.1.4':
    resolution: {integrity: sha512-3N8oaj+0juUw/1H3YwmDDJXCgTB1gKU6Hc/bB502u9zR0q2vd786XJH9QfrKIEgFlZmhZiq6epXl4rHqhzsIgQ==}
    engines: {node: '>=18'}
    peerDependencies:
      '@csstools/css-parser-algorithms': ^3.0.5
      '@csstools/css-tokenizer': ^3.0.4

  '@csstools/css-color-parser@3.0.10':
    resolution: {integrity: sha512-TiJ5Ajr6WRd1r8HSiwJvZBiJOqtH86aHpUjq5aEKWHiII2Qfjqd/HCWKPOW8EP4vcspXbHnXrwIDlu5savQipg==}
    engines: {node: '>=18'}
    peerDependencies:
      '@csstools/css-parser-algorithms': ^3.0.5
      '@csstools/css-tokenizer': ^3.0.4

  '@csstools/css-parser-algorithms@3.0.5':
    resolution: {integrity: sha512-DaDeUkXZKjdGhgYaHNJTV9pV7Y9B3b644jCLs9Upc3VeNGg6LWARAT6O+Q+/COo+2gg/bM5rhpMAtf70WqfBdQ==}
    engines: {node: '>=18'}
    peerDependencies:
      '@csstools/css-tokenizer': ^3.0.4

  '@csstools/css-tokenizer@3.0.4':
    resolution: {integrity: sha512-Vd/9EVDiu6PPJt9yAh6roZP6El1xHrdvIVGjyBsHR0RYwNHgL7FJPyIIW4fANJNG6FtyZfvlRPpFI4ZM/lubvw==}
    engines: {node: '>=18'}

  '@daybrush/utils@1.13.0':
    resolution: {integrity: sha512-ALK12C6SQNNHw1enXK+UO8bdyQ+jaWNQ1Af7Z3FNxeAwjYhQT7do+TRE4RASAJ3ObaS2+TJ7TXR3oz2Gzbw0PQ==}

  '@egjs/agent@2.4.4':
    resolution: {integrity: sha512-cvAPSlUILhBBOakn2krdPnOGv5hAZq92f1YHxYcfu0p7uarix2C6Ia3AVizpS1SGRZGiEkIS5E+IVTLg1I2Iog==}

  '@egjs/children-differ@1.0.1':
    resolution: {integrity: sha512-DRvyqMf+CPCOzAopQKHtW+X8iN6Hy6SFol+/7zCUiE5y4P/OB8JP8FtU4NxtZwtafvSL4faD5KoQYPj3JHzPFQ==}

  '@egjs/component@3.0.5':
    resolution: {integrity: sha512-cLcGizTrrUNA2EYE3MBmEDt2tQv1joVP1Q3oDisZ5nw0MZDx2kcgEXM+/kZpfa/PAkFvYVhRUZwytIQWoN3V/w==}

  '@egjs/list-differ@1.0.1':
    resolution: {integrity: sha512-OTFTDQcWS+1ZREOdCWuk5hCBgYO4OsD30lXcOCyVOAjXMhgL5rBRDnt/otb6Nz8CzU0L/igdcaQBDLWc4t9gvg==}

  '@esbuild/aix-ppc64@0.21.5':
    resolution: {integrity: sha512-1SDgH6ZSPTlggy1yI6+Dbkiz8xzpHJEVAlF/AM1tHPLsf5STom9rwtjE4hKAF20FfXXNTFqEYXyJNWh1GiZedQ==}
    engines: {node: '>=12'}
    cpu: [ppc64]
    os: [aix]

  '@esbuild/android-arm64@0.18.20':
    resolution: {integrity: sha512-Nz4rJcchGDtENV0eMKUNa6L12zz2zBDXuhj/Vjh18zGqB44Bi7MBMSXjgunJgjRhCmKOjnPuZp4Mb6OKqtMHLQ==}
    engines: {node: '>=12'}
    cpu: [arm64]
    os: [android]

  '@esbuild/android-arm64@0.21.5':
    resolution: {integrity: sha512-c0uX9VAUBQ7dTDCjq+wdyGLowMdtR/GoC2U5IYk/7D1H1JYC0qseD7+11iMP2mRLN9RcCMRcjC4YMclCzGwS/A==}
    engines: {node: '>=12'}
    cpu: [arm64]
    os: [android]

  '@esbuild/android-arm@0.18.20':
    resolution: {integrity: sha512-fyi7TDI/ijKKNZTUJAQqiG5T7YjJXgnzkURqmGj13C6dCqckZBLdl4h7bkhHt/t0WP+zO9/zwroDvANaOqO5Sw==}
    engines: {node: '>=12'}
    cpu: [arm]
    os: [android]

  '@esbuild/android-arm@0.21.5':
    resolution: {integrity: sha512-vCPvzSjpPHEi1siZdlvAlsPxXl7WbOVUBBAowWug4rJHb68Ox8KualB+1ocNvT5fjv6wpkX6o/iEpbDrf68zcg==}
    engines: {node: '>=12'}
    cpu: [arm]
    os: [android]

  '@esbuild/android-x64@0.18.20':
    resolution: {integrity: sha512-8GDdlePJA8D6zlZYJV/jnrRAi6rOiNaCC/JclcXpB+KIuvfBN4owLtgzY2bsxnx666XjJx2kDPUmnTtR8qKQUg==}
    engines: {node: '>=12'}
    cpu: [x64]
    os: [android]

  '@esbuild/android-x64@0.21.5':
    resolution: {integrity: sha512-D7aPRUUNHRBwHxzxRvp856rjUHRFW1SdQATKXH2hqA0kAZb1hKmi02OpYRacl0TxIGz/ZmXWlbZgjwWYaCakTA==}
    engines: {node: '>=12'}
    cpu: [x64]
    os: [android]

  '@esbuild/darwin-arm64@0.18.20':
    resolution: {integrity: sha512-bxRHW5kHU38zS2lPTPOyuyTm+S+eobPUnTNkdJEfAddYgEcll4xkT8DB9d2008DtTbl7uJag2HuE5NZAZgnNEA==}
    engines: {node: '>=12'}
    cpu: [arm64]
    os: [darwin]

  '@esbuild/darwin-arm64@0.21.5':
    resolution: {integrity: sha512-DwqXqZyuk5AiWWf3UfLiRDJ5EDd49zg6O9wclZ7kUMv2WRFr4HKjXp/5t8JZ11QbQfUS6/cRCKGwYhtNAY88kQ==}
    engines: {node: '>=12'}
    cpu: [arm64]
    os: [darwin]

  '@esbuild/darwin-x64@0.18.20':
    resolution: {integrity: sha512-pc5gxlMDxzm513qPGbCbDukOdsGtKhfxD1zJKXjCCcU7ju50O7MeAZ8c4krSJcOIJGFR+qx21yMMVYwiQvyTyQ==}
    engines: {node: '>=12'}
    cpu: [x64]
    os: [darwin]

  '@esbuild/darwin-x64@0.21.5':
    resolution: {integrity: sha512-se/JjF8NlmKVG4kNIuyWMV/22ZaerB+qaSi5MdrXtd6R08kvs2qCN4C09miupktDitvh8jRFflwGFBQcxZRjbw==}
    engines: {node: '>=12'}
    cpu: [x64]
    os: [darwin]

  '@esbuild/freebsd-arm64@0.18.20':
    resolution: {integrity: sha512-yqDQHy4QHevpMAaxhhIwYPMv1NECwOvIpGCZkECn8w2WFHXjEwrBn3CeNIYsibZ/iZEUemj++M26W3cNR5h+Tw==}
    engines: {node: '>=12'}
    cpu: [arm64]
    os: [freebsd]

  '@esbuild/freebsd-arm64@0.21.5':
    resolution: {integrity: sha512-5JcRxxRDUJLX8JXp/wcBCy3pENnCgBR9bN6JsY4OmhfUtIHe3ZW0mawA7+RDAcMLrMIZaf03NlQiX9DGyB8h4g==}
    engines: {node: '>=12'}
    cpu: [arm64]
    os: [freebsd]

  '@esbuild/freebsd-x64@0.18.20':
    resolution: {integrity: sha512-tgWRPPuQsd3RmBZwarGVHZQvtzfEBOreNuxEMKFcd5DaDn2PbBxfwLcj4+aenoh7ctXcbXmOQIn8HI6mCSw5MQ==}
    engines: {node: '>=12'}
    cpu: [x64]
    os: [freebsd]

  '@esbuild/freebsd-x64@0.21.5':
    resolution: {integrity: sha512-J95kNBj1zkbMXtHVH29bBriQygMXqoVQOQYA+ISs0/2l3T9/kj42ow2mpqerRBxDJnmkUDCaQT/dfNXWX/ZZCQ==}
    engines: {node: '>=12'}
    cpu: [x64]
    os: [freebsd]

  '@esbuild/linux-arm64@0.18.20':
    resolution: {integrity: sha512-2YbscF+UL7SQAVIpnWvYwM+3LskyDmPhe31pE7/aoTMFKKzIc9lLbyGUpmmb8a8AixOL61sQ/mFh3jEjHYFvdA==}
    engines: {node: '>=12'}
    cpu: [arm64]
    os: [linux]

  '@esbuild/linux-arm64@0.21.5':
    resolution: {integrity: sha512-ibKvmyYzKsBeX8d8I7MH/TMfWDXBF3db4qM6sy+7re0YXya+K1cem3on9XgdT2EQGMu4hQyZhan7TeQ8XkGp4Q==}
    engines: {node: '>=12'}
    cpu: [arm64]
    os: [linux]

  '@esbuild/linux-arm@0.18.20':
    resolution: {integrity: sha512-/5bHkMWnq1EgKr1V+Ybz3s1hWXok7mDFUMQ4cG10AfW3wL02PSZi5kFpYKrptDsgb2WAJIvRcDm+qIvXf/apvg==}
    engines: {node: '>=12'}
    cpu: [arm]
    os: [linux]

  '@esbuild/linux-arm@0.21.5':
    resolution: {integrity: sha512-bPb5AHZtbeNGjCKVZ9UGqGwo8EUu4cLq68E95A53KlxAPRmUyYv2D6F0uUI65XisGOL1hBP5mTronbgo+0bFcA==}
    engines: {node: '>=12'}
    cpu: [arm]
    os: [linux]

  '@esbuild/linux-ia32@0.18.20':
    resolution: {integrity: sha512-P4etWwq6IsReT0E1KHU40bOnzMHoH73aXp96Fs8TIT6z9Hu8G6+0SHSw9i2isWrD2nbx2qo5yUqACgdfVGx7TA==}
    engines: {node: '>=12'}
    cpu: [ia32]
    os: [linux]

  '@esbuild/linux-ia32@0.21.5':
    resolution: {integrity: sha512-YvjXDqLRqPDl2dvRODYmmhz4rPeVKYvppfGYKSNGdyZkA01046pLWyRKKI3ax8fbJoK5QbxblURkwK/MWY18Tg==}
    engines: {node: '>=12'}
    cpu: [ia32]
    os: [linux]

  '@esbuild/linux-loong64@0.18.20':
    resolution: {integrity: sha512-nXW8nqBTrOpDLPgPY9uV+/1DjxoQ7DoB2N8eocyq8I9XuqJ7BiAMDMf9n1xZM9TgW0J8zrquIb/A7s3BJv7rjg==}
    engines: {node: '>=12'}
    cpu: [loong64]
    os: [linux]

  '@esbuild/linux-loong64@0.21.5':
    resolution: {integrity: sha512-uHf1BmMG8qEvzdrzAqg2SIG/02+4/DHB6a9Kbya0XDvwDEKCoC8ZRWI5JJvNdUjtciBGFQ5PuBlpEOXQj+JQSg==}
    engines: {node: '>=12'}
    cpu: [loong64]
    os: [linux]

  '@esbuild/linux-mips64el@0.18.20':
    resolution: {integrity: sha512-d5NeaXZcHp8PzYy5VnXV3VSd2D328Zb+9dEq5HE6bw6+N86JVPExrA6O68OPwobntbNJ0pzCpUFZTo3w0GyetQ==}
    engines: {node: '>=12'}
    cpu: [mips64el]
    os: [linux]

  '@esbuild/linux-mips64el@0.21.5':
    resolution: {integrity: sha512-IajOmO+KJK23bj52dFSNCMsz1QP1DqM6cwLUv3W1QwyxkyIWecfafnI555fvSGqEKwjMXVLokcV5ygHW5b3Jbg==}
    engines: {node: '>=12'}
    cpu: [mips64el]
    os: [linux]

  '@esbuild/linux-ppc64@0.18.20':
    resolution: {integrity: sha512-WHPyeScRNcmANnLQkq6AfyXRFr5D6N2sKgkFo2FqguP44Nw2eyDlbTdZwd9GYk98DZG9QItIiTlFLHJHjxP3FA==}
    engines: {node: '>=12'}
    cpu: [ppc64]
    os: [linux]

  '@esbuild/linux-ppc64@0.21.5':
    resolution: {integrity: sha512-1hHV/Z4OEfMwpLO8rp7CvlhBDnjsC3CttJXIhBi+5Aj5r+MBvy4egg7wCbe//hSsT+RvDAG7s81tAvpL2XAE4w==}
    engines: {node: '>=12'}
    cpu: [ppc64]
    os: [linux]

  '@esbuild/linux-riscv64@0.18.20':
    resolution: {integrity: sha512-WSxo6h5ecI5XH34KC7w5veNnKkju3zBRLEQNY7mv5mtBmrP/MjNBCAlsM2u5hDBlS3NGcTQpoBvRzqBcRtpq1A==}
    engines: {node: '>=12'}
    cpu: [riscv64]
    os: [linux]

  '@esbuild/linux-riscv64@0.21.5':
    resolution: {integrity: sha512-2HdXDMd9GMgTGrPWnJzP2ALSokE/0O5HhTUvWIbD3YdjME8JwvSCnNGBnTThKGEB91OZhzrJ4qIIxk/SBmyDDA==}
    engines: {node: '>=12'}
    cpu: [riscv64]
    os: [linux]

  '@esbuild/linux-s390x@0.18.20':
    resolution: {integrity: sha512-+8231GMs3mAEth6Ja1iK0a1sQ3ohfcpzpRLH8uuc5/KVDFneH6jtAJLFGafpzpMRO6DzJ6AvXKze9LfFMrIHVQ==}
    engines: {node: '>=12'}
    cpu: [s390x]
    os: [linux]

  '@esbuild/linux-s390x@0.21.5':
    resolution: {integrity: sha512-zus5sxzqBJD3eXxwvjN1yQkRepANgxE9lgOW2qLnmr8ikMTphkjgXu1HR01K4FJg8h1kEEDAqDcZQtbrRnB41A==}
    engines: {node: '>=12'}
    cpu: [s390x]
    os: [linux]

  '@esbuild/linux-x64@0.18.20':
    resolution: {integrity: sha512-UYqiqemphJcNsFEskc73jQ7B9jgwjWrSayxawS6UVFZGWrAAtkzjxSqnoclCXxWtfwLdzU+vTpcNYhpn43uP1w==}
    engines: {node: '>=12'}
    cpu: [x64]
    os: [linux]

  '@esbuild/linux-x64@0.21.5':
    resolution: {integrity: sha512-1rYdTpyv03iycF1+BhzrzQJCdOuAOtaqHTWJZCWvijKD2N5Xu0TtVC8/+1faWqcP9iBCWOmjmhoH94dH82BxPQ==}
    engines: {node: '>=12'}
    cpu: [x64]
    os: [linux]

  '@esbuild/netbsd-x64@0.18.20':
    resolution: {integrity: sha512-iO1c++VP6xUBUmltHZoMtCUdPlnPGdBom6IrO4gyKPFFVBKioIImVooR5I83nTew5UOYrk3gIJhbZh8X44y06A==}
    engines: {node: '>=12'}
    cpu: [x64]
    os: [netbsd]

  '@esbuild/netbsd-x64@0.21.5':
    resolution: {integrity: sha512-Woi2MXzXjMULccIwMnLciyZH4nCIMpWQAs049KEeMvOcNADVxo0UBIQPfSmxB3CWKedngg7sWZdLvLczpe0tLg==}
    engines: {node: '>=12'}
    cpu: [x64]
    os: [netbsd]

  '@esbuild/openbsd-x64@0.18.20':
    resolution: {integrity: sha512-e5e4YSsuQfX4cxcygw/UCPIEP6wbIL+se3sxPdCiMbFLBWu0eiZOJ7WoD+ptCLrmjZBK1Wk7I6D/I3NglUGOxg==}
    engines: {node: '>=12'}
    cpu: [x64]
    os: [openbsd]

  '@esbuild/openbsd-x64@0.21.5':
    resolution: {integrity: sha512-HLNNw99xsvx12lFBUwoT8EVCsSvRNDVxNpjZ7bPn947b8gJPzeHWyNVhFsaerc0n3TsbOINvRP2byTZ5LKezow==}
    engines: {node: '>=12'}
    cpu: [x64]
    os: [openbsd]

  '@esbuild/sunos-x64@0.18.20':
    resolution: {integrity: sha512-kDbFRFp0YpTQVVrqUd5FTYmWo45zGaXe0X8E1G/LKFC0v8x0vWrhOWSLITcCn63lmZIxfOMXtCfti/RxN/0wnQ==}
    engines: {node: '>=12'}
    cpu: [x64]
    os: [sunos]

  '@esbuild/sunos-x64@0.21.5':
    resolution: {integrity: sha512-6+gjmFpfy0BHU5Tpptkuh8+uw3mnrvgs+dSPQXQOv3ekbordwnzTVEb4qnIvQcYXq6gzkyTnoZ9dZG+D4garKg==}
    engines: {node: '>=12'}
    cpu: [x64]
    os: [sunos]

  '@esbuild/win32-arm64@0.18.20':
    resolution: {integrity: sha512-ddYFR6ItYgoaq4v4JmQQaAI5s7npztfV4Ag6NrhiaW0RrnOXqBkgwZLofVTlq1daVTQNhtI5oieTvkRPfZrePg==}
    engines: {node: '>=12'}
    cpu: [arm64]
    os: [win32]

  '@esbuild/win32-arm64@0.21.5':
    resolution: {integrity: sha512-Z0gOTd75VvXqyq7nsl93zwahcTROgqvuAcYDUr+vOv8uHhNSKROyU961kgtCD1e95IqPKSQKH7tBTslnS3tA8A==}
    engines: {node: '>=12'}
    cpu: [arm64]
    os: [win32]

  '@esbuild/win32-ia32@0.18.20':
    resolution: {integrity: sha512-Wv7QBi3ID/rROT08SABTS7eV4hX26sVduqDOTe1MvGMjNd3EjOz4b7zeexIR62GTIEKrfJXKL9LFxTYgkyeu7g==}
    engines: {node: '>=12'}
    cpu: [ia32]
    os: [win32]

  '@esbuild/win32-ia32@0.21.5':
    resolution: {integrity: sha512-SWXFF1CL2RVNMaVs+BBClwtfZSvDgtL//G/smwAc5oVK/UPu2Gu9tIaRgFmYFFKrmg3SyAjSrElf0TiJ1v8fYA==}
    engines: {node: '>=12'}
    cpu: [ia32]
    os: [win32]

  '@esbuild/win32-x64@0.18.20':
    resolution: {integrity: sha512-kTdfRcSiDfQca/y9QIkng02avJ+NCaQvrMejlsB3RRv5sE9rRoeBPISaZpKxHELzRxZyLvNts1P27W3wV+8geQ==}
    engines: {node: '>=12'}
    cpu: [x64]
    os: [win32]

  '@esbuild/win32-x64@0.21.5':
    resolution: {integrity: sha512-tQd/1efJuzPC6rCFwEvLtci/xNFcTZknmXs98FYDfGE4wP9ClFV98nyKrzJKVPMhdDnjzLhdUyMX4PsQAPjwIw==}
    engines: {node: '>=12'}
    cpu: [x64]
    os: [win32]

  '@eslint-community/eslint-utils@4.7.0':
    resolution: {integrity: sha512-dyybb3AcajC7uha6CvhdVRJqaKyn7w2YKqKyAN37NKYgZT36w+iRb0Dymmc5qEJ549c/S31cMMSFd75bteCpCw==}
    engines: {node: ^12.22.0 || ^14.17.0 || >=16.0.0}
    peerDependencies:
      eslint: ^6.0.0 || ^7.0.0 || >=8.0.0

  '@eslint-community/regexpp@4.12.1':
    resolution: {integrity: sha512-CCZCDJuduB9OUkFkY2IgppNZMi2lBQgD2qzwXkEia16cge2pijY/aXi96CJMquDMn3nJdlPV1A5KrJEXwfLNzQ==}
    engines: {node: ^12.0.0 || ^14.0.0 || >=16.0.0}

  '@eslint/eslintrc@2.1.4':
    resolution: {integrity: sha512-269Z39MS6wVJtsoUl10L60WdkhJVdPG24Q4eZTH3nnF6lpvSShEK3wQjDX9JRWAUPvPh7COouPpU9IrqaZFvtQ==}
    engines: {node: ^12.22.0 || ^14.17.0 || >=16.0.0}

  '@eslint/js@8.57.1':
    resolution: {integrity: sha512-d9zaMRSTIKDLhctzH12MtXvJKSSUhaHcjV+2Z+GK+EEY7XKpP5yR4x+N3TAcHTcu963nIr+TMcCb4DBCYX1z6Q==}
    engines: {node: ^12.22.0 || ^14.17.0 || >=16.0.0}

  '@floating-ui/core@1.7.1':
    resolution: {integrity: sha512-azI0DrjMMfIug/ExbBaeDVJXcY0a7EPvPjb2xAJPa4HeimBX+Z18HK8QQR3jb6356SnDDdxx+hinMLcJEDdOjw==}

  '@floating-ui/dom@1.7.1':
    resolution: {integrity: sha512-cwsmW/zyw5ltYTUeeYJ60CnQuPqmGwuGVhG9w0PRaRKkAyi38BT5CKrpIbb+jtahSwUl04cWzSx9ZOIxeS6RsQ==}

  '@floating-ui/utils@0.2.9':
    resolution: {integrity: sha512-MDWhGtE+eHw5JW7lq4qhc5yRLS11ERl1c7Z6Xd0a58DozHES6EnNNwUWbMiG4J9Cgj053Bhk8zvlhFYKVhULwg==}

  '@fortawesome/fontawesome-common-types@6.7.2':
    resolution: {integrity: sha512-Zs+YeHUC5fkt7Mg1l6XTniei3k4bwG/yo3iFUtZWd/pMx9g3fdvkSK9E0FOC+++phXOka78uJcYb8JaFkW52Xg==}
    engines: {node: '>=6'}

  '@fortawesome/fontawesome-free@7.0.1':
    resolution: {integrity: sha512-RLmb9U6H2rJDnGxEqXxzy7ANPrQz7WK2/eTjdZqyU9uRU5W+FkAec9uU5gTYzFBH7aoXIw2WTJSCJR4KPlReQw==}
    engines: {node: '>=6'}

  '@fortawesome/free-regular-svg-icons@6.7.2':
    resolution: {integrity: sha512-7Z/ur0gvCMW8G93dXIQOkQqHo2M5HLhYrRVC0//fakJXxcF1VmMPsxnG6Ee8qEylA8b8Q3peQXWMNZ62lYF28g==}
    engines: {node: '>=6'}

  '@fortawesome/free-solid-svg-icons@6.7.2':
    resolution: {integrity: sha512-GsBrnOzU8uj0LECDfD5zomZJIjrPhIlWU82AHwa2s40FKH+kcxQaBvBo3Z4TxyZHIyX8XTDxsyA33/Vx9eFuQA==}
    engines: {node: '>=6'}

  '@humanwhocodes/config-array@0.13.0':
    resolution: {integrity: sha512-DZLEEqFWQFiyK6h5YIeynKx7JlvCYWL0cImfSRXZ9l4Sg2efkFGTuFf6vzXjK1cq6IYkU+Eg/JizXw+TD2vRNw==}
    engines: {node: '>=10.10.0'}
    deprecated: Use @eslint/config-array instead

  '@humanwhocodes/module-importer@1.0.1':
    resolution: {integrity: sha512-bxveV4V8v5Yb4ncFTT3rPSgZBOpCkjfK0y4oVVVJwIuDVBRMDXrPyXRL988i5ap9m9bnyEEjWfm5WkBmtffLfA==}
    engines: {node: '>=12.22'}

  '@humanwhocodes/object-schema@2.0.3':
    resolution: {integrity: sha512-93zYdMES/c1D69yZiKDBj0V24vqNzB/koF26KPaagAfd3P/4gUlh3Dys5ogAK+Exi9QyzlD8x/08Zt7wIKcDcA==}
    deprecated: Use @eslint/object-schema instead

  '@isaacs/cliui@8.0.2':
    resolution: {integrity: sha512-O8jcjabXaleOG9DQ0+ARXWZBTfnP4WNAqzuiJK7ll44AmxGKv/J2M4TPjxjY3znBCfvBXFzucm1twdyFybFqEA==}
    engines: {node: '>=12'}

  '@istanbuljs/schema@0.1.3':
    resolution: {integrity: sha512-ZXRY4jNvVgSVQ8DL3LTcakaAtXwTVUxE81hslsyD2AtoXW/wVob10HkOJ1X/pAlcI7D+2YoZKg5do8G/w6RYgA==}
    engines: {node: '>=8'}

  '@jest/schemas@29.6.3':
    resolution: {integrity: sha512-mo5j5X+jIZmJQveBKeS/clAueipV7KgiX1vMgCxam1RNYiqE1w62n0/tJJnHtjW8ZHcQco5gY85jA3mi0L+nSA==}
    engines: {node: ^14.15.0 || ^16.10.0 || >=18.0.0}

  '@jridgewell/gen-mapping@0.3.8':
    resolution: {integrity: sha512-imAbBGkb+ebQyxKgzv5Hu2nmROxoDOXHh80evxdoXNOrvAnVx7zimzc1Oo5h9RlfV4vPXaE2iM5pOFbvOCClWA==}
    engines: {node: '>=6.0.0'}

  '@jridgewell/resolve-uri@3.1.2':
    resolution: {integrity: sha512-bRISgCIjP20/tbWSPWMEi54QVPRZExkuD9lJL+UIxUKtwVJA8wW1Trb1jMs1RFXo1CBTNZ/5hpC9QvmKWdopKw==}
    engines: {node: '>=6.0.0'}

  '@jridgewell/set-array@1.2.1':
    resolution: {integrity: sha512-R8gLRTZeyp03ymzP/6Lil/28tGeGEzhx1q2k703KGWRAI1VdvPIXdG70VJc2pAMw3NA6JKL5hhFu1sJX0Mnn/A==}
    engines: {node: '>=6.0.0'}

  '@jridgewell/source-map@0.3.6':
    resolution: {integrity: sha512-1ZJTZebgqllO79ue2bm3rIGud/bOe0pP5BjSRCRxxYkEZS8STV7zN84UBbiYu7jy+eCKSnVIUgoWWE/tt+shMQ==}

  '@jridgewell/sourcemap-codec@1.5.0':
    resolution: {integrity: sha512-gv3ZRaISU3fjPAgNsriBRqGWQL6quFx04YMPW/zD8XMLsU32mhCCbfbO6KZFLjvYpCZ8zyDEgqsgf+PwPaM7GQ==}

  '@jridgewell/sourcemap-codec@1.5.5':
    resolution: {integrity: sha512-cYQ9310grqxueWbl+WuIUIaiUaDcj7WOq5fVhEljNVgRfOUhY9fy2zTvfoqWsnebh8Sl70VScFbICvJnLKB0Og==}

  '@jridgewell/trace-mapping@0.3.25':
    resolution: {integrity: sha512-vNk6aEwybGtawWmy/PzwnGDOjCkLWSD2wqvjGGAgOAwCGWySYXfYoxt00IJkTF+8Lb57DwOb3Aa0o9CApepiYQ==}

  '@jridgewell/trace-mapping@0.3.31':
    resolution: {integrity: sha512-zzNR+SdQSDJzc8joaeP8QQoCQr8NuYx2dIIytl1QeBEZHJ9uW6hebsrYgbz8hJwUQao3TWCMtmfV8Nu1twOLAw==}

  '@lezer/common@1.2.3':
    resolution: {integrity: sha512-w7ojc8ejBqr2REPsWxJjrMFsA/ysDCFICn8zEOR9mrqzOu2amhITYuLD8ag6XZf0CFXDrhKqw7+tW8cX66NaDA==}

  '@lezer/highlight@1.2.1':
    resolution: {integrity: sha512-Z5duk4RN/3zuVO7Jq0pGLJ3qynpxUVsh7IbUbGj88+uV2ApSAn6kWg2au3iJb+0Zi7kKtqffIESgNcRXWZWmSA==}

  '@lezer/json@1.0.3':
    resolution: {integrity: sha512-BP9KzdF9Y35PDpv04r0VeSTKDeox5vVr3efE7eBbx3r4s3oNLfunchejZhjArmeieBH+nVOpgIiBJpEAv8ilqQ==}

  '@lezer/lr@1.4.2':
    resolution: {integrity: sha512-pu0K1jCIdnQ12aWNaAVU5bzi7Bd1w54J3ECgANPmYLtQKP0HBj2cE/5coBD66MT10xbtIuUr7tg0Shbsvk0mDA==}

  '@marijn/find-cluster-break@1.0.2':
    resolution: {integrity: sha512-l0h88YhZFyKdXIFNfSWpyjStDjGHwZ/U7iobcK1cQQD8sejsONdQtTVU+1wVN1PBw40PiiHB1vA5S7VTfQiP9g==}

  '@melt-ui/pp@0.1.4':
    resolution: {integrity: sha512-zR+Kl3CZJPJBHW8V7YcdQCMI/dVcnW9Ct3yGbVaIywYVStVRS7F9uEDOea3xLLT2WTGodQePzPlUn53yKFu87g==}
    engines: {pnpm: '>=8.6.3'}
    peerDependencies:
      '@melt-ui/svelte': '>= 0.29.0'
      svelte: ^3.55.0 || ^4.0.0 || ^5.0.0-next.1

  '@melt-ui/svelte@0.42.0':
    resolution: {integrity: sha512-OBPXlXv1SUiXJUnLC+5VSTcisUVLS95h/9abi/xbn0fyqlilRFRCcozlA2zpZsFhu3F/+YKCzK0bqrNN9aB2EQ==}
    peerDependencies:
      svelte: '>=3 <5'

  '@noble/ed25519@1.6.0':
    resolution: {integrity: sha512-UKju89WV37IUALIMfKhKW3psO8AqmrE/GvH6QbPKjzolQ98zM7WmGUeY+xdIgSf5tqPFf75ZCYMgym6E9Jsw3Q==}

  '@noble/hashes@0.5.9':
    resolution: {integrity: sha512-7lN1Qh6d8DUGmfN36XRsbN/WcGIPNtTGhkw26vWId/DlCIGsYJJootTtPGghTLcn/AaXPx2Q0b3cacrwXa7OVw==}
    deprecated: Upgrade to v1.0.0 or higher for audited package

  '@nodelib/fs.scandir@2.1.5':
    resolution: {integrity: sha512-vq24Bq3ym5HEQm2NKCr3yXDwjc7vTsEThRDnkp2DK9p1uqLR+DHurm/NOTo0KG7HYHU7eppKZj3MyqYuMBf62g==}
    engines: {node: '>= 8'}

  '@nodelib/fs.stat@2.0.5':
    resolution: {integrity: sha512-RkhPPp2zrqDAQA/2jNhnztcPAlv64XdhIp7a7454A5ovI7Bukxgt7MX7udwAu3zg1DcpPU0rz3VV1SeaqvY4+A==}
    engines: {node: '>= 8'}

  '@nodelib/fs.walk@1.2.8':
    resolution: {integrity: sha512-oGB+UxlgWcgQkgwo8GcEGwemoTFt3FIO9ababBmaGwXIoBKZ+GTy0pP185beGg7Llih/NSHSV2XAs1lnznocSg==}
    engines: {node: '>= 8'}

  '@paralect/novel-svelte@0.0.7':
    resolution: {integrity: sha512-vbE6cE9lvMBDcNo8Myf4cA3vSyuIbS9PgUm9Znzlr6Eg1+FGgzXDHO7Q+j994uuRdyBOiy2P64b1IhAAgVDB4g==}
    peerDependencies:
      svelte: ^5.2.7

  '@parcel/watcher-android-arm64@2.5.1':
    resolution: {integrity: sha512-KF8+j9nNbUN8vzOFDpRMsaKBHZ/mcjEjMToVMJOhTozkDonQFFrRcfdLWn6yWKCmJKmdVxSgHiYvTCef4/qcBA==}
    engines: {node: '>= 10.0.0'}
    cpu: [arm64]
    os: [android]

  '@parcel/watcher-darwin-arm64@2.5.1':
    resolution: {integrity: sha512-eAzPv5osDmZyBhou8PoF4i6RQXAfeKL9tjb3QzYuccXFMQU0ruIc/POh30ePnaOyD1UXdlKguHBmsTs53tVoPw==}
    engines: {node: '>= 10.0.0'}
    cpu: [arm64]
    os: [darwin]

  '@parcel/watcher-darwin-x64@2.5.1':
    resolution: {integrity: sha512-1ZXDthrnNmwv10A0/3AJNZ9JGlzrF82i3gNQcWOzd7nJ8aj+ILyW1MTxVk35Db0u91oD5Nlk9MBiujMlwmeXZg==}
    engines: {node: '>= 10.0.0'}
    cpu: [x64]
    os: [darwin]

  '@parcel/watcher-freebsd-x64@2.5.1':
    resolution: {integrity: sha512-SI4eljM7Flp9yPuKi8W0ird8TI/JK6CSxju3NojVI6BjHsTyK7zxA9urjVjEKJ5MBYC+bLmMcbAWlZ+rFkLpJQ==}
    engines: {node: '>= 10.0.0'}
    cpu: [x64]
    os: [freebsd]

  '@parcel/watcher-linux-arm-glibc@2.5.1':
    resolution: {integrity: sha512-RCdZlEyTs8geyBkkcnPWvtXLY44BCeZKmGYRtSgtwwnHR4dxfHRG3gR99XdMEdQ7KeiDdasJwwvNSF5jKtDwdA==}
    engines: {node: '>= 10.0.0'}
    cpu: [arm]
    os: [linux]

  '@parcel/watcher-linux-arm-musl@2.5.1':
    resolution: {integrity: sha512-6E+m/Mm1t1yhB8X412stiKFG3XykmgdIOqhjWj+VL8oHkKABfu/gjFj8DvLrYVHSBNC+/u5PeNrujiSQ1zwd1Q==}
    engines: {node: '>= 10.0.0'}
    cpu: [arm]
    os: [linux]

  '@parcel/watcher-linux-arm64-glibc@2.5.1':
    resolution: {integrity: sha512-LrGp+f02yU3BN9A+DGuY3v3bmnFUggAITBGriZHUREfNEzZh/GO06FF5u2kx8x+GBEUYfyTGamol4j3m9ANe8w==}
    engines: {node: '>= 10.0.0'}
    cpu: [arm64]
    os: [linux]

  '@parcel/watcher-linux-arm64-musl@2.5.1':
    resolution: {integrity: sha512-cFOjABi92pMYRXS7AcQv9/M1YuKRw8SZniCDw0ssQb/noPkRzA+HBDkwmyOJYp5wXcsTrhxO0zq1U11cK9jsFg==}
    engines: {node: '>= 10.0.0'}
    cpu: [arm64]
    os: [linux]

  '@parcel/watcher-linux-x64-glibc@2.5.1':
    resolution: {integrity: sha512-GcESn8NZySmfwlTsIur+49yDqSny2IhPeZfXunQi48DMugKeZ7uy1FX83pO0X22sHntJ4Ub+9k34XQCX+oHt2A==}
    engines: {node: '>= 10.0.0'}
    cpu: [x64]
    os: [linux]

  '@parcel/watcher-linux-x64-musl@2.5.1':
    resolution: {integrity: sha512-n0E2EQbatQ3bXhcH2D1XIAANAcTZkQICBPVaxMeaCVBtOpBZpWJuf7LwyWPSBDITb7In8mqQgJ7gH8CILCURXg==}
    engines: {node: '>= 10.0.0'}
    cpu: [x64]
    os: [linux]

  '@parcel/watcher-win32-arm64@2.5.1':
    resolution: {integrity: sha512-RFzklRvmc3PkjKjry3hLF9wD7ppR4AKcWNzH7kXR7GUe0Igb3Nz8fyPwtZCSquGrhU5HhUNDr/mKBqj7tqA2Vw==}
    engines: {node: '>= 10.0.0'}
    cpu: [arm64]
    os: [win32]

  '@parcel/watcher-win32-ia32@2.5.1':
    resolution: {integrity: sha512-c2KkcVN+NJmuA7CGlaGD1qJh1cLfDnQsHjE89E60vUEMlqduHGCdCLJCID5geFVM0dOtA3ZiIO8BoEQmzQVfpQ==}
    engines: {node: '>= 10.0.0'}
    cpu: [ia32]
    os: [win32]

  '@parcel/watcher-win32-x64@2.5.1':
    resolution: {integrity: sha512-9lHBdJITeNR++EvSQVUcaZoWupyHfXe1jZvGZ06O/5MflPcuPLtEphScIBL+AiCWBO46tDSHzWyD0uDmmZqsgA==}
    engines: {node: '>= 10.0.0'}
    cpu: [x64]
    os: [win32]

  '@parcel/watcher@2.5.1':
    resolution: {integrity: sha512-dfUnCxiN9H4ap84DvD2ubjw+3vUNpstxa0TneY/Paat8a3R4uQZDLSvWjmznAY/DoahqTHl9V46HF/Zs3F29pg==}
    engines: {node: '>= 10.0.0'}

  '@pkgjs/parseargs@0.11.0':
    resolution: {integrity: sha512-+1VkjdD0QBLPodGrJUeqarH8VAIvQODIbwh9XpP5Syisf7YoQgsJKPNFoqqLQlu+VQ/tVSshMR6loPMn8U+dPg==}
    engines: {node: '>=14'}

  '@playwright/test@1.55.0':
    resolution: {integrity: sha512-04IXzPwHrW69XusN/SIdDdKZBzMfOT9UNT/YiJit/xpy2VuAoB8NHc8Aplb96zsWDddLnbkPL3TsmrS04ZU2xQ==}
    engines: {node: '>=18'}
    hasBin: true

  '@polka/url@1.0.0-next.29':
    resolution: {integrity: sha512-wwQAWhWSuHaag8c4q/KN/vCoeOJYshAIvMQwD4GpSb3OiZklFfvAgmj0VCBBImRpuF/aFgIRzllXlVX93Jevww==}

  '@popperjs/core@2.11.8':
    resolution: {integrity: sha512-P1st0aksCrn9sGZhp8GMYwBnQsbvAWsZAX44oXNNvLHGqAOcoVxmjZiohstwQ7SqKnbR47akdNi+uleWD8+g6A==}

  '@remirror/core-constants@3.0.0':
    resolution: {integrity: sha512-42aWfPrimMfDKDi4YegyS7x+/0tlzaqwPQCULLanv3DMIlu96KTJR0fM5isWX2UViOqlGnX6YFgqWepcX+XMNg==}

  '@replit/codemirror-indentation-markers@6.5.3':
    resolution: {integrity: sha512-hL5Sfvw3C1vgg7GolLe/uxX5T3tmgOA3ZzqlMv47zjU1ON51pzNWiVbS22oh6crYhtVhv8b3gdXwoYp++2ilHw==}
    peerDependencies:
      '@codemirror/language': ^6.0.0
      '@codemirror/state': ^6.0.0
      '@codemirror/view': ^6.0.0

  '@rollup/pluginutils@5.2.0':
    resolution: {integrity: sha512-qWJ2ZTbmumwiLFomfzTyt5Kng4hwPi9rwCYN4SHb6eaRU1KNO4ccxINHr/VhH4GgPlt1XfSTLX2LBTme8ne4Zw==}
    engines: {node: '>=14.0.0'}
    peerDependencies:
      rollup: ^1.20.0||^2.0.0||^3.0.0||^4.0.0
    peerDependenciesMeta:
      rollup:
        optional: true

  '@rollup/rollup-android-arm-eabi@4.44.0':
    resolution: {integrity: sha512-xEiEE5oDW6tK4jXCAyliuntGR+amEMO7HLtdSshVuhFnKTYoeYMyXQK7pLouAJJj5KHdwdn87bfHAR2nSdNAUA==}
    cpu: [arm]
    os: [android]

  '@rollup/rollup-android-arm64@4.44.0':
    resolution: {integrity: sha512-uNSk/TgvMbskcHxXYHzqwiyBlJ/lGcv8DaUfcnNwict8ba9GTTNxfn3/FAoFZYgkaXXAdrAA+SLyKplyi349Jw==}
    cpu: [arm64]
    os: [android]

  '@rollup/rollup-darwin-arm64@4.44.0':
    resolution: {integrity: sha512-VGF3wy0Eq1gcEIkSCr8Ke03CWT+Pm2yveKLaDvq51pPpZza3JX/ClxXOCmTYYq3us5MvEuNRTaeyFThCKRQhOA==}
    cpu: [arm64]
    os: [darwin]

  '@rollup/rollup-darwin-x64@4.44.0':
    resolution: {integrity: sha512-fBkyrDhwquRvrTxSGH/qqt3/T0w5Rg0L7ZIDypvBPc1/gzjJle6acCpZ36blwuwcKD/u6oCE/sRWlUAcxLWQbQ==}
    cpu: [x64]
    os: [darwin]

  '@rollup/rollup-freebsd-arm64@4.44.0':
    resolution: {integrity: sha512-u5AZzdQJYJXByB8giQ+r4VyfZP+walV+xHWdaFx/1VxsOn6eWJhK2Vl2eElvDJFKQBo/hcYIBg/jaKS8ZmKeNQ==}
    cpu: [arm64]
    os: [freebsd]

  '@rollup/rollup-freebsd-x64@4.44.0':
    resolution: {integrity: sha512-qC0kS48c/s3EtdArkimctY7h3nHicQeEUdjJzYVJYR3ct3kWSafmn6jkNCA8InbUdge6PVx6keqjk5lVGJf99g==}
    cpu: [x64]
    os: [freebsd]

  '@rollup/rollup-linux-arm-gnueabihf@4.44.0':
    resolution: {integrity: sha512-x+e/Z9H0RAWckn4V2OZZl6EmV0L2diuX3QB0uM1r6BvhUIv6xBPL5mrAX2E3e8N8rEHVPwFfz/ETUbV4oW9+lQ==}
    cpu: [arm]
    os: [linux]

  '@rollup/rollup-linux-arm-musleabihf@4.44.0':
    resolution: {integrity: sha512-1exwiBFf4PU/8HvI8s80icyCcnAIB86MCBdst51fwFmH5dyeoWVPVgmQPcKrMtBQ0W5pAs7jBCWuRXgEpRzSCg==}
    cpu: [arm]
    os: [linux]

  '@rollup/rollup-linux-arm64-gnu@4.44.0':
    resolution: {integrity: sha512-ZTR2mxBHb4tK4wGf9b8SYg0Y6KQPjGpR4UWwTFdnmjB4qRtoATZ5dWn3KsDwGa5Z2ZBOE7K52L36J9LueKBdOQ==}
    cpu: [arm64]
    os: [linux]

  '@rollup/rollup-linux-arm64-musl@4.44.0':
    resolution: {integrity: sha512-GFWfAhVhWGd4r6UxmnKRTBwP1qmModHtd5gkraeW2G490BpFOZkFtem8yuX2NyafIP/mGpRJgTJ2PwohQkUY/Q==}
    cpu: [arm64]
    os: [linux]

  '@rollup/rollup-linux-loongarch64-gnu@4.44.0':
    resolution: {integrity: sha512-xw+FTGcov/ejdusVOqKgMGW3c4+AgqrfvzWEVXcNP6zq2ue+lsYUgJ+5Rtn/OTJf7e2CbgTFvzLW2j0YAtj0Gg==}
    cpu: [loong64]
    os: [linux]

  '@rollup/rollup-linux-powerpc64le-gnu@4.44.0':
    resolution: {integrity: sha512-bKGibTr9IdF0zr21kMvkZT4K6NV+jjRnBoVMt2uNMG0BYWm3qOVmYnXKzx7UhwrviKnmK46IKMByMgvpdQlyJQ==}
    cpu: [ppc64]
    os: [linux]

  '@rollup/rollup-linux-riscv64-gnu@4.44.0':
    resolution: {integrity: sha512-vV3cL48U5kDaKZtXrti12YRa7TyxgKAIDoYdqSIOMOFBXqFj2XbChHAtXquEn2+n78ciFgr4KIqEbydEGPxXgA==}
    cpu: [riscv64]
    os: [linux]

  '@rollup/rollup-linux-riscv64-musl@4.44.0':
    resolution: {integrity: sha512-TDKO8KlHJuvTEdfw5YYFBjhFts2TR0VpZsnLLSYmB7AaohJhM8ctDSdDnUGq77hUh4m/djRafw+9zQpkOanE2Q==}
    cpu: [riscv64]
    os: [linux]

  '@rollup/rollup-linux-s390x-gnu@4.44.0':
    resolution: {integrity: sha512-8541GEyktXaw4lvnGp9m84KENcxInhAt6vPWJ9RodsB/iGjHoMB2Pp5MVBCiKIRxrxzJhGCxmNzdu+oDQ7kwRA==}
    cpu: [s390x]
    os: [linux]

  '@rollup/rollup-linux-x64-gnu@4.44.0':
    resolution: {integrity: sha512-iUVJc3c0o8l9Sa/qlDL2Z9UP92UZZW1+EmQ4xfjTc1akr0iUFZNfxrXJ/R1T90h/ILm9iXEY6+iPrmYB3pXKjw==}
    cpu: [x64]
    os: [linux]

  '@rollup/rollup-linux-x64-musl@4.44.0':
    resolution: {integrity: sha512-PQUobbhLTQT5yz/SPg116VJBgz+XOtXt8D1ck+sfJJhuEsMj2jSej5yTdp8CvWBSceu+WW+ibVL6dm0ptG5fcA==}
    cpu: [x64]
    os: [linux]

  '@rollup/rollup-win32-arm64-msvc@4.44.0':
    resolution: {integrity: sha512-M0CpcHf8TWn+4oTxJfh7LQuTuaYeXGbk0eageVjQCKzYLsajWS/lFC94qlRqOlyC2KvRT90ZrfXULYmukeIy7w==}
    cpu: [arm64]
    os: [win32]

  '@rollup/rollup-win32-ia32-msvc@4.44.0':
    resolution: {integrity: sha512-3XJ0NQtMAXTWFW8FqZKcw3gOQwBtVWP/u8TpHP3CRPXD7Pd6s8lLdH3sHWh8vqKCyyiI8xW5ltJScQmBU9j7WA==}
    cpu: [ia32]
    os: [win32]

  '@rollup/rollup-win32-x64-msvc@4.44.0':
    resolution: {integrity: sha512-Q2Mgwt+D8hd5FIPUuPDsvPR7Bguza6yTkJxspDGkZj7tBRn2y4KSWYuIXpftFSjBra76TbKerCV7rgFPQrn+wQ==}
    cpu: [x64]
    os: [win32]

  '@scena/dragscroll@1.4.0':
    resolution: {integrity: sha512-3O8daaZD9VXA9CP3dra6xcgt/qrm0mg0xJCwiX6druCteQ9FFsXffkF8PrqxY4Z4VJ58fFKEa0RlKqbsi/XnRA==}

  '@scena/event-emitter@1.0.5':
    resolution: {integrity: sha512-AzY4OTb0+7ynefmWFQ6hxDdk0CySAq/D4efljfhtRHCOP7MBF9zUfhKG3TJiroVjASqVgkRJFdenS8ArZo6Olg==}

  '@scena/matrix@1.1.1':
    resolution: {integrity: sha512-JVKBhN0tm2Srl+Yt+Ywqu0oLgLcdemDQlD1OxmN9jaCTwaFPZ7tY8n6dhVgMEaR9qcR7r+kAlMXnSfNyYdE+Vg==}

  '@sinclair/typebox@0.27.8':
    resolution: {integrity: sha512-+Fj43pSMwJs4KRrH/938Uf+uAELIgVBmQzg/q1YG10djyfA3TnrU8N8XzqCh/okZdszqBQTZf96idMfE5lnwTA==}

  '@sphinxxxx/color-conversion@2.2.2':
    resolution: {integrity: sha512-XExJS3cLqgrmNBIP3bBw6+1oQ1ksGjFh0+oClDKFYpCCqx/hlqwWO5KO/S63fzUo67SxI9dMrF0y5T/Ey7h8Zw==}

  '@sveltejs/vite-plugin-svelte-inspector@1.0.4':
    resolution: {integrity: sha512-zjiuZ3yydBtwpF3bj0kQNV0YXe+iKE545QGZVTaylW3eAzFr+pJ/cwK8lZEaRp4JtaJXhD5DyWAV4AxLh6DgaQ==}
    engines: {node: ^14.18.0 || >= 16}
    peerDependencies:
      '@sveltejs/vite-plugin-svelte': ^2.2.0
      svelte: ^3.54.0 || ^4.0.0
      vite: ^4.0.0

  '@sveltejs/vite-plugin-svelte@2.5.3':
    resolution: {integrity: sha512-erhNtXxE5/6xGZz/M9eXsmI7Pxa6MS7jyTy06zN3Ck++ldrppOnOlJwHHTsMC7DHDQdgUp4NAc4cDNQ9eGdB/w==}
    engines: {node: ^14.18.0 || >= 16}
    peerDependencies:
      svelte: ^3.54.0 || ^4.0.0 || ^5.0.0-next.0
      vite: ^4.0.0

  '@tauri-apps/api@1.6.0':
    resolution: {integrity: sha512-rqI++FWClU5I2UBp4HXFvl+sBWkdigBkxnpJDQUWttNyG7IZP4FwQGhTNL5EOw0vI8i6eSAJ5frLqO7n7jbJdg==}
    engines: {node: '>= 14.6.0', npm: '>= 6.6.0', yarn: '>= 1.19.1'}

  '@tauri-apps/cli-darwin-arm64@1.6.3':
    resolution: {integrity: sha512-fQN6IYSL8bG4NvkdKE4sAGF4dF/QqqQq4hOAU+t8ksOzHJr0hUlJYfncFeJYutr/MMkdF7hYKadSb0j5EE9r0A==}
    engines: {node: '>= 10'}
    cpu: [arm64]
    os: [darwin]

  '@tauri-apps/cli-darwin-x64@1.6.3':
    resolution: {integrity: sha512-1yTXZzLajKAYINJOJhZfmMhCzweHSgKQ3bEgJSn6t+1vFkOgY8Yx4oFgWcybrrWI5J1ZLZAl47+LPOY81dLcyA==}
    engines: {node: '>= 10'}
    cpu: [x64]
    os: [darwin]

  '@tauri-apps/cli-linux-arm-gnueabihf@1.6.3':
    resolution: {integrity: sha512-CjTEr9r9xgjcvos09AQw8QMRPuH152B1jvlZt4PfAsyJNPFigzuwed5/SF7XAd8bFikA7zArP4UT12RdBxrx7w==}
    engines: {node: '>= 10'}
    cpu: [arm]
    os: [linux]

  '@tauri-apps/cli-linux-arm64-gnu@1.6.3':
    resolution: {integrity: sha512-G9EUUS4M8M/Jz1UKZqvJmQQCKOzgTb8/0jZKvfBuGfh5AjFBu8LHvlFpwkKVm1l4951Xg4ulUp6P9Q7WRJ9XSA==}
    engines: {node: '>= 10'}
    cpu: [arm64]
    os: [linux]

  '@tauri-apps/cli-linux-arm64-musl@1.6.3':
    resolution: {integrity: sha512-MuBTHJyNpZRbPVG8IZBN8+Zs7aKqwD22tkWVBcL1yOGL4zNNTJlkfL+zs5qxRnHlUsn6YAlbW/5HKocfpxVwBw==}
    engines: {node: '>= 10'}
    cpu: [arm64]
    os: [linux]

  '@tauri-apps/cli-linux-x64-gnu@1.6.3':
    resolution: {integrity: sha512-Uvi7M+NK3tAjCZEY1WGel+dFlzJmqcvu3KND+nqa22762NFmOuBIZ4KJR/IQHfpEYqKFNUhJfCGnpUDfiC3Oxg==}
    engines: {node: '>= 10'}
    cpu: [x64]
    os: [linux]

  '@tauri-apps/cli-linux-x64-musl@1.6.3':
    resolution: {integrity: sha512-rc6B342C0ra8VezB/OJom9j/N+9oW4VRA4qMxS2f4bHY2B/z3J9NPOe6GOILeg4v/CV62ojkLsC3/K/CeF3fqQ==}
    engines: {node: '>= 10'}
    cpu: [x64]
    os: [linux]

  '@tauri-apps/cli-win32-arm64-msvc@1.6.3':
    resolution: {integrity: sha512-cSH2qOBYuYC4UVIFtrc1YsGfc5tfYrotoHrpTvRjUGu0VywvmyNk82+ZsHEnWZ2UHmu3l3lXIGRqSWveLln0xg==}
    engines: {node: '>= 10'}
    cpu: [arm64]
    os: [win32]

  '@tauri-apps/cli-win32-ia32-msvc@1.6.3':
    resolution: {integrity: sha512-T8V6SJQqE4PSWmYBl0ChQVmS6AR2hXFHURH2DwAhgSGSQ6uBXgwlYFcfIeQpBQA727K2Eq8X2hGfvmoySyHMRw==}
    engines: {node: '>= 10'}
    cpu: [ia32]
    os: [win32]

  '@tauri-apps/cli-win32-x64-msvc@1.6.3':
    resolution: {integrity: sha512-HUkWZ+lYHI/Gjkh2QjHD/OBDpqLVmvjZGpLK9losur1Eg974Jip6k+vsoTUxQBCBDfj30eDBct9E1FvXOspWeg==}
    engines: {node: '>= 10'}
    cpu: [x64]
    os: [win32]

  '@tauri-apps/cli@1.6.3':
    resolution: {integrity: sha512-q46umd6QLRKDd4Gg6WyZBGa2fWvk0pbeUA5vFomm4uOs1/17LIciHv2iQ4UD+2Yv5H7AO8YiE1t50V0POiEGEw==}
    engines: {node: '>= 10'}
    hasBin: true

  '@testing-library/dom@9.3.4':
    resolution: {integrity: sha512-FlS4ZWlp97iiNWig0Muq8p+3rVDjRiYE+YKGbAqXOu9nwJFFOdL00kFpz42M+4huzYi86vAK1sOOfyOG45muIQ==}
    engines: {node: '>=14'}

  '@testing-library/jest-dom@6.8.0':
    resolution: {integrity: sha512-WgXcWzVM6idy5JaftTVC8Vs83NKRmGJz4Hqs4oyOuO2J4r/y79vvKZsb+CaGyCSEbUPI6OsewfPd0G1A0/TUZQ==}
    engines: {node: '>=14', npm: '>=6', yarn: '>=1'}

  '@testing-library/svelte@4.2.3':
    resolution: {integrity: sha512-8vM2+JSPc6wZWkO9ICPmHvzacjy8jBw+iVjmNs+0VsPV3AO3v4P8qCLWTaQ9nYW/e+IR1BCy3MM3Uqg21dlBkw==}
    engines: {node: '>= 10'}
    peerDependencies:
      svelte: ^3 || ^4 || ^5

  '@testing-library/user-event@14.6.1':
    resolution: {integrity: sha512-vq7fv0rnt+QTXgPxr5Hjc210p6YKq2kmdziLgnsZGgLJ9e6VAShx1pACLuRjd/AS/sr7phAR58OIIpf0LlmQNw==}
    engines: {node: '>=12', npm: '>=6'}
    peerDependencies:
      '@testing-library/dom': '>=7.21.4'

  '@tiptap/core@2.22.3':
    resolution: {integrity: sha512-czyBPXZG/ZFyObZEF1kyusGf58Ai3X8TnaxlUUn3gqLLWPy0idXZg85NETCidzi/gAxWxL9j6Pcy+zwS4pbZYQ==}
    peerDependencies:
      '@tiptap/pm': ^2.7.0

  '@tiptap/extension-blockquote@2.22.3':
    resolution: {integrity: sha512-HvTXvqeGaANg0owk0Xxkgyc4lJMO5CZES2Lc3JJp8u5kV+HZIwd78eJ7fbKBMtkpKb4zOk4xQsHQ/TuhghJaeA==}
    peerDependencies:
      '@tiptap/core': ^2.7.0

  '@tiptap/extension-bold@2.22.3':
    resolution: {integrity: sha512-J3GxKwijD42eqCwU1SS7PK5aSgnp0wgQDetLz9izAD0RQBrKj5WZA13GnPoTTlzLU4qwjcPRV+6mvF+llH6b6A==}
    peerDependencies:
      '@tiptap/core': ^2.7.0

  '@tiptap/extension-bubble-menu@2.22.3':
    resolution: {integrity: sha512-8iQLNrRf3iBPKqI3dQnfvMxMfgp6y9TAbO803LihvzbIGqBaX264ES7fHtoyFIIeVjy2xFruVsTZCZofWTupGg==}
    peerDependencies:
      '@tiptap/core': ^2.7.0
      '@tiptap/pm': ^2.7.0

  '@tiptap/extension-bullet-list@2.22.3':
    resolution: {integrity: sha512-SYvLIxqmuV0kTj4/3ZFlnZ1fr9Y233qX00BKuIpGnczeFsWQmzBJo8vGm3d1IlKPCQN+jTRtDdDE1aSum8Kv2w==}
    peerDependencies:
      '@tiptap/core': ^2.7.0

  '@tiptap/extension-code-block@2.22.3':
    resolution: {integrity: sha512-twPCBpb/ygNixlSBAXgvfo+t56Ucpb8lvPDiZn+cH8OjmmO0ayBoSfSrjKWgaEWGPcXBrFAfsBRbYHyoHj7pXg==}
    peerDependencies:
      '@tiptap/core': ^2.7.0
      '@tiptap/pm': ^2.7.0

  '@tiptap/extension-code@2.22.3':
    resolution: {integrity: sha512-s+W6jHezq+n9cC40xZ3hZF6cGGSl+fBELik1b2x8+cb0WoIlqmcdWin1dgeMNrWlRZUw1aD2DNwy/PdXI5vn2g==}
    peerDependencies:
      '@tiptap/core': ^2.7.0

  '@tiptap/extension-color@2.22.3':
    resolution: {integrity: sha512-4GewNUnDE16cte85kG0qhMGS1NQUQ1HRObVRGP47RlrSc/6x++DOfkqYbSJ0btyfWHGBahC3QQfyQ3eCdryUxg==}
    peerDependencies:
      '@tiptap/core': ^2.7.0
      '@tiptap/extension-text-style': ^2.7.0

  '@tiptap/extension-document@2.22.3':
    resolution: {integrity: sha512-7MnILbhRZRyROlMUgyntzRZ/EZlqNB8fO761RNjJxR2WMb49R4yc04fz7/+f/QH/hwxoS13bKfsNUDAsDxA5Aw==}
    peerDependencies:
      '@tiptap/core': ^2.7.0

  '@tiptap/extension-dropcursor@2.22.3':
    resolution: {integrity: sha512-yQxSfTWjdUQS+bh6KiNLR9KIMsn1SElzycQe4XE+0eoaetapGtKqxfwkTbbQdNgQOU5wQG1KOda221mnPvkpAA==}
    peerDependencies:
      '@tiptap/core': ^2.7.0
      '@tiptap/pm': ^2.7.0

  '@tiptap/extension-gapcursor@2.22.3':
    resolution: {integrity: sha512-6Q8TLL4PVGcZLn27eQazCC+be8LP8uzuz5Z5e4TpIeswPAju49cerQOdEGNFKkuYv/FelWIhXNtkWFMf4eSmyw==}
    peerDependencies:
      '@tiptap/core': ^2.7.0
      '@tiptap/pm': ^2.7.0

  '@tiptap/extension-hard-break@2.22.3':
    resolution: {integrity: sha512-tbEji/V4Za3UhxYwB36amYhyonwe5j66iYTNRWzgjNixjrcGDbWk6cfaF9jMAgPgIDBmmtQLJY+moKskwgpnZg==}
    peerDependencies:
      '@tiptap/core': ^2.7.0

  '@tiptap/extension-heading@2.22.3':
    resolution: {integrity: sha512-+MexJD+kXtNwMDbNTFa7jCFipx1DqAdT+n9GgInqebAN9bK+CWjC+SskzZNRqeMrQ0Er7QTsi6YC09M+74sevA==}
    peerDependencies:
      '@tiptap/core': ^2.7.0

  '@tiptap/extension-highlight@2.22.3':
    resolution: {integrity: sha512-cdPSeQ3QcThhJdzkjK9a1871uPQjwmOf0WzTGW33lJyJDQHypWIRNUus56c3pGA7BgV9P59QW7Fm8rDnM8XkbA==}
    peerDependencies:
      '@tiptap/core': ^2.7.0

  '@tiptap/extension-history@2.22.3':
    resolution: {integrity: sha512-F9sC45zPw7vbjKrwSKuSLZ0ODyc/X3bGPeCa6HYLEHKfgqsdt2v2fQLvxjpmlwO2ZMrnkBkg76KDxHfVyrZ2zQ==}
    peerDependencies:
      '@tiptap/core': ^2.7.0
      '@tiptap/pm': ^2.7.0

  '@tiptap/extension-horizontal-rule@2.22.3':
    resolution: {integrity: sha512-3GvY798p9pCXUBbCebIdSmi1q80l7VZz/B6NN4uUMQ9iwxWopd8yaZ0O7xx2hM2UBzPEtY3M4FAhhpYUTXNFgQ==}
    peerDependencies:
      '@tiptap/core': ^2.7.0
      '@tiptap/pm': ^2.7.0

  '@tiptap/extension-image@2.22.3':
    resolution: {integrity: sha512-JO8n5YOqOs+bckPZZ3qJFFLpRbYlu4N52n/7Do0XmxEMWaa3fLcR0Rsa1v3X4dGH2T5cKQ475dWSpJQRc+x07w==}
    peerDependencies:
      '@tiptap/core': ^2.7.0

  '@tiptap/extension-italic@2.22.3':
    resolution: {integrity: sha512-W/rQDo7qFL7MfwfaYEcdtbk862fOmBv30qIEwVdqElBye7BFJYKtRuWBzNbG2BwKanjwMbVc/tBXF5W1sqfT7Q==}
    peerDependencies:
      '@tiptap/core': ^2.7.0

  '@tiptap/extension-link@2.22.3':
    resolution: {integrity: sha512-05whzrw8uuRHpFah27a+K3XVjZ78aifO1C5ncQiEgjG8oMbaPG0FpU7yJ9awNtr1U5dvFUEbGvkg1WDW2fLTzA==}
    peerDependencies:
      '@tiptap/core': ^2.7.0
      '@tiptap/pm': ^2.7.0

  '@tiptap/extension-list-item@2.22.3':
    resolution: {integrity: sha512-B7Fze+eM1sYbGOZtDDAwAivnj1ow2wN5RqaQPC1la3wdTK4Wgp7bdzGjvUbrN6gp3zMFCEWlqP2toc/mRAHCtA==}
    peerDependencies:
      '@tiptap/core': ^2.7.0

  '@tiptap/extension-mention@2.26.1':
    resolution: {integrity: sha512-sBrlJ9nWjFx7oWCtt0hV192FgCBXva1zwImWbgXTCGPAjv0d5EoPymIfRgoeanAmuQjOHoKzzZnJ6bELTZhkGw==}
    peerDependencies:
      '@tiptap/core': ^2.7.0
      '@tiptap/pm': ^2.7.0
      '@tiptap/suggestion': ^2.7.0

  '@tiptap/extension-ordered-list@2.22.3':
    resolution: {integrity: sha512-pHGkuZhV/uAAHI9vzk/lpAkbdpMT4wUR1FI17/GE3zNrogfzx0VopCQrXq4+sQVsLUW4I6Cj6VeBjm9wB6qlIw==}
    peerDependencies:
      '@tiptap/core': ^2.7.0

  '@tiptap/extension-paragraph@2.22.3':
    resolution: {integrity: sha512-TYvgS7CweNFo/xVxsKWSt0wnm46Y8OtsfDSjnLbSC4Pj4ZNa6PU3zpvDTW+UxYakr+8zIPvI2WgLBkyTHq6oQA==}
    peerDependencies:
      '@tiptap/core': ^2.7.0

  '@tiptap/extension-placeholder@2.0.3':
    resolution: {integrity: sha512-Z42jo0termRAf0S0L8oxrts94IWX5waU4isS2CUw8xCUigYyCFslkhQXkWATO1qRbjNFLKN2C9qvCgGf4UeBrw==}
    peerDependencies:
      '@tiptap/core': ^2.0.0
      '@tiptap/pm': ^2.0.0

  '@tiptap/extension-strike@2.22.3':
    resolution: {integrity: sha512-I+s2Csw2cTHae2vFJiojnHK+NnQjDr6441mSlAd+e7kEly1kjZ4g7J+JMj02ajNQhr/ob8/hb5r6EdIyv2xtoA==}
    peerDependencies:
      '@tiptap/core': ^2.7.0

  '@tiptap/extension-task-item@2.22.3':
    resolution: {integrity: sha512-aVfSa2dLF77bfXpAlrsfPUNdhiHJhw3VJ/pnCTxrEnBXYilDuH59AhtU6DygSNhMZWUgzI4OPqf3crF+yzrHag==}
    peerDependencies:
      '@tiptap/core': ^2.7.0
      '@tiptap/pm': ^2.7.0

  '@tiptap/extension-task-list@2.22.3':
    resolution: {integrity: sha512-prOnD/S6mHOhzj2CLvd4Q/GJymyJMcdgTTJaI+Yk/Plup1OuH6fRlBdo67Tve0xzeQz4sfxrzp9kQ6EsEwhv0w==}
    peerDependencies:
      '@tiptap/core': ^2.7.0

  '@tiptap/extension-text-style@2.22.3':
    resolution: {integrity: sha512-M3FLOUPcO8fR+rM97mR2gQ54KFkdlAUQtEPKQpO1f312gtcVdBNxgq0WgqTnBY7thWLyqQSKiAsL6y88+JddSA==}
    peerDependencies:
      '@tiptap/core': ^2.7.0

  '@tiptap/extension-text@2.22.3':
    resolution: {integrity: sha512-07cymWkPTfq6nuum88Yf90YYArbowed8nNiu0Tw3jCvwpzf9J9TDaovT+LAKuSKtrOsnNpFB/9IqUwFxZepOGw==}
    peerDependencies:
      '@tiptap/core': ^2.7.0

  '@tiptap/extension-underline@2.22.3':
    resolution: {integrity: sha512-floLjh1UbQ2pKgdwfw7qCAJ5VojvH1uqj7xW2RCv79aWYUuJCPD6UBpaBOt/jv7gXDJJ9EeV3m2Hga49CXBrEQ==}
    peerDependencies:
      '@tiptap/core': ^2.7.0

  '@tiptap/pm@2.22.3':
    resolution: {integrity: sha512-uWPeIScnpQVCYdTnL140XgcvbT1qH288CstMJ6S0Y11lC5PclPK9CxfAipsqgWWrIK7yatxKUVCg6TzfG9zpmA==}

  '@tiptap/starter-kit@2.22.3':
    resolution: {integrity: sha512-GkvheaR2ORnHJ9g9R6xIT38w2uppGja/iAIrXLZ9vY1QuR+0cya/ZZ5vKU6r9C2PeyBs3aKYxRD1/j3HDhuGXw==}

  '@tiptap/suggestion@2.22.3':
    resolution: {integrity: sha512-B/X1U4HXXos6h7qqdf0MgWhlB8G4CFLJUiGBuVySlLG7BIyr9KfLrE+/G/5iaLWjAlQC5HgxB8uIO7wfCQl6fA==}
    peerDependencies:
      '@tiptap/core': ^2.7.0
      '@tiptap/pm': ^2.7.0

  '@tomic/lib@0.40.0':
    resolution: {integrity: sha512-Js8e6EEAnC0zKmk7OuHWv+fkA+2i8C/H2HI8IARD8HPBHO1t4cwnuMsNhVQght3i5d/CSdYysvg44DAiGFGgbQ==}

  '@tomic/svelte@0.35.2':
    resolution: {integrity: sha512-6H/8aPVj633G4t8mRC3Ac7tMDxfbCnyf11qWhjpNdEctsooIWkoeBgD8Z7HIY6imKwrDluFfrq5VI3Q9rkcK+Q==}
    peerDependencies:
      '@tomic/lib': 0.35.x

  '@tsconfig/svelte@4.0.1':
    resolution: {integrity: sha512-B+XlGpmuAQzJqDoBATNCvEPqQg0HkO7S8pM14QDI5NsmtymzRexQ1N+nX2H6RTtFbuFgaZD4I8AAi8voGg0GLg==}

  '@types/aria-query@5.0.4':
    resolution: {integrity: sha512-rfT93uj5s0PRL7EzccGMs3brplhcrghnDoV26NqKhCAS1hVo+WdNsPvE/yb6ilfr5hi2MEk6d5EWJTKdxg8jVw==}

  '@types/d3-array@3.2.1':
    resolution: {integrity: sha512-Y2Jn2idRrLzUfAKV2LyRImR+y4oa2AntrgID95SHJxuMUrkNXmanDSed71sRNZysveJVt1hLLemQZIady0FpEg==}

  '@types/d3-axis@3.0.6':
    resolution: {integrity: sha512-pYeijfZuBd87T0hGn0FO1vQ/cgLk6E1ALJjfkC0oJ8cbwkZl3TpgS8bVBLZN+2jjGgg38epgxb2zmoGtSfvgMw==}

  '@types/d3-brush@3.0.6':
    resolution: {integrity: sha512-nH60IZNNxEcrh6L1ZSMNA28rj27ut/2ZmI3r96Zd+1jrZD++zD3LsMIjWlvg4AYrHn/Pqz4CF3veCxGjtbqt7A==}

  '@types/d3-chord@3.0.6':
    resolution: {integrity: sha512-LFYWWd8nwfwEmTZG9PfQxd17HbNPksHBiJHaKuY1XeqscXacsS2tyoo6OdRsjf+NQYeB6XrNL3a25E3gH69lcg==}

  '@types/d3-color@3.1.3':
    resolution: {integrity: sha512-iO90scth9WAbmgv7ogoq57O9YpKmFBbmoEoCHDB2xMBY0+/KVrqAaCDyCE16dUspeOvIxFFRI+0sEtqDqy2b4A==}

  '@types/d3-contour@3.0.6':
    resolution: {integrity: sha512-BjzLgXGnCWjUSYGfH1cpdo41/hgdWETu4YxpezoztawmqsvCeep+8QGfiY6YbDvfgHz/DkjeIkkZVJavB4a3rg==}

  '@types/d3-delaunay@6.0.4':
    resolution: {integrity: sha512-ZMaSKu4THYCU6sV64Lhg6qjf1orxBthaC161plr5KuPHo3CNm8DTHiLw/5Eq2b6TsNP0W0iJrUOFscY6Q450Hw==}

  '@types/d3-dispatch@3.0.7':
    resolution: {integrity: sha512-5o9OIAdKkhN1QItV2oqaE5KMIiXAvDWBDPrD85e58Qlz1c1kI/J0NcqbEG88CoTwJrYe7ntUCVfeUl2UJKbWgA==}

  '@types/d3-drag@3.0.7':
    resolution: {integrity: sha512-HE3jVKlzU9AaMazNufooRJ5ZpWmLIoc90A37WU2JMmeq28w1FQqCZswHZ3xR+SuxYftzHq6WU6KJHvqxKzTxxQ==}

  '@types/d3-dsv@3.0.7':
    resolution: {integrity: sha512-n6QBF9/+XASqcKK6waudgL0pf/S5XHPPI8APyMLLUHd8NqouBGLsU8MgtO7NINGtPBtk9Kko/W4ea0oAspwh9g==}

  '@types/d3-ease@3.0.2':
    resolution: {integrity: sha512-NcV1JjO5oDzoK26oMzbILE6HW7uVXOHLQvHshBUW4UMdZGfiY6v5BeQwh9a9tCzv+CeefZQHJt5SRgK154RtiA==}

  '@types/d3-fetch@3.0.7':
    resolution: {integrity: sha512-fTAfNmxSb9SOWNB9IoG5c8Hg6R+AzUHDRlsXsDZsNp6sxAEOP0tkP3gKkNSO/qmHPoBFTxNrjDprVHDQDvo5aA==}

  '@types/d3-force@3.0.10':
    resolution: {integrity: sha512-ZYeSaCF3p73RdOKcjj+swRlZfnYpK1EbaDiYICEEp5Q6sUiqFaFQ9qgoshp5CzIyyb/yD09kD9o2zEltCexlgw==}

  '@types/d3-format@3.0.4':
    resolution: {integrity: sha512-fALi2aI6shfg7vM5KiR1wNJnZ7r6UuggVqtDA+xiEdPZQwy/trcQaHnwShLuLdta2rTymCNpxYTiMZX/e09F4g==}

  '@types/d3-geo@3.1.0':
    resolution: {integrity: sha512-856sckF0oP/diXtS4jNsiQw/UuK5fQG8l/a9VVLeSouf1/PPbBE1i1W852zVwKwYCBkFJJB7nCFTbk6UMEXBOQ==}

  '@types/d3-hierarchy@3.1.7':
    resolution: {integrity: sha512-tJFtNoYBtRtkNysX1Xq4sxtjK8YgoWUNpIiUee0/jHGRwqvzYxkq0hGVbbOGSz+JgFxxRu4K8nb3YpG3CMARtg==}

  '@types/d3-interpolate@3.0.4':
    resolution: {integrity: sha512-mgLPETlrpVV1YRJIglr4Ez47g7Yxjl1lj7YKsiMCb27VJH9W8NVM6Bb9d8kkpG/uAQS5AmbA48q2IAolKKo1MA==}

  '@types/d3-path@3.1.1':
    resolution: {integrity: sha512-VMZBYyQvbGmWyWVea0EHs/BwLgxc+MKi1zLDCONksozI4YJMcTt8ZEuIR4Sb1MMTE8MMW49v0IwI5+b7RmfWlg==}

  '@types/d3-polygon@3.0.2':
    resolution: {integrity: sha512-ZuWOtMaHCkN9xoeEMr1ubW2nGWsp4nIql+OPQRstu4ypeZ+zk3YKqQT0CXVe/PYqrKpZAi+J9mTs05TKwjXSRA==}

  '@types/d3-quadtree@3.0.6':
    resolution: {integrity: sha512-oUzyO1/Zm6rsxKRHA1vH0NEDG58HrT5icx/azi9MF1TWdtttWl0UIUsjEQBBh+SIkrpd21ZjEv7ptxWys1ncsg==}

  '@types/d3-random@3.0.3':
    resolution: {integrity: sha512-Imagg1vJ3y76Y2ea0871wpabqp613+8/r0mCLEBfdtqC7xMSfj9idOnmBYyMoULfHePJyxMAw3nWhJxzc+LFwQ==}

  '@types/d3-scale-chromatic@3.1.0':
    resolution: {integrity: sha512-iWMJgwkK7yTRmWqRB5plb1kadXyQ5Sj8V/zYlFGMUBbIPKQScw+Dku9cAAMgJG+z5GYDoMjWGLVOvjghDEFnKQ==}

  '@types/d3-scale@4.0.9':
    resolution: {integrity: sha512-dLmtwB8zkAeO/juAMfnV+sItKjlsw2lKdZVVy6LRr0cBmegxSABiLEpGVmSJJ8O08i4+sGR6qQtb6WtuwJdvVw==}

  '@types/d3-selection@3.0.11':
    resolution: {integrity: sha512-bhAXu23DJWsrI45xafYpkQ4NtcKMwWnAC/vKrd2l+nxMFuvOT3XMYTIj2opv8vq8AO5Yh7Qac/nSeP/3zjTK0w==}

  '@types/d3-shape@3.1.7':
    resolution: {integrity: sha512-VLvUQ33C+3J+8p+Daf+nYSOsjB4GXp19/S/aGo60m9h1v6XaxjiT82lKVWJCfzhtuZ3yD7i/TPeC/fuKLLOSmg==}

  '@types/d3-time-format@4.0.3':
    resolution: {integrity: sha512-5xg9rC+wWL8kdDj153qZcsJ0FWiFt0J5RB6LYUNZjwSnesfblqrI/bJ1wBdJ8OQfncgbJG5+2F+qfqnqyzYxyg==}

  '@types/d3-time@3.0.4':
    resolution: {integrity: sha512-yuzZug1nkAAaBlBBikKZTgzCeA+k1uy4ZFwWANOfKw5z5LRhV0gNA7gNkKm7HoK+HRN0wX3EkxGk0fpbWhmB7g==}

  '@types/d3-timer@3.0.2':
    resolution: {integrity: sha512-Ps3T8E8dZDam6fUyNiMkekK3XUsaUEik+idO9/YjPtfj2qruF8tFBXS7XhtE4iIXBLxhmLjP3SXpLhVf21I9Lw==}

  '@types/d3-transition@3.0.9':
    resolution: {integrity: sha512-uZS5shfxzO3rGlu0cC3bjmMFKsXv+SmZZcgp0KD22ts4uGXp5EVYGzu/0YdwZeKmddhcAccYtREJKkPfXkZuCg==}

  '@types/d3-zoom@3.0.8':
    resolution: {integrity: sha512-iqMC4/YlFCSlO8+2Ii1GGGliCAY4XdeG748w5vQUbevlbDu0zSjH/+jojorQVBK/se0j6DUFNPBGSqD3YWYnDw==}

  '@types/d3@7.4.3':
    resolution: {integrity: sha512-lZXZ9ckh5R8uiFVt8ogUNf+pIrK4EsWrx2Np75WvF/eTpJ0FMHNhjXk8CKEx/+gpHbNQyJWehbFaTvqmHWB3ww==}

  '@types/estree@1.0.8':
    resolution: {integrity: sha512-dWHzHa2WqEXI/O1E9OjrocMTKJl2mSrEolh1Iomrv6U+JuNwaHXsXx9bLu5gG7BUWFIN0skIQJQ/L1rIex4X6w==}

  '@types/geojson@7946.0.16':
    resolution: {integrity: sha512-6C8nqWur3j98U6+lXDfTUWIfgvZU+EumvpHKcYjujKH7woYyLj2sUmff0tRhrqM7BohUw7Pz3ZB1jj2gW9Fvmg==}

  '@types/linkify-it@3.0.5':
    resolution: {integrity: sha512-yg6E+u0/+Zjva+buc3EIb+29XEg4wltq7cSmd4Uc2EE/1nUVmxyzpX6gUXD0V8jIrG0r7YeOGVIbYRkxeooCtw==}

  '@types/linkify-it@5.0.0':
    resolution: {integrity: sha512-sVDA58zAw4eWAffKOaQH5/5j3XeayukzDk+ewSsnv3p4yJEZHCCzMDiZM8e0OUrRvmpGZ85jf4yDHkHsgBNr9Q==}

  '@types/markdown-it@13.0.9':
    resolution: {integrity: sha512-1XPwR0+MgXLWfTn9gCsZ55AHOKW1WN+P9vr0PaQh5aerR9LLQXUbjfEAFhjmEmyoYFWAyuN2Mqkn40MZ4ukjBw==}

  '@types/markdown-it@14.1.2':
    resolution: {integrity: sha512-promo4eFwuiW+TfGxhi+0x3czqTYJkG8qB17ZUJiVF10Xm7NLVRSLUsfRTU/6h1e24VvRnXCx+hG7li58lkzog==}

  '@types/marked@5.0.2':
    resolution: {integrity: sha512-OucS4KMHhFzhz27KxmWg7J+kIYqyqoW5kdIEI319hqARQQUTqhao3M/F+uFnDXD0Rg72iDDZxZNxq5gvctmLlg==}

  '@types/mdurl@1.0.5':
    resolution: {integrity: sha512-6L6VymKTzYSrEf4Nev4Xa1LCHKrlTlYCBMTlQKFuddo1CvQcE52I0mwfOJayueUC7MJuXOeHTcIU683lzd0cUA==}

  '@types/mdurl@2.0.0':
    resolution: {integrity: sha512-RGdgjQUZba5p6QEFAVx2OGb8rQDL/cPRG7GiedRzMcJ1tYnUANBncjbSB1NRGwbvjcPeikRABz2nshyPk1bhWg==}

  '@types/node-fetch@2.6.12':
    resolution: {integrity: sha512-8nneRWKCg3rMtF69nLQJnOYUcbafYeFSjqkw3jCRLsqkWFlHaoQrr5mXmofFGOx3DKn7UfmBMyov8ySvLRVldA==}

  '@types/node@18.19.127':
    resolution: {integrity: sha512-gSjxjrnKXML/yo0BO099uPixMqfpJU0TKYjpfLU7TrtA2WWDki412Np/RSTPRil1saKBhvVVKzVx/p/6p94nVA==}

  '@types/node@24.5.2':
    resolution: {integrity: sha512-FYxk1I7wPv3K2XBaoyH2cTnocQEu8AOZ60hPbsyukMPLv5/5qr7V1i8PLHdl6Zf87I+xZXFvPCXYjiTFq+YSDQ==}

  '@types/pug@2.0.10':
    resolution: {integrity: sha512-Sk/uYFOBAB7mb74XcpizmH0KOR2Pv3D2Hmrh1Dmy5BmK3MpdSa5kqZcg6EKBdklU0bFXX9gCfzvpnyUehrPIuA==}

  '@ungap/structured-clone@1.3.0':
    resolution: {integrity: sha512-WmoN8qaIAo7WTYWbAZuG8PYEhn5fkz7dZrqTBZ7dtt//lL2Gwms1IcnQ5yHqjDfX8Ft5j4YzDM23f87zBfDe9g==}

  '@vitest/coverage-v8@3.2.4':
    resolution: {integrity: sha512-EyF9SXU6kS5Ku/U82E259WSnvg6c8KTjppUncuNdm5QHpe17mwREHnjDzozC8x9MZ0xfBUFSaLkRv4TMA75ALQ==}
    peerDependencies:
      '@vitest/browser': 3.2.4
      vitest: 3.2.4
    peerDependenciesMeta:
      '@vitest/browser':
        optional: true

  '@vitest/expect@1.6.1':
    resolution: {integrity: sha512-jXL+9+ZNIJKruofqXuuTClf44eSpcHlgj3CiuNihUF3Ioujtmc0zIa3UJOW5RjDK1YLBJZnWBlPuqhYycLioog==}

  '@vitest/runner@1.6.1':
    resolution: {integrity: sha512-3nSnYXkVkf3mXFfE7vVyPmi3Sazhb/2cfZGGs0JRzFsPFvAMBEcrweV1V1GsrstdXeKCTXlJbvnQwGWgEIHmOA==}

  '@vitest/snapshot@1.6.1':
    resolution: {integrity: sha512-WvidQuWAzU2p95u8GAKlRMqMyN1yOJkGHnx3M1PL9Raf7AQ1kwLKg04ADlCa3+OXUZE7BceOhVZiuWAbzCKcUQ==}

  '@vitest/spy@1.6.1':
    resolution: {integrity: sha512-MGcMmpGkZebsMZhbQKkAf9CX5zGvjkBTqf8Zx3ApYWXr3wG+QvEu2eXWfnIIWYSJExIp4V9FCKDEeygzkYrXMw==}

  '@vitest/ui@1.6.1':
    resolution: {integrity: sha512-xa57bCPGuzEFqGjPs3vVLyqareG8DX0uMkr5U/v5vLv5/ZUrBrPL7gzxzTJedEyZxFMfsozwTIbbYfEQVo3kgg==}
    peerDependencies:
      vitest: 1.6.1

  '@vitest/utils@1.6.1':
    resolution: {integrity: sha512-jOrrUvXM4Av9ZWiG1EajNto0u96kWAhJ1LmPmJhXXQx/32MecEKd10pOLYgS2BQx1TgkGhloPU1ArDW2vvaY6g==}

  '@vue/compiler-core@3.5.17':
    resolution: {integrity: sha512-Xe+AittLbAyV0pabcN7cP7/BenRBNcteM4aSDCtRvGw0d9OL+HG1u/XHLY/kt1q4fyMeZYXyIYrsHuPSiDPosA==}

  '@vue/compiler-dom@3.5.17':
    resolution: {integrity: sha512-+2UgfLKoaNLhgfhV5Ihnk6wB4ljyW1/7wUIog2puUqajiC29Lp5R/IKDdkebh9jTbTogTbsgB+OY9cEWzG95JQ==}

  '@vue/compiler-sfc@3.5.17':
    resolution: {integrity: sha512-rQQxbRJMgTqwRugtjw0cnyQv9cP4/4BxWfTdRBkqsTfLOHWykLzbOc3C4GGzAmdMDxhzU/1Ija5bTjMVrddqww==}

  '@vue/compiler-ssr@3.5.17':
    resolution: {integrity: sha512-hkDbA0Q20ZzGgpj5uZjb9rBzQtIHLS78mMilwrlpWk2Ep37DYntUz0PonQ6kr113vfOEdM+zTBuJDaceNIW0tQ==}

  '@vue/reactivity@3.5.17':
    resolution: {integrity: sha512-l/rmw2STIscWi7SNJp708FK4Kofs97zc/5aEPQh4bOsReD/8ICuBcEmS7KGwDj5ODQLYWVN2lNibKJL1z5b+Lw==}

  '@vue/runtime-core@3.5.17':
    resolution: {integrity: sha512-QQLXa20dHg1R0ri4bjKeGFKEkJA7MMBxrKo2G+gJikmumRS7PTD4BOU9FKrDQWMKowz7frJJGqBffYMgQYS96Q==}

  '@vue/runtime-dom@3.5.17':
    resolution: {integrity: sha512-8El0M60TcwZ1QMz4/os2MdlQECgGoVHPuLnQBU3m9h3gdNRW9xRmI8iLS4t/22OQlOE6aJvNNlBiCzPHur4H9g==}

  '@vue/server-renderer@3.5.17':
    resolution: {integrity: sha512-BOHhm8HalujY6lmC3DbqF6uXN/K00uWiEeF22LfEsm9Q93XeJ/plHTepGwf6tqFcF7GA5oGSSAAUock3VvzaCA==}
    peerDependencies:
      vue: 3.5.17

  '@vue/shared@3.5.17':
    resolution: {integrity: sha512-CabR+UN630VnsJO/jHWYBC1YVXyMq94KKp6iF5MQgZJs5I8cmjw6oVMO1oDbtBkENSHSSn/UadWlW/OAgdmKrg==}

  abort-controller@3.0.0:
    resolution: {integrity: sha512-h8lQ8tacZYnR3vNQTgibj+tODHI5/+l06Au2Pcriv/Gmet0eaj4TwWH41sO9wnHDiQsEj19q0drzdWdeAHtweg==}
    engines: {node: '>=6.5'}

  acorn-jsx@5.3.2:
    resolution: {integrity: sha512-rq9s+JNhf0IChjtDXxllJ7g41oZk5SlXtp0LHwyA5cejwn7vKmKp4pPri6YEePv2PU65sAsegbXtIinmDFDXgQ==}
    peerDependencies:
      acorn: ^6.0.0 || ^7.0.0 || ^8.0.0

  acorn-walk@8.3.4:
    resolution: {integrity: sha512-ueEepnujpqee2o5aIYnvHU6C0A42MNdsIDeqy5BydrkuC5R1ZuUFnm27EeFJGoEHJQgn3uleRvmTXaJgfXbt4g==}
    engines: {node: '>=0.4.0'}

  acorn@8.15.0:
    resolution: {integrity: sha512-NZyJarBfL7nWwIq+FDL6Zp/yHEhePMNnnJ0y3qfieCrmNvYct8uvtiV41UvlSe6apAfk0fY1FbWx+NwfmpvtTg==}
    engines: {node: '>=0.4.0'}
    hasBin: true

  agent-base@7.1.3:
    resolution: {integrity: sha512-jRR5wdylq8CkOe6hei19GGZnxM6rBGwFl3Bg0YItGDimvjGtAvdZk4Pu6Cl4u4Igsws4a1fd1Vq3ezrhn4KmFw==}
    engines: {node: '>= 14'}

  agentkeepalive@4.6.0:
    resolution: {integrity: sha512-kja8j7PjmncONqaTsB8fQ+wE2mSU2DJ9D4XKoJ5PFWIdRMa6SLSN1ff4mOr4jCbfRSsxR4keIiySJU0N9T5hIQ==}
    engines: {node: '>= 8.0.0'}

  ai@2.2.37:
    resolution: {integrity: sha512-JIYm5N1muGVqBqWnvkt29FmXhESoO5TcDxw74OE41SsM+uIou6NPDDs0XWb/ABcd1gmp6k5zym64KWMPM2xm0A==}
    engines: {node: '>=14.6'}
    peerDependencies:
      react: ^18.2.0
      solid-js: ^1.7.7
      svelte: ^3.0.0 || ^4.0.0
      vue: ^3.3.4
    peerDependenciesMeta:
      react:
        optional: true
      solid-js:
        optional: true
      svelte:
        optional: true
      vue:
        optional: true

  ajv@6.12.6:
    resolution: {integrity: sha512-j3fVLgvTo527anyYyJOGTYJbG+vnnQYvE0m5mmkc1TK+nxAppkCLMIL0aZ4dblVCNoGShhm+kzE4ZUykBoMg4g==}

  ajv@8.17.1:
    resolution: {integrity: sha512-B/gBuNg5SiMTrPkC+A2+cW0RszwxYmn6VYxB/inlBStS5nx6xHIt/ehKRhIMhqusl7a8LjQoZnjCs5vhwxOQ1g==}

  ansi-escapes@1.4.0:
    resolution: {integrity: sha512-wiXutNjDUlNEDWHcYH3jtZUhd3c4/VojassD8zHdHCY13xbZy2XbW+NKQwA0tWGBVzDA9qEzYwfoSsWmviidhw==}
    engines: {node: '>=0.10.0'}

  ansi-regex@2.1.1:
    resolution: {integrity: sha512-TIGnTpdo+E3+pCyAluZvtED5p5wCqLdezCyhPZzKPcxvFplEt4i+W7OONCKgeZFT3+y5NZZfOOS/Bdcanm1MYA==}
    engines: {node: '>=0.10.0'}

  ansi-regex@5.0.1:
    resolution: {integrity: sha512-quJQXlTSUGL2LH9SUXo8VwsY4soanhgo6LNSm84E1LBcE8s3O0wpdiRzyR9z/ZZJMlMWv37qOOb9pdJlMUEKFQ==}
    engines: {node: '>=8'}

  ansi-regex@6.2.2:
    resolution: {integrity: sha512-Bq3SmSpyFHaWjPk8If9yc6svM8c56dB5BAtW4Qbw5jHTwwXXcTLoRMkpDJp6VL0XzlWaCHTXrkFURMYmD0sLqg==}
    engines: {node: '>=12'}

  ansi-styles@2.2.1:
    resolution: {integrity: sha512-kmCevFghRiWM7HB5zTPULl4r9bVFSWjz62MhqizDGUrq2NWuNMQyuv4tHHoKJHs69M/MF64lEcHdYIocrdWQYA==}
    engines: {node: '>=0.10.0'}

  ansi-styles@4.3.0:
    resolution: {integrity: sha512-zbB9rCJAT1rbjiVDb2hqKFHNYLxgtk8NURxZ3IZwD3F6NtxbXZQCnnSi1Lkx+IDohdPlFp222wVALIheZJQSEg==}
    engines: {node: '>=8'}

  ansi-styles@5.2.0:
    resolution: {integrity: sha512-Cxwpt2SfTzTtXcfOlzGEee8O+c+MmUgGrNiBcXnuWxuFJHe6a5Hz7qwhwe5OgaSYI0IJvkLqWX1ASG+cJOkEiA==}
    engines: {node: '>=10'}

  ansi-styles@6.2.3:
    resolution: {integrity: sha512-4Dj6M28JB+oAH8kFkTLUo+a2jwOFkuqb3yucU0CANcRRUbxS0cP0nZYCGjcc3BNXwRIsUVmDGgzawme7zvJHvg==}
    engines: {node: '>=12'}

  any-promise@1.3.0:
    resolution: {integrity: sha512-7UvmKalWRt1wgjL1RrGxoSJW/0QZFIegpeGvZG9kjp8vrRu55XTHbwnqq2GpXm9uLbcuhxm3IqX9OB4MZR1b2A==}

  anymatch@3.1.3:
    resolution: {integrity: sha512-KMReFUr0B4t+D+OBkjR3KYqvocp2XaSzO55UcB6mgQMd3KbcE+mWTyvVV7D/zsdEbNnV6acZUutkiHQXvTr1Rw==}
    engines: {node: '>= 8'}

  argparse@2.0.1:
    resolution: {integrity: sha512-8+9WqebbFzpX9OR+Wa6O29asIogeRMzcGtAINdpMHHyAg10f05aSFVBbcEqGf/PXw1EjAZ+q2/bEBg3DvurK3Q==}

  aria-query@5.1.3:
    resolution: {integrity: sha512-R5iJ5lkuHybztUfuOAznmboyjWq8O6sqNqtK7CLOqdydi54VNbORp49mb14KbWgG1QD3JFO9hJdZ+y4KutfdOQ==}

  aria-query@5.3.2:
    resolution: {integrity: sha512-COROpnaoap1E2F000S62r6A60uHZnmlvomhfyT2DlTcrY1OrBKn2UhH7qn5wTC9zMvD0AY7csdPSNwKP+7WiQw==}
    engines: {node: '>= 0.4'}

  array-buffer-byte-length@1.0.2:
    resolution: {integrity: sha512-LHE+8BuR7RYGDKvnrmcuSq3tDcKv9OFEXQt/HpbZhY7V6h0zlUXutnAD82GiFx9rdieCMjkvtcsPqBwgUl1Iiw==}
    engines: {node: '>= 0.4'}

  asn1@0.2.6:
    resolution: {integrity: sha512-ix/FxPn0MDjeyJ7i/yoHGFt/EX6LyNbxSEhPPXODPL+KB0VPk86UYfL0lMdy+KCnv+fmvIzySwaK5COwqVbWTQ==}

  assert-plus@1.0.0:
    resolution: {integrity: sha512-NfJ4UzBCcQGLDlQq7nHxH+tv3kyZ0hHQqF5BO6J7tNJeP5do1llPr8dZ8zHonfhAu0PHAdMkSo+8o0wxg9lZWw==}
    engines: {node: '>=0.8'}

  assertion-error@1.1.0:
    resolution: {integrity: sha512-jgsaNduz+ndvGyFt3uSuWqvy4lCnIJiovtouQN5JZHOKCS2QuhEdbcQHFhVksz2N2U9hXJo8odG7ETyWlEeuDw==}

  ast-v8-to-istanbul@0.3.5:
    resolution: {integrity: sha512-9SdXjNheSiE8bALAQCQQuT6fgQaoxJh7IRYrRGZ8/9nv8WhJeC1aXAwN8TbaOssGOukUvyvnkgD9+Yuykvl1aA==}

  asynckit@0.4.0:
    resolution: {integrity: sha512-Oei9OH4tRh0YqU3GxhX79dM/mwVgvbZJaSNaRk+bshkj0S5cfHcgYakreBjrHwatXKbz+IoIdYLxrKim2MjW0Q==}

  available-typed-arrays@1.0.7:
    resolution: {integrity: sha512-wvUjBtSGN7+7SjNpq/9M2Tg350UZD3q62IFZLbRAR1bSMlCo1ZaeW+BJ+D090e4hIIZLBcTDWe4Mh4jvUDajzQ==}
    engines: {node: '>= 0.4'}

  aws-sign2@0.7.0:
    resolution: {integrity: sha512-08kcGqnYf/YmjoRhfxyu+CLxBjUtHLXLXX/vUfx9l2LYzG3c1m61nrpyFUZI6zeS+Li/wWMMidD9KgrqtGq3mA==}

  aws4@1.13.2:
    resolution: {integrity: sha512-lHe62zvbTB5eEABUVi/AwVh0ZKY9rMMDhmm+eeyuuUQbQ3+J+fONVQOZyj+DdrvD4BY33uYniyRJ4UJIaSKAfw==}

  axobject-query@4.1.0:
    resolution: {integrity: sha512-qIj0G9wZbMGNLjLmg1PT6v2mE9AH2zlnADJD/2tC6E00hgmhUOfEB6greHPAfLRSufHqROIUTkw6E+M3lH0PTQ==}
    engines: {node: '>= 0.4'}

  balanced-match@1.0.2:
    resolution: {integrity: sha512-3oSeUO0TMV67hN1AmbXsK4yaqU7tjiHlbxRDZOpH0KW9+CeX4bRAaX0Anxt0tx2MrpRpWwQaPwIlISEJhYU5Pw==}

  base64-arraybuffer@1.0.2:
    resolution: {integrity: sha512-I3yl4r9QB5ZRY3XuJVEPfc2XhZO6YweFPI+UovAzn+8/hb3oJ6lnysaFcjVpkCPfVWFUDvoZ8kmVDP7WyRtYtQ==}
    engines: {node: '>= 0.6.0'}

  bcrypt-pbkdf@1.0.2:
    resolution: {integrity: sha512-qeFIXtP4MSoi6NLqO12WfqARWWuCKi2Rn/9hJLEmtB5yTNr9DqFWkJRCf2qShWzPeAMRnOgCrq0sg/KLv5ES9w==}

  binary-extensions@2.3.0:
    resolution: {integrity: sha512-Ceh+7ox5qe7LJuLHoY0feh3pHuUDHAcRUeyL2VYghZwfpkNIy/+8Ocg0a3UuSoYzavmylwuLWQOf3hl0jjMMIw==}
    engines: {node: '>=8'}

  biome@0.3.3:
    resolution: {integrity: sha512-4LXjrQYbn9iTXu9Y4SKT7ABzTV0WnLDHCVSd2fPUOKsy1gQ+E4xPFmlY1zcWexoi0j7fGHItlL6OWA2CZ/yYAQ==}
    hasBin: true

  bluebird@3.7.2:
    resolution: {integrity: sha512-XpNj6GDQzdfW+r2Wnn7xiSAd7TM3jzkxGXBGTtWKuSXv1xUV+azxAm8jdWZN06QTQk+2N2XB9jRDkvbmQmcRtg==}

  brace-expansion@1.1.12:
    resolution: {integrity: sha512-9T9UjW3r0UW5c1Q7GTwllptXwhvYmEzFhzMfZ9H7FQWt+uZePjZPjBP/W1ZEyZ1twGWom5/56TF4lPcqjnDHcg==}

  brace-expansion@2.0.2:
    resolution: {integrity: sha512-Jt0vHyM+jmUBqojB7E1NIYadt0vI0Qxjxd2TErW94wDz+E2LAm5vKMXXwg6ZZBTHPuUlDgQHKXvjGBdfcF1ZDQ==}

  braces@3.0.3:
    resolution: {integrity: sha512-yQbXgO/OSZVD2IsiLlro+7Hf6Q18EJrKSEsdoMzKePKXct3gvD8oLcOQdIzGupr5Fj+EDe8gO/lxc1BzfMpxvA==}
    engines: {node: '>=8'}

  buffer-crc32@1.0.0:
    resolution: {integrity: sha512-Db1SbgBS/fg/392AblrMJk97KggmvYhr4pB5ZIMTWtaivCPMWLkmb7m21cJvpvgK+J3nsU2CmmixNBZx4vFj/w==}
    engines: {node: '>=8.0.0'}

  buffer-from@1.1.2:
    resolution: {integrity: sha512-E+XQCRwSbaaiChtv6k6Dwgc+bx+Bs6vuKJHHl5kox/BaKbhiXzqQOwK4cO22yElGp2OCmjwVhT3HmxgyPGnJfQ==}

  bulma@0.9.4:
    resolution: {integrity: sha512-86FlT5+1GrsgKbPLRRY7cGDg8fsJiP/jzTqXXVqiUZZ2aZT8uemEOHlU1CDU+TxklPEZ11HZNNWclRBBecP4CQ==}

  bulmaswatch@0.8.1:
    resolution: {integrity: sha512-7HGm5v9If6gzxbTht4/oVS0dhySp6g/JyTrxmpSXHXgDQXivvxiuVmcJOZo3PFv9GAOn4om7SK36I2V8W81sgw==}

  cac@6.7.14:
    resolution: {integrity: sha512-b6Ilus+c3RrdDk+JhLKUAQfzzgLEPy6wcXqS7f/xe1EETvsDP6GORG7SFuOs6cID5YkqchW/LXZbX5bc8j7ZcQ==}
    engines: {node: '>=8'}

  cal-sans@1.0.1:
    resolution: {integrity: sha512-XwN3/7jez8WmFVcNnNqO2K9lh133KiIcURCyGFnSM+ZmNZ8zIcOTNfr3SpenLAkRceYsq+fQNX/PL4C1rIkEPQ==}

  call-bind-apply-helpers@1.0.2:
    resolution: {integrity: sha512-Sp1ablJ0ivDkSzjcaJdxEunN5/XvksFJ2sMBFfq6x0ryhQV/2b/KwFe21cMpmHtPOSij8K99/wSfoEuTObmuMQ==}
    engines: {node: '>= 0.4'}

  call-bind@1.0.8:
    resolution: {integrity: sha512-oKlSFMcMwpUg2ednkhQ454wfWiU/ul3CkJe/PEHcTKuiX6RpbehUiFMXu13HalGZxfUwCQzZG747YXBn1im9ww==}
    engines: {node: '>= 0.4'}

  call-bound@1.0.4:
    resolution: {integrity: sha512-+ys997U96po4Kx/ABpBCqhA9EuxJaQWDQg7295H4hBphv3IZg0boBKuwYpt4YXp6MZ5AmZQnU/tyMTlRpaSejg==}
    engines: {node: '>= 0.4'}

  callsites@3.1.0:
    resolution: {integrity: sha512-P8BjAsXvZS+VIDUI11hHCQEv74YT67YUi5JJFNWIqL235sBmjX4+qx9Muvls5ivyNENctx46xQLQ3aTuE7ssaQ==}
    engines: {node: '>=6'}

  caseless@0.12.0:
    resolution: {integrity: sha512-4tYFyifaFfGacoiObjJegolkwSU4xQNGbVgUiNYVUxbQ2x2lUsFvY4hVgVzGiIe6WLOPqycWXA40l+PWsxthUw==}

  chai@4.5.0:
    resolution: {integrity: sha512-RITGBfijLkBddZvnn8jdqoTypxvqbOLYQkGGxXzeFjVHvudaPw0HNFD9x928/eUwYWd2dPCugVqspGALTZZQKw==}
    engines: {node: '>=4'}

  chalk@1.1.3:
    resolution: {integrity: sha512-U3lRVLMSlsCfjqYPbLyVv11M9CPW4I728d6TCKMAOJueEeB9/8o+eSsMnxPJD+Q+K909sdESg7C+tIkoH6on1A==}
    engines: {node: '>=0.10.0'}

  chalk@4.1.2:
    resolution: {integrity: sha512-oKnbhFyRIXpUuez8iBMmyEa4nbj4IOQyuhc/wy9kY7/WVPcwIO9VA668Pu8RkO7+0G76SLROeyw9CpQ061i4mA==}
    engines: {node: '>=10'}

  check-error@1.0.3:
    resolution: {integrity: sha512-iKEoDYaRmd1mxM90a2OEfWhjsjPpYPuQ+lMYsoxB126+t8fw7ySEO48nmDg5COTjxDI65/Y2OWpeEHk3ZOe8zg==}

  chokidar@3.6.0:
    resolution: {integrity: sha512-7VT13fmjotKpGipCW9JEQAusEPE+Ei8nl6/g4FBAmIm0GOOLMua9NDDo/DWp0ZAxCr3cPq5ZpBqmPAQgDda2Pw==}
    engines: {node: '>= 8.10.0'}

  chokidar@4.0.3:
    resolution: {integrity: sha512-Qgzu8kfBvo+cA4962jnP1KkS6Dop5NS6g7R5LFYJr4b8Ub94PPQXUksCw9PvXoeXPRRddRNC5C1JQUR2SMGtnA==}
    engines: {node: '>= 14.16.0'}

  cli-cursor@1.0.2:
    resolution: {integrity: sha512-25tABq090YNKkF6JH7lcwO0zFJTRke4Jcq9iX2nr/Sz0Cjjv4gckmwlW6Ty/aoyFd6z3ysR2hMGC2GFugmBo6A==}
    engines: {node: '>=0.10.0'}

  cli-width@1.1.1:
    resolution: {integrity: sha512-eMU2akIeEIkCxGXUNmDnJq1KzOIiPnJ+rKqRe6hcxE3vIOPvpMrBYOn/Bl7zNlYJj/zQxXquAnozHUCf9Whnsg==}

  clsx@2.1.1:
    resolution: {integrity: sha512-eYm0QWBtUrBWZWG0d386OGAw16Z995PiOVo2B7bjWSbHedGl5e0ZWaq65kOGgUSNesEIDkB9ISbTg/JK9dhCZA==}
    engines: {node: '>=6'}

  code-point-at@1.1.0:
    resolution: {integrity: sha512-RpAVKQA5T63xEj6/giIbUEtZwJ4UFIc3ZtvEkiaUERylqe8xb5IvqcgOurZLahv93CLKfxcw5YI+DZcUBRyLXA==}
    engines: {node: '>=0.10.0'}

  code-red@1.0.4:
    resolution: {integrity: sha512-7qJWqItLA8/VPVlKJlFXU+NBlo/qyfs39aJcuMT/2ere32ZqvF5OSxgdM5xOfJJ7O429gg2HM47y8v9P+9wrNw==}

  codemirror-wrapped-line-indent@1.0.9:
    resolution: {integrity: sha512-oc976hHLt35u6Ojbhub+IWOxEpapZSqYieLEdGhsgFZ4rtYQtdb5KjxzgjCCyVe3t0yk+a6hmaIOEsjU/tZRxQ==}
    peerDependencies:
      '@codemirror/language': ^6.9.0
      '@codemirror/state': ^6.2.1
      '@codemirror/view': ^6.17.1

  color-convert@2.0.1:
    resolution: {integrity: sha512-RRECPsj7iu/xb5oKYcsFHSppFNnsj/52OVTRKb4zP5onXwVF3zVmmToNcOfGC+CRDpfK/U584fMg38ZHCaElKQ==}
    engines: {node: '>=7.0.0'}

  color-name@1.1.4:
    resolution: {integrity: sha512-dOy+3AuW3a2wNbZHIuMZpTcgjGuLU/uBL/ubcZF9OXbDo8ff4O8yVp5Bf0efS8uEoYo5q4Fx7dY9OgQGXgAsQA==}

  combined-stream@1.0.8:
    resolution: {integrity: sha512-FQN4MRfuJeHf7cBbBMJFXhKSDq+2kAArBlmRBvcvFE5BB1HZKXtSFASDhdlz9zOYwxh8lDdnvmMOe/+5cdoEdg==}
    engines: {node: '>= 0.8'}

  comlink-fetch@0.1.2:
    resolution: {integrity: sha512-Unt2BIOsDH9onBRYJAyzxGTqxvbPF1rXU69t6p0Tlhf2yfsRW4aSmEIdc5ajn1fZSIfzdYnEC8yKCEbriPs2rg==}

  comlinkjs@2.4.1:
    resolution: {integrity: sha512-nifSjuwsqqNg2vq1vcFuKhqclFUA1R0Fal0vjE/TDXqOlaG4h9XRe2MRe2Wy+5aHVzqK/pI+03U327j2hFn1Zg==}
    deprecated: Please use 'comlink' instead.

  commander@2.20.3:
    resolution: {integrity: sha512-GpVkmM8vF2vQUkj2LvZmD35JxeJOLCwJ9cUkugyk2nuhbv3+mJvpLYYt+0+USMxE+oj+ey/lJEnhZw75x/OMcQ==}

  commander@7.2.0:
    resolution: {integrity: sha512-QrWXB+ZQSVPmIWIhtEO9H+gwHaMGYiF5ChvoJ+K9ZGHG/sVsa6yiesAD1GC/x46sET00Xlwo1u49RVVVzvcSkw==}
    engines: {node: '>= 10'}

  concat-map@0.0.1:
    resolution: {integrity: sha512-/Srv4dswyQNBfohGpz9o6Yb3Gz3SrUDqBH5rTuhGR7ahtlbYKnVxw2bCFMRljaA7EXHaXZ8wsHdodFvbkhKmqg==}

  confbox@0.1.8:
    resolution: {integrity: sha512-RMtmw0iFkeR4YV+fUOSucriAQNb9g8zFR52MWCtl+cCZOFRNL6zeB395vPzFhEjjn4fMxXudmELnl/KF/WrK6w==}

  core-js@2.6.12:
    resolution: {integrity: sha512-Kb2wC0fvsWfQrgk8HU5lW6U/Lcs8+9aaYcy4ZFc6DDlo4nZ7n70dEgE5rtR0oG6ufKDUnrwfWL1mXR5ljDatrQ==}
    deprecated: core-js@<3.23.3 is no longer maintained and not recommended for usage due to the number of issues. Because of the V8 engine whims, feature detection in old core-js versions could cause a slowdown up to 100x even if nothing is polyfilled. Some versions have web compatibility issues. Please, upgrade your dependencies to the actual version of core-js.

  core-util-is@1.0.2:
    resolution: {integrity: sha512-3lqz5YjWTYnW6dlDa5TLaTCcShfar1e40rmcJVwCBJC6mWlFuj0eCHIElmG1g5kyuJ/GD+8Wn4FFCcz4gJPfaQ==}

  core-util-is@1.0.3:
    resolution: {integrity: sha512-ZQBvi1DcpJ4GDqanjucZ2Hj3wEO5pZDS89BWbkcrvdxksJorwUDDZamX9ldFkp9aw2lmBDLgkObEA4DWNJ9FYQ==}

  crelt@1.0.6:
    resolution: {integrity: sha512-VQ2MBenTq1fWZUH9DJNGti7kKv6EeAuYr3cLwxUWhIu1baTaXh4Ib5W2CqHVqib4/MqbYGJqiL3Zb8GJZr3l4g==}

  croact-css-styled@1.1.9:
    resolution: {integrity: sha512-G7yvRiVJ3Eoj0ov2h2xR4312hpOzATay2dGS9clK8yJQothjH1sBXIyvOeRP5wBKD9mPcKcoUXPCPsl0tQog4w==}

  croact-moveable@0.7.2:
    resolution: {integrity: sha512-6Mi+02i04TnWLmvxzaoZVuBUoTd/9OhcMTfvuqO7y/htfrTjO68935AysPaWnN6FesHYFh6+6DaqgWt/DcS8Mg==}
    peerDependencies:
      croact: ^1.0.4

  croact@1.0.4:
    resolution: {integrity: sha512-9GhvyzTY/IVUrMQ2iz/mzgZ8+NcjczmIo/t4FkC1CU0CEcau6v6VsEih4jkTa4ZmRgYTF0qXEZLObCzdDFplpw==}

  cross-spawn@7.0.6:
    resolution: {integrity: sha512-uV2QOWP2nWzsy2aMp8aRibhi9dlzF5Hgh5SHaB9OiTGEyDTiJJyx0uy51QXdyWbtAHNua4XJzUKca3OzKUd3vA==}
    engines: {node: '>= 8'}

  css-styled@1.0.8:
    resolution: {integrity: sha512-tCpP7kLRI8dI95rCh3Syl7I+v7PP+2JYOzWkl0bUEoSbJM+u8ITbutjlQVf0NC2/g4ULROJPi16sfwDIO8/84g==}

  css-to-mat@1.1.1:
    resolution: {integrity: sha512-kvpxFYZb27jRd2vium35G7q5XZ2WJ9rWjDUMNT36M3Hc41qCrLXFM5iEKMGXcrPsKfXEN+8l/riB4QzwwwiEyQ==}

  css-tree@2.3.1:
    resolution: {integrity: sha512-6Fv1DV/TYw//QF5IzQdqsNDjx/wc8TrMBZsqjL9eW01tWb7R7k/mq+/VXfJCl7SoD5emsJop9cOByJZfs8hYIw==}
    engines: {node: ^10 || ^12.20.0 || ^14.13.0 || >=15.0.0}

  css.escape@1.5.1:
    resolution: {integrity: sha512-YUifsXXuknHlUsmlgyY0PKzgPOr7/FjCePfHNt0jxm83wHZi44VDMQ7/fGNkjY3/jV1MC+1CmZbaHzugyeRtpg==}

  cssstyle@4.5.0:
    resolution: {integrity: sha512-/7gw8TGrvH/0g564EnhgFZogTMVe+lifpB7LWU+PEsiq5o83TUXR3fDbzTRXOJhoJwck5IS9ez3Em5LNMMO2aw==}
    engines: {node: '>=18'}

  csstype@3.1.3:
    resolution: {integrity: sha512-M1uQkMl8rQK/szD0LNhtqxIPLpimGm8sOBwU7lLnCpSbTyY3yeU1Vc7l4KT5zT4s/yOxHH5O7tIuuLOCnLADRw==}

  d3-array@3.2.4:
    resolution: {integrity: sha512-tdQAmyA18i4J7wprpYq8ClcxZy3SC31QMeByyCFyRt7BVHdREQZ5lpzoe5mFEYZUWe+oq8HBvk9JjpibyEV4Jg==}
    engines: {node: '>=12'}

  d3-axis@3.0.0:
    resolution: {integrity: sha512-IH5tgjV4jE/GhHkRV0HiVYPDtvfjHQlQfJHs0usq7M30XcSBvOotpmH1IgkcXsO/5gEQZD43B//fc7SRT5S+xw==}
    engines: {node: '>=12'}

  d3-brush@3.0.0:
    resolution: {integrity: sha512-ALnjWlVYkXsVIGlOsuWH1+3udkYFI48Ljihfnh8FZPF2QS9o+PzGLBslO0PjzVoHLZ2KCVgAM8NVkXPJB2aNnQ==}
    engines: {node: '>=12'}

  d3-chord@3.0.1:
    resolution: {integrity: sha512-VE5S6TNa+j8msksl7HwjxMHDM2yNK3XCkusIlpX5kwauBfXuyLAtNg9jCp/iHH61tgI4sb6R/EIMWCqEIdjT/g==}
    engines: {node: '>=12'}

  d3-color@3.1.0:
    resolution: {integrity: sha512-zg/chbXyeBtMQ1LbD/WSoW2DpC3I0mpmPdW+ynRTj/x2DAWYrIY7qeZIHidozwV24m4iavr15lNwIwLxRmOxhA==}
    engines: {node: '>=12'}

  d3-contour@4.0.2:
    resolution: {integrity: sha512-4EzFTRIikzs47RGmdxbeUvLWtGedDUNkTcmzoeyg4sP/dvCexO47AaQL7VKy/gul85TOxw+IBgA8US2xwbToNA==}
    engines: {node: '>=12'}

  d3-delaunay@6.0.4:
    resolution: {integrity: sha512-mdjtIZ1XLAM8bm/hx3WwjfHt6Sggek7qH043O8KEjDXN40xi3vx/6pYSVTwLjEgiXQTbvaouWKynLBiUZ6SK6A==}
    engines: {node: '>=12'}

  d3-dispatch@3.0.1:
    resolution: {integrity: sha512-rzUyPU/S7rwUflMyLc1ETDeBj0NRuHKKAcvukozwhshr6g6c5d8zh4c2gQjY2bZ0dXeGLWc1PF174P2tVvKhfg==}
    engines: {node: '>=12'}

  d3-drag@3.0.0:
    resolution: {integrity: sha512-pWbUJLdETVA8lQNJecMxoXfH6x+mO2UQo8rSmZ+QqxcbyA3hfeprFgIT//HW2nlHChWeIIMwS2Fq+gEARkhTkg==}
    engines: {node: '>=12'}

  d3-dsv@3.0.1:
    resolution: {integrity: sha512-UG6OvdI5afDIFP9w4G0mNq50dSOsXHJaRE8arAS5o9ApWnIElp8GZw1Dun8vP8OyHOZ/QJUKUJwxiiCCnUwm+Q==}
    engines: {node: '>=12'}
    hasBin: true

  d3-ease@3.0.1:
    resolution: {integrity: sha512-wR/XK3D3XcLIZwpbvQwQ5fK+8Ykds1ip7A2Txe0yxncXSdq1L9skcG7blcedkOX+ZcgxGAmLX1FrRGbADwzi0w==}
    engines: {node: '>=12'}

  d3-fetch@3.0.1:
    resolution: {integrity: sha512-kpkQIM20n3oLVBKGg6oHrUchHM3xODkTzjMoj7aWQFq5QEM+R6E4WkzT5+tojDY7yjez8KgCBRoj4aEr99Fdqw==}
    engines: {node: '>=12'}

  d3-force@3.0.0:
    resolution: {integrity: sha512-zxV/SsA+U4yte8051P4ECydjD/S+qeYtnaIyAs9tgHCqfguma/aAQDjo85A9Z6EKhBirHRJHXIgJUlffT4wdLg==}
    engines: {node: '>=12'}

  d3-format@3.1.0:
    resolution: {integrity: sha512-YyUI6AEuY/Wpt8KWLgZHsIU86atmikuoOmCfommt0LYHiQSPjvX2AcFc38PX0CBpr2RCyZhjex+NS/LPOv6YqA==}
    engines: {node: '>=12'}

  d3-geo@3.1.1:
    resolution: {integrity: sha512-637ln3gXKXOwhalDzinUgY83KzNWZRKbYubaG+fGVuc/dxO64RRljtCTnf5ecMyE1RIdtqpkVcq0IbtU2S8j2Q==}
    engines: {node: '>=12'}

  d3-hierarchy@3.1.2:
    resolution: {integrity: sha512-FX/9frcub54beBdugHjDCdikxThEqjnR93Qt7PvQTOHxyiNCAlvMrHhclk3cD5VeAaq9fxmfRp+CnWw9rEMBuA==}
    engines: {node: '>=12'}

  d3-interpolate@3.0.1:
    resolution: {integrity: sha512-3bYs1rOD33uo8aqJfKP3JWPAibgw8Zm2+L9vBKEHJ2Rg+viTR7o5Mmv5mZcieN+FRYaAOWX5SJATX6k1PWz72g==}
    engines: {node: '>=12'}

  d3-path@3.1.0:
    resolution: {integrity: sha512-p3KP5HCf/bvjBSSKuXid6Zqijx7wIfNW+J/maPs+iwR35at5JCbLUT0LzF1cnjbCHWhqzQTIN2Jpe8pRebIEFQ==}
    engines: {node: '>=12'}

  d3-polygon@3.0.1:
    resolution: {integrity: sha512-3vbA7vXYwfe1SYhED++fPUQlWSYTTGmFmQiany/gdbiWgU/iEyQzyymwL9SkJjFFuCS4902BSzewVGsHHmHtXg==}
    engines: {node: '>=12'}

  d3-quadtree@3.0.1:
    resolution: {integrity: sha512-04xDrxQTDTCFwP5H6hRhsRcb9xxv2RzkcsygFzmkSIOJy3PeRJP7sNk3VRIbKXcog561P9oU0/rVH6vDROAgUw==}
    engines: {node: '>=12'}

  d3-random@3.0.1:
    resolution: {integrity: sha512-FXMe9GfxTxqd5D6jFsQ+DJ8BJS4E/fT5mqqdjovykEB2oFbTMDVdg1MGFxfQW+FBOGoB++k8swBrgwSHT1cUXQ==}
    engines: {node: '>=12'}

  d3-scale-chromatic@3.1.0:
    resolution: {integrity: sha512-A3s5PWiZ9YCXFye1o246KoscMWqf8BsD9eRiJ3He7C9OBaxKhAd5TFCdEx/7VbKtxxTsu//1mMJFrEt572cEyQ==}
    engines: {node: '>=12'}

  d3-scale@4.0.2:
    resolution: {integrity: sha512-GZW464g1SH7ag3Y7hXjf8RoUuAFIqklOAq3MRl4OaWabTFJY9PN/E1YklhXLh+OQ3fM9yS2nOkCoS+WLZ6kvxQ==}
    engines: {node: '>=12'}

  d3-selection@3.0.0:
    resolution: {integrity: sha512-fmTRWbNMmsmWq6xJV8D19U/gw/bwrHfNXxrIN+HfZgnzqTHp9jOmKMhsTUjXOJnZOdZY9Q28y4yebKzqDKlxlQ==}
    engines: {node: '>=12'}

  d3-shape@3.2.0:
    resolution: {integrity: sha512-SaLBuwGm3MOViRq2ABk3eLoxwZELpH6zhl3FbAoJ7Vm1gofKx6El1Ib5z23NUEhF9AsGl7y+dzLe5Cw2AArGTA==}
    engines: {node: '>=12'}

  d3-time-format@4.1.0:
    resolution: {integrity: sha512-dJxPBlzC7NugB2PDLwo9Q8JiTR3M3e4/XANkreKSUxF8vvXKqm1Yfq4Q5dl8budlunRVlUUaDUgFt7eA8D6NLg==}
    engines: {node: '>=12'}

  d3-time@3.1.0:
    resolution: {integrity: sha512-VqKjzBLejbSMT4IgbmVgDjpkYrNWUYJnbCGo874u7MMKIWsILRX+OpX/gTk8MqjpT1A/c6HY2dCA77ZN0lkQ2Q==}
    engines: {node: '>=12'}

  d3-timer@3.0.1:
    resolution: {integrity: sha512-ndfJ/JxxMd3nw31uyKoY2naivF+r29V+Lc0svZxe1JvvIRmi8hUsrMvdOwgS1o6uBHmiz91geQ0ylPP0aj1VUA==}
    engines: {node: '>=12'}

  d3-transition@3.0.1:
    resolution: {integrity: sha512-ApKvfjsSR6tg06xrL434C0WydLr7JewBB3V+/39RMHsaXTOG0zmt/OAXeng5M5LBm0ojmxJrpomQVZ1aPvBL4w==}
    engines: {node: '>=12'}
    peerDependencies:
      d3-selection: 2 - 3

  d3-zoom@3.0.0:
    resolution: {integrity: sha512-b8AmV3kfQaqWAuacbPuNbL6vahnOJflOhexLzMMNLga62+/nh0JzvJ0aO/5a5MVgUFGS7Hu1P9P03o3fJkDCyw==}
    engines: {node: '>=12'}

  d3@7.9.0:
    resolution: {integrity: sha512-e1U46jVP+w7Iut8Jt8ri1YsPOvFpg46k+K8TpCb0P+zjCkjkPnV7WzfDJzMHy1LnA+wj5pLT1wjO901gLXeEhA==}
    engines: {node: '>=12'}

  dashdash@1.14.1:
    resolution: {integrity: sha512-jRFi8UDGo6j+odZiEpjazZaWqEal3w/basFjQHQEwVtZJGDpxbH1MeYluwCS8Xq5wmLJooDlMgvVarmWfGM44g==}
    engines: {node: '>=0.10'}

  data-urls@5.0.0:
    resolution: {integrity: sha512-ZYP5VBHshaDAiVZxjbRVcFJpc+4xGgT0bK3vzy1HLN8jTO975HEbuYzZJcHoQEY5K1a0z8YayJkyVETa08eNTg==}
    engines: {node: '>=18'}

  debug@4.4.1:
    resolution: {integrity: sha512-KcKCqiftBJcZr++7ykoDIEwSa3XWowTfNPo92BYxjXiyYEVrUQh2aLyhxBCwww+heortUFxEJYcRzosstTEBYQ==}
    engines: {node: '>=6.0'}
    peerDependencies:
      supports-color: '*'
    peerDependenciesMeta:
      supports-color:
        optional: true

  decimal.js@10.5.0:
    resolution: {integrity: sha512-8vDa8Qxvr/+d94hSh5P3IJwI5t8/c0KsMp+g8bNw9cY2icONa5aPfvKeieW1WlG0WQYwwhJ7mjui2xtiePQSXw==}

  deep-eql@4.1.4:
    resolution: {integrity: sha512-SUwdGfqdKOwxCPeVYjwSyRpJ7Z+fhpwIAtmCUdZIWZ/YP5R9WAsyuSgpLVDi9bjWoN2LXHNss/dk3urXtdQxGg==}
    engines: {node: '>=6'}

  deep-equal@2.2.3:
    resolution: {integrity: sha512-ZIwpnevOurS8bpT4192sqAowWM76JDKSHYzMLty3BZGSswgq6pBaH3DhCSW5xVAZICZyKdOBPjwww5wfgT/6PA==}
    engines: {node: '>= 0.4'}

  deep-is@0.1.4:
    resolution: {integrity: sha512-oIPzksmTg4/MriiaYGO+okXDT7ztn/w3Eptv/+gSIdMdKsJo0u4CfYNFJPy+4SKMuCqGw2wxnA+URMg3t8a/bQ==}

  deepmerge@4.3.1:
    resolution: {integrity: sha512-3sUqbMEc77XqpdNO7FRyRog+eW3ph+GYCbj+rK+uYyRMuwsVy0rMiVtPn+QJlKFvWP/1PYpapqYn0Me2knFn+A==}
    engines: {node: '>=0.10.0'}

  define-data-property@1.1.4:
    resolution: {integrity: sha512-rBMvIzlpA8v6E+SJZoo++HAYqsLrkg7MSfIinMPFhmkorw7X+dOXVJQs+QT69zGkzMyfDnIMN2Wid1+NbL3T+A==}
    engines: {node: '>= 0.4'}

  define-properties@1.2.1:
    resolution: {integrity: sha512-8QmQKqEASLd5nx0U1B1okLElbUuuttJ/AnYmRXbbbGDWh6uS208EjD4Xqq/I9wK7u0v6O08XhTWnt5XtEbR6Dg==}
    engines: {node: '>= 0.4'}

  delaunator@5.0.1:
    resolution: {integrity: sha512-8nvh+XBe96aCESrGOqMp/84b13H9cdKbG5P2ejQCh4d4sK9RL4371qou9drQjMhvnPmhWl5hnmqbEE0fXr9Xnw==}

  delayed-stream@1.0.0:
    resolution: {integrity: sha512-ZySD7Nf91aLB0RxL4KGrKHBXl7Eds1DAmEdcoVawXnLD7SDhpNgtuII2aAkg7a7QS41jxPSZ17p4VdGnMHk3MQ==}
    engines: {node: '>=0.4.0'}

  dequal@2.0.3:
    resolution: {integrity: sha512-0je+qPKHEMohvfRTCEo3CrPG6cAzAYgmzKyxRiYSSDkS6eGJdyVJm7WaYA5ECaAD9wLB2T4EEeymA5aFVcYXCA==}
    engines: {node: '>=6'}

  detect-indent@6.1.0:
    resolution: {integrity: sha512-reYkTUJAZb9gUuZ2RvVCNhVHdg62RHnJ7WJl8ftMi4diZ6NWlciOzQN88pUhSELEwflJht4oQDv0F0BMlwaYtA==}
    engines: {node: '>=8'}

  detect-libc@1.0.3:
    resolution: {integrity: sha512-pGjwhsmsp4kL2RTz08wcOlGN83otlqHeD/Z5T8GXZB+/YcpQ/dgo+lbU8ZsGxV0HIvqqxo9l7mqYwyYMD9bKDg==}
    engines: {node: '>=0.10'}
    hasBin: true

  diff-sequences@29.6.3:
    resolution: {integrity: sha512-EjePK1srD3P08o2j4f0ExnylqRs5B9tJjcp9t1krH2qRi8CCdsYfwe9JgSLurFBWwq4uOlipzfk5fHNvwFKr8Q==}
    engines: {node: ^14.15.0 || ^16.10.0 || >=18.0.0}

  doctrine@3.0.0:
    resolution: {integrity: sha512-yS+Q5i3hBf7GBkd4KG8a7eBNNWNGLTaEwwYWUijIYM7zrlYDM0BFXHjjPWlWZ1Rg7UaddZeIDmi9jF3HmqiQ2w==}
    engines: {node: '>=6.0.0'}

  dom-accessibility-api@0.5.16:
    resolution: {integrity: sha512-X7BJ2yElsnOJ30pZF4uIIDfBEVgF4XEBxL9Bxhy6dnrm5hkzqmsWHGTiHqRiITNhMyFLyAiWndIJP7Z1NTteDg==}

  dom-accessibility-api@0.6.3:
    resolution: {integrity: sha512-7ZgogeTnjuHbo+ct10G9Ffp0mif17idi0IyWNVA/wcwcm7NPOD/WEHVP3n7n3MhXqxoIYm8d6MuZohYWIZ4T3w==}

  dotenv@17.2.2:
    resolution: {integrity: sha512-Sf2LSQP+bOlhKWWyhFsn0UsfdK/kCWRv1iuA2gXAwt3dyNabr6QSj00I2V10pidqz69soatm9ZwZvpQMTIOd5Q==}
    engines: {node: '>=12'}

  dunder-proto@1.0.1:
    resolution: {integrity: sha512-KIN/nDJBQRcXw0MLVhZE9iQHmG68qAVIBg9CqmUYjmQIhgij9U5MFvrqkUL5FbtyyzZuOeOt0zdeRe4UY7ct+A==}
    engines: {node: '>= 0.4'}

  earlgrey-runtime@0.1.2:
    resolution: {integrity: sha512-T4qoScXi5TwALDv8nlGTvOuCT8jXcKcxtO8qVdqv46IA2GHJfQzwoBPbkOmORnyhu3A98cVVuhWLsM2CzPljJg==}

  eastasianwidth@0.2.0:
    resolution: {integrity: sha512-I88TYZWc9XiYHRQ4/3c5rjjfgkjhLyW2luGIheGERbNQ6OY7yTybanSpDXZa8y7VUP9YmDcYa+eyq4ca7iLqWA==}

  ecc-jsbn@0.1.2:
    resolution: {integrity: sha512-eh9O+hwRHNbG4BLTjEl3nw044CkGm5X6LoaCf7LPp7UU8Qrt47JYNi6nPX8xjW97TKGKm1ouctg0QSpZe9qrnw==}

  editor@1.0.0:
    resolution: {integrity: sha512-SoRmbGStwNYHgKfjOrX2L0mUvp9bUVv0uPppZSOMAntEbcFtoC3MKF5b3T6HQPXKIV+QGY3xPO3JK5it5lVkuw==}

  emoji-regex@8.0.0:
    resolution: {integrity: sha512-MSjYzcWNOA0ewAHpz0MxpYFvwg6yjy1NG3xteoqz644VCo/RPgnr1/GGt+ic3iJTzQ8Eu3TdM14SawnVUmGE6A==}

  emoji-regex@9.2.2:
    resolution: {integrity: sha512-L18DaJsXSUk2+42pv8mLs5jJT2hqFkFE4j21wOmgbUqsZ2hL72NsUU785g9RXgo3s0ZNgVl42TiHp3ZtOv/Vyg==}

  entities@4.5.0:
    resolution: {integrity: sha512-V0hjH4dGPh9Ao5p0MoRY6BVqtwCjhz6vI5LT8AJ55H+4g9/4vbHx1I54fS0XuclLhDHArPQCiMjDxjaL8fPxhw==}
    engines: {node: '>=0.12'}

  entities@6.0.1:
    resolution: {integrity: sha512-aN97NXWF6AWBTahfVOIrB/NShkzi5H7F9r1s9mD3cDj4Ko5f2qhhVoYMibXF7GlLveb/D2ioWay8lxI97Ven3g==}
    engines: {node: '>=0.12'}

  es-define-property@1.0.1:
    resolution: {integrity: sha512-e3nRfgfUZ4rNGL232gUgX06QNyyez04KdjFrF+LTRoOXmrOgFKDg4BCdsjW8EnT69eqdYGmRpJwiPVYNrCaW3g==}
    engines: {node: '>= 0.4'}

  es-errors@1.3.0:
    resolution: {integrity: sha512-Zf5H2Kxt2xjTvbJvP2ZWLEICxA6j+hAmMzIlypy4xcBg1vKVnx89Wy0GbS+kf5cwCVFFzdCFh2XSCFNULS6csw==}
    engines: {node: '>= 0.4'}

  es-get-iterator@1.1.3:
    resolution: {integrity: sha512-sPZmqHBe6JIiTfN5q2pEi//TwxmAFHwj/XEuYjTuse78i8KxaqMTTzxPoFKuzRpDpTJ+0NAbpfenkmH2rePtuw==}

  es-object-atoms@1.1.1:
    resolution: {integrity: sha512-FGgH2h8zKNim9ljj7dankFPcICIK9Cp5bm+c2gQSYePhpaG5+esrLODihIorn+Pe6FGJzWhXQotPv73jTaldXA==}
    engines: {node: '>= 0.4'}

  es-set-tostringtag@2.1.0:
    resolution: {integrity: sha512-j6vWzfrGVfyXxge+O0x5sh6cvxAog0a/4Rdd2K36zCMV5eJ+/+tOAngRO8cODMNWbVRdVlmGZQL2YS3yR8bIUA==}
    engines: {node: '>= 0.4'}

  es6-promise@3.3.1:
    resolution: {integrity: sha512-SOp9Phqvqn7jtEUxPWdWfWoLmyt2VaJ6MpvP9Comy1MceMXqE6bxvaTu4iaxpYYPzhny28Lc+M87/c2cPK6lDg==}

  esbuild@0.18.20:
    resolution: {integrity: sha512-ceqxoedUrcayh7Y7ZX6NdbbDzGROiyVBgC4PriJThBKSVPWnnFHZAkfI1lJT8QFkOwH4qOS2SJkS4wvpGl8BpA==}
    engines: {node: '>=12'}
    hasBin: true

  esbuild@0.21.5:
    resolution: {integrity: sha512-mg3OPMV4hXywwpoDxu3Qda5xCKQi+vCTZq8S9J/EpkhB2HzKXq4SNFZE3+NK93JYxc8VMSep+lOUSC/RVKaBqw==}
    engines: {node: '>=12'}
    hasBin: true

  escape-string-regexp@1.0.5:
    resolution: {integrity: sha512-vbRorB5FUQWvla16U8R/qgaFIya2qGzwDrNmCZuYKrbdSUMG6I1ZCGQRefkRVhuOkIGVne7BQ35DSfo1qvJqFg==}
    engines: {node: '>=0.8.0'}

  escape-string-regexp@4.0.0:
    resolution: {integrity: sha512-TtpcNJ3XAzx3Gq8sWRzJaVajRs0uVxA2YAkdb1jm2YkPz4G6egUFAyA3n5vtEIZefPk5Wa4UXbKuS5fKkJWdgA==}
    engines: {node: '>=10'}

  eslint-scope@7.2.2:
    resolution: {integrity: sha512-dOt21O7lTMhDM+X9mB4GX+DZrZtCUJPL/wlcTqxyrx5IvO0IYtILdtrQGQp+8n5S0gwSVmOf9NQrjMOgfQZlIg==}
    engines: {node: ^12.22.0 || ^14.17.0 || >=16.0.0}

  eslint-visitor-keys@3.4.3:
    resolution: {integrity: sha512-wpc+LXeiyiisxPlEkUzU6svyS1frIO3Mgxj1fdy7Pm8Ygzguax2N3Fa/D/ag1WqbOprdI+uY6wMUl8/a2G+iag==}
    engines: {node: ^12.22.0 || ^14.17.0 || >=16.0.0}

  eslint@8.57.1:
    resolution: {integrity: sha512-ypowyDxpVSYpkXr9WPv2PAZCtNip1Mv5KTW0SCurXv/9iOpcrH9PaqUElksqEB6pChqHGDRCFTyrZlGhnLNGiA==}
    engines: {node: ^12.22.0 || ^14.17.0 || >=16.0.0}
    deprecated: This version is no longer supported. Please see https://eslint.org/version-support for other options.
    hasBin: true

  espree@9.6.1:
    resolution: {integrity: sha512-oruZaFkjorTpF32kDSI5/75ViwGeZginGGy2NoOSg3Q9bnwlnmDm4HLnkl0RE3n+njDXR037aY1+x58Z/zFdwQ==}
    engines: {node: ^12.22.0 || ^14.17.0 || >=16.0.0}

  esquery@1.6.0:
    resolution: {integrity: sha512-ca9pw9fomFcKPvFLXhBKUK90ZvGibiGOvRJNbjljY7s7uq/5YO4BOzcYtJqExdx99rF6aAcnRxHmcUHcz6sQsg==}
    engines: {node: '>=0.10'}

  esrecurse@4.3.0:
    resolution: {integrity: sha512-KmfKL3b6G+RXvP8N1vr3Tq1kL/oCFgn2NYXEtqP8/L3pKapUA4G8cFVaoF3SU323CD4XypR/ffioHmkti6/Tag==}
    engines: {node: '>=4.0'}

  estraverse@5.3.0:
    resolution: {integrity: sha512-MMdARuVEQziNTeJD8DgMqmhwR11BRQ/cBP+pLtYdSTnf3MIO8fFeiINEbX36ZdNlfU/7A9f3gUw49B3oQsvwBA==}
    engines: {node: '>=4.0'}

  estree-walker@2.0.2:
    resolution: {integrity: sha512-Rfkk/Mp/DL7JVje3u18FxFujQlTNR2q6QfMSMB7AvCBx91NGj/ba3kCfza0f6dVDbw7YlRf/nDrn7pQrCCyQ/w==}

  estree-walker@3.0.3:
    resolution: {integrity: sha512-7RUKfXgSMMkzt6ZuXmqapOurLGPPfgj6l9uRZ7lRGolvk0y2yocc35LdcxKC5PQZdn2DMqioAQ2NoWcrTKmm6g==}

  esutils@2.0.3:
    resolution: {integrity: sha512-kVscqXk4OCp68SZ0dkgEKVi6/8ij300KBWTJq32P/dYeWTSwK41WyTxalN1eRmA5Z9UU/LX9D7FWSmV9SAYx6g==}
    engines: {node: '>=0.10.0'}

  event-target-shim@5.0.1:
    resolution: {integrity: sha512-i/2XbnSz/uxRCU6+NdVJgKWDTM427+MqYbkQzD321DuCQJUqOuJKIA0IM2+W2xtYHdKOmZ4dR6fExsd4SXL+WQ==}
    engines: {node: '>=6'}

  eventsource-parser@1.0.0:
    resolution: {integrity: sha512-9jgfSCa3dmEme2ES3mPByGXfgZ87VbP97tng1G2nWwWx6bV2nYxm2AWCrbQjXToSe+yYlqaZNtxffR9IeQr95g==}
    engines: {node: '>=14.18'}

  execa@8.0.1:
    resolution: {integrity: sha512-VyhnebXciFV2DESc+p6B+y0LjSm0krU4OgJN44qFAhBY0TJ+1V61tYD2+wHusZ6F9n5K+vl8k0sTy7PEfV4qpg==}
    engines: {node: '>=16.17'}

  exit-hook@1.1.1:
    resolution: {integrity: sha512-MsG3prOVw1WtLXAZbM3KiYtooKR1LvxHh3VHsVtIy0uiUu8usxgB/94DP2HxtD/661lLdB6yzQ09lGJSQr6nkg==}
    engines: {node: '>=0.10.0'}

  extend@3.0.2:
    resolution: {integrity: sha512-fjquC59cD7CyW6urNXK0FBufkZcoiGG80wTuPujX590cB5Ttln20E2UB4S/WARVqhXffZl2LNgS+gQdPIIim/g==}

  extsprintf@1.3.0:
    resolution: {integrity: sha512-11Ndz7Nv+mvAC1j0ktTa7fAb0vLyGGX+rMHNBYQviQDGU0Hw7lhctJANqbPhu9nV9/izT/IntTgZ7Im/9LJs9g==}
    engines: {'0': node >=0.6.0}

  fast-deep-equal@3.1.3:
    resolution: {integrity: sha512-f3qQ9oQy9j2AhBe/H9VC91wLmKBCCU/gDOnKNAYG5hswO7BLKj09Hc5HYNz9cGI++xlpDCIgDaitVs03ATR84Q==}

  fast-glob@3.3.3:
    resolution: {integrity: sha512-7MptL8U0cqcFdzIzwOTHoilX9x5BrNqye7Z/LuC7kCMRio1EMSyqRK3BEAUD7sXRq4iT4AzTVuZdhgQ2TCvYLg==}
    engines: {node: '>=8.6.0'}

  fast-json-stable-stringify@2.1.0:
    resolution: {integrity: sha512-lhd/wF+Lk98HZoTCtlVraHtfh5XYijIjalXck7saUtuanSDyLMxnHhSXEDJqHxD7msR8D0uCmqlkwjCV8xvwHw==}

  fast-levenshtein@2.0.6:
    resolution: {integrity: sha512-DCXu6Ifhqcks7TZKY3Hxp3y6qphY5SJZmrWMDrKcERSOXWQdMhU9Ig/PYrzyw/ul9jOIyh0N4M0tbC5hodg8dw==}

  fast-uri@3.0.6:
    resolution: {integrity: sha512-Atfo14OibSv5wAp4VWNsFYE1AchQRTv9cBGWET4pZWHzYshFSS9NQI6I57rdKn9croWVMbYFbLhJ+yJvmZIIHw==}

  fastq@1.19.1:
    resolution: {integrity: sha512-GwLTyxkCXjXbxqIhTsMI2Nui8huMPtnxg7krajPJAjnEG/iiOS7i+zCtWGZR9G0NBKbXKh6X9m9UIsYX/N6vvQ==}

  fflate@0.8.2:
    resolution: {integrity: sha512-cPJU47OaAoCbg0pBvzsgpTPhmhqI5eJjh/JIu8tPj5q+T7iLvW/JAYUqmE7KOB4R1ZyEhzBaIQpQpardBF5z8A==}

  figures@1.7.0:
    resolution: {integrity: sha512-UxKlfCRuCBxSXU4C6t9scbDyWZ4VlaFFdojKtzJuSkuOBQ5CNFum+zZXFwHjo+CxBC1t6zlYPgHIgFjL8ggoEQ==}
    engines: {node: '>=0.10.0'}

  file-entry-cache@6.0.1:
    resolution: {integrity: sha512-7Gps/XWymbLk2QLYK4NzpMOrYjMhdIxXuIvy2QBsLE6ljuodKvdkWs/cpyJJ3CVIVpH0Oi1Hvg1ovbMzLdFBBg==}
    engines: {node: ^10.12.0 || >=12.0.0}

  fill-range@7.1.1:
    resolution: {integrity: sha512-YsGpe3WHLK8ZYi4tWDg2Jy3ebRz2rXowDxnld4bkQB00cc/1Zw9AWnC0i9ztDJitivtQvaI9KaLyKrc+hBW0yg==}
    engines: {node: '>=8'}

  find-up@5.0.0:
    resolution: {integrity: sha512-78/PXT1wlLLDgTzDs7sjq9hzz0vXD+zn+7wypEe4fXQxCmdmqfGsEPQxmiCSQI3ajFV91bVSsvNtrJRiW6nGng==}
    engines: {node: '>=10'}

  flat-cache@3.2.0:
    resolution: {integrity: sha512-CYcENa+FtcUKLmhhqyctpclsq7QF38pKjZHsGNiSQF5r4FtoKDWabFDl3hzaEQMvT1LHEysw5twgLvpYYb4vbw==}
    engines: {node: ^10.12.0 || >=12.0.0}

  flatted@3.3.3:
    resolution: {integrity: sha512-GX+ysw4PBCz0PzosHDepZGANEuFCMLrnRTiEy9McGjmkCQYwRq4A/X786G/fjM/+OjsWSU1ZrY5qyARZmO/uwg==}

  focus-trap@7.6.5:
    resolution: {integrity: sha512-7Ke1jyybbbPZyZXFxEftUtxFGLMpE2n6A+z//m4CRDlj0hW+o3iYSmh8nFlYMurOiJVDmJRilUQtJr08KfIxlg==}

  for-each@0.3.5:
    resolution: {integrity: sha512-dKx12eRCVIzqCxFGplyFKJMPvLEWgmNtUrpTiJIR5u97zEhRG8ySrtboPHZXx7daLxQVrl643cTzbab2tkQjxg==}
    engines: {node: '>= 0.4'}

  foreground-child@3.3.1:
    resolution: {integrity: sha512-gIXjKqtFuWEgzFRJA9WCQeSJLZDjgJUOMCMzxtvFq/37KojM1BFGufqsCy0r4qSQmYLsZYMeyRqzIWOMup03sw==}
    engines: {node: '>=14'}

  forever-agent@0.6.1:
    resolution: {integrity: sha512-j0KLYPhm6zeac4lz3oJ3o65qvgQCcPubiyotZrXqEaG4hNagNYO8qdlUrX5vwqv9ohqeT/Z3j6+yW067yWWdUw==}

  form-data-encoder@1.7.2:
    resolution: {integrity: sha512-qfqtYan3rxrnCk1VYaA4H+Ms9xdpPqvLZa6xmMgFvhO32x7/3J/ExcTd6qpxM0vH2GdMI+poehyBZvqfMTto8A==}

  form-data@2.3.3:
    resolution: {integrity: sha512-1lLKB2Mu3aGP1Q/2eCOx0fNbRMe7XdwktwOruhfqqd0rIJWwN4Dh+E3hrPSlDCXnSR7UtZ1N38rVXm+6+MEhJQ==}
    engines: {node: '>= 0.12'}

  form-data@4.0.3:
    resolution: {integrity: sha512-qsITQPfmvMOSAdeyZ+12I1c+CKSstAFAwu+97zrnWAbIr5u8wfsExUzCesVLC8NgHuRUqNN4Zy6UPWUTRGslcA==}
    engines: {node: '>= 6'}

  formdata-node@4.4.1:
    resolution: {integrity: sha512-0iirZp3uVDjVGt9p49aTaqjk84TrglENEDuqfdlZQ1roC9CWlPk6Avf8EEnZNcAqPonwkG35x4n3ww/1THYAeQ==}
    engines: {node: '>= 12.20'}

  framework-utils@1.1.0:
    resolution: {integrity: sha512-KAfqli5PwpFJ8o3psRNs8svpMGyCSAe8nmGcjQ0zZBWN2H6dZDnq+ABp3N3hdUmFeMrLtjOCTXD4yplUJIWceg==}

  fs-extra@0.26.7:
    resolution: {integrity: sha512-waKu+1KumRhYv8D8gMRCKJGAMI9pRnPuEb1mvgYD0f7wBscg+h6bW4FDTmEZhB9VKxvoTtxW+Y7bnIlB7zja6Q==}

  fs-promise@0.5.0:
    resolution: {integrity: sha512-Y+4F4ujhEcayCJt6JmzcOun9MYGQwz+bVUiuBmTkJImhBHKpBvmVPZR9wtfiF7k3ffwAOAuurygQe+cPLSFQhw==}
    deprecated: Use mz or fs-extra^3.0 with Promise Support

  fs.realpath@1.0.0:
    resolution: {integrity: sha512-OO0pH2lK6a0hZnAdau5ItzHPI6pUlvI7jMVnxUQRtw4owF2wk8lOSabtGDCTP4Ggrg2MbGnWO9X8K1t4+fGMDw==}

  fsevents@2.3.2:
    resolution: {integrity: sha512-xiqMQR4xAeHTuB9uWm+fFRcIOgKBMiOBP+eXiyT7jsgVCq1bkVygt00oASowB7EdtpOHaaPgKt812P9ab+DDKA==}
    engines: {node: ^8.16.0 || ^10.6.0 || >=11.0.0}
    os: [darwin]

  fsevents@2.3.3:
    resolution: {integrity: sha512-5xoDfX+fL7faATnagmWPpbFtwh/R77WmMMqqHGS65C3vvB0YHrgF+B1YmZ3441tMj5n63k0212XNoJwzlhffQw==}
    engines: {node: ^8.16.0 || ^10.6.0 || >=11.0.0}
    os: [darwin]

  function-bind@1.1.2:
    resolution: {integrity: sha512-7XHNxH7qX9xG5mIwxkhumTox/MIRNcOgDrxWsMt2pAr23WHp6MrRlN7FBSFpCpr+oVO0F744iUgR82nJMfG2SA==}

  functions-have-names@1.2.3:
    resolution: {integrity: sha512-xckBUXyTIqT97tq2x2AMb+g163b5JFysYk0x4qxNFwbfQkmNZoiRHb6sPzI9/QV33WeuvVYBUIiD4NzNIyqaRQ==}

  fuzzy@0.1.3:
    resolution: {integrity: sha512-/gZffu4ykarLrCiP3Ygsa86UAo1E5vEVlvTrpkKywXSbP9Xhln3oSp9QSV57gEq3JFFpGJ4GZ+5zdEp3FcUh4w==}
    engines: {node: '>= 0.6.0'}

  gesto@1.19.4:
    resolution: {integrity: sha512-hfr/0dWwh0Bnbb88s3QVJd1ZRJeOWcgHPPwmiH6NnafDYvhTsxg+SLYu+q/oPNh9JS3V+nlr6fNs8kvPAtcRDQ==}

  get-func-name@2.0.2:
    resolution: {integrity: sha512-8vXOvuE167CtIc3OyItco7N/dpRtBbYOsPsXCz7X/PMnlGjYjSGuZJgM1Y7mmew7BKf9BqvLX2tnOVy1BBUsxQ==}

  get-intrinsic@1.3.0:
    resolution: {integrity: sha512-9fSjSaos/fRIVIp+xSJlE6lfwhES7LNtKaCBIamHsjr2na1BiABJPo0mOjjz8GJDURarmCPGqaiVg5mfjb98CQ==}
    engines: {node: '>= 0.4'}

  get-proto@1.0.1:
    resolution: {integrity: sha512-sTSfBjoXBp89JvIKIefqw7U2CCebsc74kiY6awiGogKtoSGbgjYE/G/+l9sF3MWFPNc9IcoOC4ODfKHfxFmp0g==}
    engines: {node: '>= 0.4'}

  get-stream@8.0.1:
    resolution: {integrity: sha512-VaUJspBffn/LMCJVoMvSAdmscJyS1auj5Zulnn5UoYcY531UWmdwhRWkcGKnGU93m5HSXP9LP2usOryrBtQowA==}
    engines: {node: '>=16'}

  getpass@0.1.7:
    resolution: {integrity: sha512-0fzj9JxOLfJ+XGLhR8ze3unN0KZCgZwiSSDz168VERjK8Wl8kVSdcu2kspd4s4wtAa1y/qrVRiAA0WclVsu0ng==}

  glob-parent@5.1.2:
    resolution: {integrity: sha512-AOIgSQCepiJYwP3ARnGx+5VnTu2HBYdzbGP45eLw1vr3zB3vZLeyed1sC9hnbcOc9/SrMyM5RPQrkGz4aS9Zow==}
    engines: {node: '>= 6'}

  glob-parent@6.0.2:
    resolution: {integrity: sha512-XxwI8EOhVQgWp6iDL+3b0r86f4d6AX6zSU55HfB4ydCEuXLXc5FcYeOu+nnGftS4TEju/11rt4KJPTMgbfmv4A==}
    engines: {node: '>=10.13.0'}

  glob@10.4.5:
    resolution: {integrity: sha512-7Bv8RF0k6xjo7d4A/PxYLbUCfb6c+Vpd2/mB2yRDlew7Jb5hEXiCD9ibfO7wpk8i4sevK6DFny9h7EYbM3/sHg==}
    hasBin: true

  glob@7.2.3:
    resolution: {integrity: sha512-nFR0zLpU2YCaRxwoCJvL6UvCH2JFyFVIvwTLsIf21AuHlMskA1hhTdk+LlYJtOlYt9v6dvszD2BGRqBL+iQK9Q==}
    deprecated: Glob versions prior to v9 are no longer supported

  globals@13.24.0:
    resolution: {integrity: sha512-AhO5QUcj8llrbG09iWhPU2B204J1xnPeL8kQmVorSsy+Sjj1sk8gIyh6cUocGmH4L0UuhAJy+hJMRA4mgA4mFQ==}
    engines: {node: '>=8'}

  gopd@1.2.0:
    resolution: {integrity: sha512-ZUKRh6/kUFoAiTAtTYPZJ3hw9wNxx+BIBOijnlG9PnrJsCcSjs1wyyD6vJpaYtgnzDrKYRSqf3OO6Rfa93xsRg==}
    engines: {node: '>= 0.4'}

  graceful-fs@4.2.11:
    resolution: {integrity: sha512-RbJ5/jmFcNNCcDV5o9eTnBLJ/HszWV0P73bc+Ff4nS/rJj+YaS6IGyiOL0VoBYX+l1Wrl3k63h/KrH+nhJ0XvQ==}

  graphemer@1.4.0:
    resolution: {integrity: sha512-EtKwoO6kxCL9WO5xipiHTZlSzBm7WLT627TqC/uVRd0HKmq8NXyebnNYxDoBi7wt8eTWrUrKXCOVaFq9x1kgag==}

  har-schema@2.0.0:
    resolution: {integrity: sha512-Oqluz6zhGX8cyRaTQlFMPw80bSJVG2x/cFb8ZPhUILGgHka9SsokCCOQgpveePerqidZOrT14ipqfJb7ILcW5Q==}
    engines: {node: '>=4'}

  har-validator@5.1.5:
    resolution: {integrity: sha512-nmT2T0lljbxdQZfspsno9hgrG3Uir6Ks5afism62poxqBM6sDnMEuPmzTq8XN0OEwqKLLdh1jQI3qyE66Nzb3w==}
    engines: {node: '>=6'}
    deprecated: this library is no longer supported

  has-ansi@2.0.0:
    resolution: {integrity: sha512-C8vBJ8DwUCx19vhm7urhTuUsr4/IyP6l4VzNQDv+ryHQObW3TTTp9yB68WpYgRe2bbaGuZ/se74IqFeVnMnLZg==}
    engines: {node: '>=0.10.0'}

  has-bigints@1.1.0:
    resolution: {integrity: sha512-R3pbpkcIqv2Pm3dUwgjclDRVmWpTJW2DcMzcIhEXEx1oh/CEMObMm3KLmRJOdvhM7o4uQBnwr8pzRK2sJWIqfg==}
    engines: {node: '>= 0.4'}

  has-flag@4.0.0:
    resolution: {integrity: sha512-EykJT/Q1KjTWctppgIAgfSO0tKVuZUjhgMr17kqTumMl6Afv3EISleU7qZUzoXDFTAHTDC4NOoG/ZxU3EvlMPQ==}
    engines: {node: '>=8'}

  has-property-descriptors@1.0.2:
    resolution: {integrity: sha512-55JNKuIW+vq4Ke1BjOTjM2YctQIvCT7GFzHwmfZPGo5wnrgkid0YQtnAleFSqumZm4az3n2BS+erby5ipJdgrg==}

  has-symbols@1.1.0:
    resolution: {integrity: sha512-1cDNdwJ2Jaohmb3sg4OmKaMBwuC48sYni5HUw2DvsC8LjGTLK9h+eb1X6RyuOHe4hT0ULCW68iomhjUoKUqlPQ==}
    engines: {node: '>= 0.4'}

  has-tostringtag@1.0.2:
    resolution: {integrity: sha512-NqADB8VjPFLM2V0VvHUewwwsw0ZWBaIdgo+ieHtK3hasLz4qeCRjYcqfB6AQrBggRKppKF8L52/VqdVsO47Dlw==}
    engines: {node: '>= 0.4'}

  hasown@2.0.2:
    resolution: {integrity: sha512-0hJU9SCPvmMzIBdZFqNPXWa6dqh7WdH0cII9y+CyS8rG3nL48Bclra9HmKhVVUHyPWNH5Y7xDwAB7bfgSjkUMQ==}
    engines: {node: '>= 0.4'}

  html-encoding-sniffer@4.0.0:
    resolution: {integrity: sha512-Y22oTqIU4uuPgEemfz7NDJz6OeKf12Lsu+QC+s3BVpda64lTiMYCyGwg5ki4vFxkMwQdeZDl2adZoqUgdFuTgQ==}
    engines: {node: '>=18'}

  html-escaper@2.0.2:
    resolution: {integrity: sha512-H2iMtd0I4Mt5eYiapRdIDjp+XzelXQ0tFE4JS7YFwFevXXMmOp9myNrUvCg0D6ws8iqkRPBfKHgbwig1SmlLfg==}

  http-proxy-agent@7.0.2:
    resolution: {integrity: sha512-T1gkAiYYDWYx3V5Bmyu7HcfcvL7mUrTWiM6yOfa3PIphViJ/gFPbvidQ+veqSOHci/PxBcDabeUNCzpOODJZig==}
    engines: {node: '>= 14'}

  http-signature@1.2.0:
    resolution: {integrity: sha512-CAbnr6Rz4CYQkLYUtSNXxQPUH2gK8f3iWexVlsnMeD+GjlsQ0Xsy1cOX+mN3dtxYomRy21CiOzU8Uhw6OwncEQ==}
    engines: {node: '>=0.8', npm: '>=1.3.7'}

  https-proxy-agent@7.0.6:
    resolution: {integrity: sha512-vK9P5/iUfdl95AI+JVyUuIcVtd4ofvtrOr3HNtM2yxC9bnMbEdp3x01OhQNnjb8IJYi38VlTE3mBXwcfvywuSw==}
    engines: {node: '>= 14'}

  human-signals@5.0.0:
    resolution: {integrity: sha512-AXcZb6vzzrFAUE61HnN4mpLqd/cSIwNQjtNWR0euPm6y0iqx3G4gOXaIDdtdDwZmhwe82LA6+zinmW4UBWVePQ==}
    engines: {node: '>=16.17.0'}

  humanize-ms@1.2.1:
    resolution: {integrity: sha512-Fl70vYtsAFb/C06PTS9dZBo7ihau+Tu/DNCk/OyHhea07S+aeMWpFFkUaXRa8fI+ScZbEI8dfSxwY7gxZ9SAVQ==}

  iconv-lite@0.6.3:
    resolution: {integrity: sha512-4fCk79wshMdzMp2rH06qWrJE4iolqLhCUH+OiuIgU++RB0+94NlDL81atO7GX55uUKueo0txHNtvEyI6D7WdMw==}
    engines: {node: '>=0.10.0'}

  ignore@5.3.2:
    resolution: {integrity: sha512-hsBTNUqQTDwkWtcdYI2i06Y/nUBEsNEDJKjWdigLvegy8kDuJAS8uRlpkkcQpyEXL0Z/pjDy5HBmMjRCJ2gq+g==}
    engines: {node: '>= 4'}

  immediate@3.0.6:
    resolution: {integrity: sha512-XXOFtyqDjNDAQxVfYxuF7g9Il/IbWmmlQg2MYKOH8ExIT1qg6xc4zyS3HaEEATgs1btfzxq15ciUiY7gjSXRGQ==}

  immutable-json-patch@6.0.1:
    resolution: {integrity: sha512-BHL/cXMjwFZlTOffiWNdY8ZTvNyYLrutCnWxrcKPHr5FqpAb6vsO6WWSPnVSys3+DruFN6lhHJJPHi8uELQL5g==}

  immutable@5.1.3:
    resolution: {integrity: sha512-+chQdDfvscSF1SJqv2gn4SRO2ZyS3xL3r7IW/wWEEzrzLisnOlKiQu5ytC/BVNcS15C39WT2Hg/bjKjDMcu+zg==}

  import-fresh@3.3.1:
    resolution: {integrity: sha512-TR3KfrTZTYLPB6jUjfx6MF9WcWrHL9su5TObK4ZkYgBdWKPOFoSoQIdEuTuR82pmtxH2spWG9h6etwfr1pLBqQ==}
    engines: {node: '>=6'}

  imurmurhash@0.1.4:
    resolution: {integrity: sha512-JmXMZ6wuvDmLiHEml9ykzqO6lwFbof0GG4IkcGaENdCRDDmMVnny7s5HsIgHCbaq0w2MyPhDqkhTUgS2LU2PHA==}
    engines: {node: '>=0.8.19'}

  indent-string@4.0.0:
    resolution: {integrity: sha512-EdDDZu4A2OyIK7Lr/2zG+w5jmbuk1DVBnEwREQvBzspBJkCEbRa8GxU1lghYcaGJCnRWibjDXlq779X1/y5xwg==}
    engines: {node: '>=8'}

  inflight@1.0.6:
    resolution: {integrity: sha512-k92I/b08q4wvFscXCLvqfsHCrjrF7yiXsQuIVvVE7N82W3+aqpzuUdBbfhWcy/FZR3/4IgflMgKLOsvPDrGCJA==}
    deprecated: This module is not supported, and leaks memory. Do not use it. Check out lru-cache if you want a good and tested way to coalesce async requests by a key value, which is much more comprehensive and powerful.

  inherits@2.0.4:
    resolution: {integrity: sha512-k/vGaX4/Yla3WzyMCvTQOXYeIHvqOKtnqBduzTHpzpQZzAskKMhZ2K+EnBiSM9zGSoIFeMpXKxa4dYeZIQqewQ==}

  inquirer-promise@0.0.3:
    resolution: {integrity: sha512-82CQX586JAV9GAgU9yXZsMDs+NorjA0nLhkfFx9+PReyOnuoHRbHrC1Z90sS95bFJI1Tm1gzMObuE0HabzkJpg==}

  inquirer@0.11.4:
    resolution: {integrity: sha512-QR+2TW90jnKk9LUUtbcA3yQXKt2rDEKMh6+BAZQIeumtzHexnwVLdPakSslGijXYLJCzFv7GMXbFCn0pA00EUw==}

  internal-slot@1.1.0:
    resolution: {integrity: sha512-4gd7VpWNQNB4UKKCFFVcp1AVv+FMOgs9NKzjHKusc8jTMhd5eL1NqQqOpE0KzMds804/yHlglp3uxgluOqAPLw==}
    engines: {node: '>= 0.4'}

  internmap@2.0.3:
    resolution: {integrity: sha512-5Hh7Y1wQbvY5ooGgPbDaL5iYLAPzMTUrjMulskHLH6wnv/A+1q5rgEaiuqEjB+oxGXIVZs1FF+R/KPN3ZSQYYg==}
    engines: {node: '>=12'}

  is-arguments@1.2.0:
    resolution: {integrity: sha512-7bVbi0huj/wrIAOzb8U1aszg9kdi3KN/CyU19CTI7tAoZYEZoL9yCDXpbXN+uPsuWnP02cyug1gleqq+TU+YCA==}
    engines: {node: '>= 0.4'}

  is-array-buffer@3.0.5:
    resolution: {integrity: sha512-DDfANUiiG2wC1qawP66qlTugJeL5HyzMpfr8lLK+jMQirGzNod0B12cFB/9q838Ru27sBwfw78/rdoU7RERz6A==}
    engines: {node: '>= 0.4'}

  is-bigint@1.1.0:
    resolution: {integrity: sha512-n4ZT37wG78iz03xPRKJrHTdZbe3IicyucEtdRsV5yglwc3GyUfbAfpSeD0FJ41NbUNSt5wbhqfp1fS+BgnvDFQ==}
    engines: {node: '>= 0.4'}

  is-binary-path@2.1.0:
    resolution: {integrity: sha512-ZMERYes6pDydyuGidse7OsHxtbI7WVeUEozgR/g7rd0xUimYNlvZRE/K2MgZTjWy725IfelLeVcEM97mmtRGXw==}
    engines: {node: '>=8'}

  is-boolean-object@1.2.2:
    resolution: {integrity: sha512-wa56o2/ElJMYqjCjGkXri7it5FbebW5usLw/nPmCMs5DeZ7eziSYZhSmPRn0txqeW4LnAmQQU7FgqLpsEFKM4A==}
    engines: {node: '>= 0.4'}

  is-callable@1.2.7:
    resolution: {integrity: sha512-1BC0BVFhS/p0qtw6enp8e+8OD0UrK0oFLztSjNzhcKA3WDuJxxAPXzPuPtKkjEY9UUoEWlX/8fgKeu2S8i9JTA==}
    engines: {node: '>= 0.4'}

  is-date-object@1.1.0:
    resolution: {integrity: sha512-PwwhEakHVKTdRNVOw+/Gyh0+MzlCl4R6qKvkhuvLtPMggI1WAHt9sOwZxQLSGpUaDnrdyDsomoRgNnCfKNSXXg==}
    engines: {node: '>= 0.4'}

  is-extglob@2.1.1:
    resolution: {integrity: sha512-SbKbANkN603Vi4jEZv49LeVJMn4yGwsbzZworEoyEiutsN3nJYdbO36zfhGJ6QEDpOZIFkDtnq5JRxmvl3jsoQ==}
    engines: {node: '>=0.10.0'}

  is-fullwidth-code-point@1.0.0:
    resolution: {integrity: sha512-1pqUqRjkhPJ9miNq9SwMfdvi6lBJcd6eFxvfaivQhaH3SgisfiuudvFntdKOmxuee/77l+FPjKrQjWvmPjWrRw==}
    engines: {node: '>=0.10.0'}

  is-fullwidth-code-point@3.0.0:
    resolution: {integrity: sha512-zymm5+u+sCsSWyD9qNaejV3DFvhCKclKdizYaJUuHA83RLjb7nSuGnddCHGv0hk+KY7BMAlsWeK4Ueg6EV6XQg==}
    engines: {node: '>=8'}

  is-glob@4.0.3:
    resolution: {integrity: sha512-xelSayHH36ZgE7ZWhli7pW34hNbNl8Ojv5KVmkJD4hBdD3th8Tfk9vYasLM+mXWOZhFkgZfxhLSnrwRr4elSSg==}
    engines: {node: '>=0.10.0'}

  is-map@2.0.3:
    resolution: {integrity: sha512-1Qed0/Hr2m+YqxnM09CjA2d/i6YZNfF6R2oRAOj36eUdS6qIV/huPJNSEpKbupewFs+ZsJlxsjjPbc0/afW6Lw==}
    engines: {node: '>= 0.4'}

  is-number-object@1.1.1:
    resolution: {integrity: sha512-lZhclumE1G6VYD8VHe35wFaIif+CTy5SJIi5+3y4psDgWu4wPDoBhF8NxUOinEc7pHgiTsT6MaBb92rKhhD+Xw==}
    engines: {node: '>= 0.4'}

  is-number@7.0.0:
    resolution: {integrity: sha512-41Cifkg6e8TylSpdtTpeLVMqvSBEVzTttHvERD741+pnZ8ANv0004MRL43QKPDlK9cGvNp6NZWZUBlbGXYxxng==}
    engines: {node: '>=0.12.0'}

  is-path-inside@3.0.3:
    resolution: {integrity: sha512-Fd4gABb+ycGAmKou8eMftCupSir5lRxqf4aD/vd0cD2qc4HL07OjCeuHMr8Ro4CoMaeCKDB0/ECBOVWjTwUvPQ==}
    engines: {node: '>=8'}

  is-potential-custom-element-name@1.0.1:
    resolution: {integrity: sha512-bCYeRA2rVibKZd+s2625gGnGF/t7DSqDs4dP7CrLA1m7jKWz6pps0LpYLJN8Q64HtmPKJ1hrN3nzPNKFEKOUiQ==}

  is-reference@3.0.3:
    resolution: {integrity: sha512-ixkJoqQvAP88E6wLydLGGqCJsrFUnqoH6HnaczB8XmDH1oaWU+xxdptvikTgaEhtZ53Ky6YXiBuUI2WXLMCwjw==}

  is-regex@1.2.1:
    resolution: {integrity: sha512-MjYsKHO5O7mCsmRGxWcLWheFqN9DJ/2TmngvjKXihe6efViPqc274+Fx/4fYj/r03+ESvBdTXK0V6tA3rgez1g==}
    engines: {node: '>= 0.4'}

  is-set@2.0.3:
    resolution: {integrity: sha512-iPAjerrse27/ygGLxw+EBR9agv9Y6uLeYVJMu+QNCoouJ1/1ri0mGrcWpfCqFZuzzx3WjtwxG098X+n4OuRkPg==}
    engines: {node: '>= 0.4'}

  is-shared-array-buffer@1.0.4:
    resolution: {integrity: sha512-ISWac8drv4ZGfwKl5slpHG9OwPNty4jOWPRIhBpxOoD+hqITiwuipOQ2bNthAzwA3B4fIjO4Nln74N0S9byq8A==}
    engines: {node: '>= 0.4'}

  is-stream@3.0.0:
    resolution: {integrity: sha512-LnQR4bZ9IADDRSkvpqMGvt/tEJWclzklNgSw48V5EAaAeDd6qGvN8ei6k5p0tvxSR171VmGyHuTiAOfxAbr8kA==}
    engines: {node: ^12.20.0 || ^14.13.1 || >=16.0.0}

  is-string@1.1.1:
    resolution: {integrity: sha512-BtEeSsoaQjlSPBemMQIrY1MY0uM6vnS1g5fmufYOtnxLGUZM2178PKbhsk7Ffv58IX+ZtcvoGwccYsh0PglkAA==}
    engines: {node: '>= 0.4'}

  is-symbol@1.1.1:
    resolution: {integrity: sha512-9gGx6GTtCQM73BgmHQXfDmLtfjjTUDSyoxTCbp5WtoixAhfgsDirWIcVQ/IHpvI5Vgd5i/J5F7B9cN/WlVbC/w==}
    engines: {node: '>= 0.4'}

  is-typedarray@1.0.0:
    resolution: {integrity: sha512-cyA56iCMHAh5CdzjJIa4aohJyeO1YbwLi3Jc35MmRU6poroFjIGZzUzupGiRPOjgHg9TLu43xbpwXk523fMxKA==}

  is-weakmap@2.0.2:
    resolution: {integrity: sha512-K5pXYOm9wqY1RgjpL3YTkF39tni1XajUIkawTLUo9EZEVUFga5gSQJF8nNS7ZwJQ02y+1YCNYcMh+HIf1ZqE+w==}
    engines: {node: '>= 0.4'}

  is-weakset@2.0.4:
    resolution: {integrity: sha512-mfcwb6IzQyOKTs84CQMrOwW4gQcaTOAWJ0zzJCl2WSPDrWk/OzDaImWFH3djXhb24g4eudZfLRozAvPGw4d9hQ==}
    engines: {node: '>= 0.4'}

  isarray@1.0.0:
    resolution: {integrity: sha512-VLghIWNM6ELQzo7zwmcg0NmTVyWKYjvIeM83yjp0wRDTmUnrM678fQbcKBo6n2CJEF0szoG//ytg+TKla89ALQ==}

  isarray@2.0.5:
    resolution: {integrity: sha512-xHjhDr3cNBK0BzdUJSPXZntQUx/mwMS5Rw4A7lPJ90XGAO6ISP/ePDNuo0vhqOZU+UD5JoodwCAAoZQd3FeAKw==}

  isexe@2.0.0:
    resolution: {integrity: sha512-RHxMLp9lnKHGHRng9QFhRCMbYAcVpn69smSGcq3f36xjgVVWThj4qqLbTLlq7Ssj8B+fIQ1EuCEGI2lKsyQeIw==}

  isstream@0.1.2:
    resolution: {integrity: sha512-Yljz7ffyPbrLpLngrMtZ7NduUgVvi6wG9RJ9IUcyCd59YQ911PBJphODUcbOVbqYfxe1wuYf/LJ8PauMRwsM/g==}

  istanbul-lib-coverage@3.2.2:
    resolution: {integrity: sha512-O8dpsF+r0WV/8MNRKfnmrtCWhuKjxrq2w+jpzBL5UZKTi2LeVWnWOmWRxFlesJONmc+wLAGvKQZEOanko0LFTg==}
    engines: {node: '>=8'}

  istanbul-lib-report@3.0.1:
    resolution: {integrity: sha512-GCfE1mtsHGOELCU8e/Z7YWzpmybrx/+dSTfLrvY8qRmaY6zXTKWn6WQIjaAFw069icm6GVMNkgu0NzI4iPZUNw==}
    engines: {node: '>=10'}

  istanbul-lib-source-maps@5.0.6:
    resolution: {integrity: sha512-yg2d+Em4KizZC5niWhQaIomgf5WlL4vOOjZ5xGCmF8SnPE/mDWWXgvRExdcpCgh9lLRRa1/fSYp2ymmbJ1pI+A==}
    engines: {node: '>=10'}

  istanbul-reports@3.2.0:
    resolution: {integrity: sha512-HGYWWS/ehqTV3xN10i23tkPkpH46MLCIMFNCaaKNavAXTF1RkqxawEPtnjnGZ6XKSInBKkiOA5BKS+aZiY3AvA==}
    engines: {node: '>=8'}

  jackspeak@3.4.3:
    resolution: {integrity: sha512-OGlZQpz2yfahA/Rd1Y8Cd9SIEsqvXkLVoSw/cgwhnhFMDbsQFeZYoJJ7bIZBS9BcamUW96asq/npPWugM+RQBw==}

  jest-worker@26.6.2:
    resolution: {integrity: sha512-KWYVV1c4i+jbMpaBC+U++4Va0cp8OisU185o73T1vo99hqi7w8tSJfUXYswwqqrjzwxa6KpRK54WhPvwf5w6PQ==}
    engines: {node: '>= 10.13.0'}

  jmespath@0.16.0:
    resolution: {integrity: sha512-9FzQjJ7MATs1tSpnco1K6ayiYE3figslrXA72G2HQ/n76RzvYlofyi5QM+iX4YRs/pu3yzxlVQSST23+dMDknw==}
    engines: {node: '>= 0.6.0'}

  js-tokens@4.0.0:
    resolution: {integrity: sha512-RdJUflcE3cUzKiMqQgsCu06FPu9UdIJO0beYbPhHN4k6apgJtifcoCtT9bcxOpYBtpD2kCM6Sbzg4CausW/PKQ==}

  js-tokens@9.0.1:
    resolution: {integrity: sha512-mxa9E9ITFOt0ban3j6L5MpjwegGz6lBQmM1IJkWeBZGcMxto50+eWdjC/52xDbS2vy0k7vIMK0Fe2wfL9OQSpQ==}

  js-yaml@4.1.0:
    resolution: {integrity: sha512-wpxZs9NoxZaJESJGIZTyDEaYpl0FKSA+FB9aJiyemKhMwkxQg63h4T1KJgUGHpTqPDNRcmmYLugrRjJlBtWvRA==}
    hasBin: true

  jsbn@0.1.1:
    resolution: {integrity: sha512-UVU9dibq2JcFWxQPA6KCqj5O42VOmAY3zQUfEKxU0KpTGXwNoCjkX1e13eHNvw/xPynt6pU0rZ1htjWTNTSXsg==}

  jsdom@24.1.3:
    resolution: {integrity: sha512-MyL55p3Ut3cXbeBEG7Hcv0mVM8pp8PBNWxRqchZnSfAiES1v1mRnMeFfaHWIPULpwsYfvO+ZmMZz5tGCnjzDUQ==}
    engines: {node: '>=18'}
    peerDependencies:
      canvas: ^2.11.2
    peerDependenciesMeta:
      canvas:
        optional: true

  json-buffer@3.0.1:
    resolution: {integrity: sha512-4bV5BfR2mqfQTJm+V5tPPdf+ZpuhiIvTuAB5g8kcrXOZpTT/QwwVRWBywX1ozr6lEuPdbHxwaJlm9G6mI2sfSQ==}

  json-schema-traverse@0.4.1:
    resolution: {integrity: sha512-xbbCH5dCYU5T8LcEhhuh7HJ88HXuW3qsI3Y0zOZFKfZEHcpWiHU/Jxzk629Brsab/mMiHQti9wMP+845RPe3Vg==}

  json-schema-traverse@1.0.0:
    resolution: {integrity: sha512-NM8/P9n3XjXhIZn1lLhkFaACTOURQXjWhV4BA/RnOv8xvgqtqpAX9IO4mRQxSx1Rlo4tqzeqb0sOlruaOy3dug==}

  json-schema@0.4.0:
    resolution: {integrity: sha512-es94M3nTIfsEPisRafak+HDLfHXnKBhV3vU5eqPcS3flIWqcxJWgXHXiey3YrpaNsanY5ei1VoYEbOzijuq9BA==}

  json-source-map@0.6.1:
    resolution: {integrity: sha512-1QoztHPsMQqhDq0hlXY5ZqcEdUzxQEIxgFkKl4WUp2pgShObl+9ovi4kRh2TfvAfxAoHOJ9vIMEqk3k4iex7tg==}

  json-stable-stringify-without-jsonify@1.0.1:
    resolution: {integrity: sha512-Bdboy+l7tA3OGW6FjyFHWkP5LuByj1Tk33Ljyq0axyzdk9//JSi2u3fP1QSmd1KNwq6VOKYGlAu87CisVir6Pw==}

  json-stringify-safe@5.0.1:
    resolution: {integrity: sha512-ZClg6AaYvamvYEE82d3Iyd3vSSIjQ+odgjaTzRuO3s7toCdFKczob2i0zCh7JE8kWn17yvAWhUVxvqGwUalsRA==}

  jsonfile@2.4.0:
    resolution: {integrity: sha512-PKllAqbgLgxHaj8TElYymKCAgrASebJrWpTnEkOaTowt23VKXXN0sUeriJ+eh7y6ufb/CC5ap11pz71/cM0hUw==}

  jsonrepair@3.12.0:
    resolution: {integrity: sha512-SWfjz8SuQ0wZjwsxtSJ3Zy8vvLg6aO/kxcp9TWNPGwJKgTZVfhNEQBMk/vPOpYCDFWRxD6QWuI6IHR1t615f0w==}
    hasBin: true

  jsprim@1.4.2:
    resolution: {integrity: sha512-P2bSOMAc/ciLz6DzgjVlGJP9+BrJWu5UDGK70C2iweC5QBIeFf0ZXRvGjEj2uYgrY2MkAAhsSWHDWlFtEroZWw==}
    engines: {node: '>=0.6.0'}

  jszip@3.10.1:
    resolution: {integrity: sha512-xXDvecyTpGLrqFrvkrUSoxxfJI5AH7U8zxxtVclpsUtMCq4JQ290LY8AW5c7Ggnr/Y/oK+bQMbqK2qmtk3pN4g==}

  kaiser@0.0.4:
    resolution: {integrity: sha512-m8ju+rmBqvclZmyrOXgGGhOYSjKJK6RN1NhqEltemY87UqZOxEkizg9TOy1vQSyJ01Wx6SAPuuN0iO2Mgislvw==}

  keycode@2.2.1:
    resolution: {integrity: sha512-Rdgz9Hl9Iv4QKi8b0OlCRQEzp4AgVxyCtz5S/+VIHezDmrDhkp2N2TqBWOLz0/gbeREXOOiI9/4b8BY9uw2vFg==}

  keycon@1.4.0:
    resolution: {integrity: sha512-p1NAIxiRMH3jYfTeXRs2uWbVJ1WpEjpi8ktzUyBJsX7/wn2qu2VRXktneBLNtKNxJmlUYxRi9gOJt1DuthXR7A==}

  keyv@4.5.4:
    resolution: {integrity: sha512-oxVHkHR/EJf2CNXnWxRLW6mg7JyCCUcG0DtEGmL2ctUo1PNTin1PUil+r/+4r5MpVgC/fn1kjsx7mjSujKqIpw==}

  klaw@1.3.1:
    resolution: {integrity: sha512-TED5xi9gGQjGpNnvRWknrwAB1eL5GciPfVFOt3Vk1OJCVDQbzuSfrF3hkUQKlsgKrG1F+0t5W0m+Fje1jIt8rw==}

  kleur@4.1.5:
    resolution: {integrity: sha512-o+NO+8WrRiQEE4/7nwRJhN1HWpVmJm511pBHUxPLtp0BUISzlBplORYSmTclCnJvQq2tKu/sgl3xVpkc7ZWuQQ==}
    engines: {node: '>=6'}

  layerr@3.0.0:
    resolution: {integrity: sha512-tv754Ki2dXpPVApOrjTyRo4/QegVb9eVFq4mjqp4+NM5NaX7syQvN5BBNfV/ZpAHCEHV24XdUVrBAoka4jt3pA==}

  levn@0.4.1:
    resolution: {integrity: sha512-+bT2uH4E5LGE7h/n3evcS/sQlJXCpIp6ym8OWJ5eV6+67Dsql/LaaT7qJBAt2rzfoa/5QBGBhxDix1dMt2kQKQ==}
    engines: {node: '>= 0.8.0'}

  lie@3.3.0:
    resolution: {integrity: sha512-UaiMJzeWRlEujzAuw5LokY1L5ecNQYZKfmyZ9L7wDHb/p5etKaxXhohBcrw0EYby+G/NA52vRSN4N39dxHAIwQ==}

  linkify-it@5.0.0:
    resolution: {integrity: sha512-5aHCbzQRADcdP+ATqnDuhhJ/MRIqDkZX5pyjFHRRysS8vZ5AbqGEoFIb6pYHPZ+L/OC2Lc+xT8uHVVR5CAK/wQ==}

  linkifyjs@4.3.1:
    resolution: {integrity: sha512-DRSlB9DKVW04c4SUdGvKK5FR6be45lTU9M76JnngqPeeGDqPwYc0zdUErtsNVMtxPXgUWV4HbXbnC4sNyBxkYg==}

  local-pkg@0.5.1:
    resolution: {integrity: sha512-9rrA30MRRP3gBD3HTGnC6cDFpaE1kVDWxWgqWJUN0RvDNAo+Nz/9GxB+nHOH0ifbVFy0hSA1V6vFDvnx54lTEQ==}
    engines: {node: '>=14'}

  locate-character@3.0.0:
    resolution: {integrity: sha512-SW13ws7BjaeJ6p7Q6CO2nchbYEc3X3J6WrmTTDto7yMPqVSZTUyY5Tjbid+Ab8gLnATtygYtiDIJGQRRn2ZOiA==}

  locate-path@6.0.0:
    resolution: {integrity: sha512-iPZK6eYjbxRu3uB4/WZ3EsEIMJFMqAoopl3R+zuq0UjcAm/MO6KCweDgPfP3elTztoKP3KtnVHxTn2NHBSDVUw==}
    engines: {node: '>=10'}

  lodash-es@4.17.21:
    resolution: {integrity: sha512-mKnC+QJ9pWVzv+C4/U3rRsHapFfHvQFoFB92e52xeyGMcX6/OlIl78je1u8vePzYZSkkogMPJ2yjxxsb89cxyw==}

  lodash.merge@4.6.2:
    resolution: {integrity: sha512-0KpjqXRVvrYyCsX1swR/XTK0va6VQkQM6MNo7PqW77ByjAhoARA8EfrP1N4+KlKj8YS0ZUCtRT/YUuhyYDujIQ==}

  lodash@3.10.1:
    resolution: {integrity: sha512-9mDDwqVIma6OZX79ZlDACZl8sBm0TEnkf99zV3iMA4GzkIT/9hiqP5mY0HoT1iNLCrKc/R1HByV+yJfRWVJryQ==}

  lodash@4.17.21:
    resolution: {integrity: sha512-v2kDEe57lecTulaDIuNTPy3Ry4gLGJ6Z1O3vE1krgXZNrsQ+LFTGHVxVjcXPs17LhbZVGedAJv8XZ1tvj5FvSg==}

  loose-envify@1.4.0:
    resolution: {integrity: sha512-lyuxPGr/Wfhrlem2CL/UcnUc1zcqKAImBDzukY7Y5F/yQiNdko6+fRLevlw1HgMySw7f611UIY408EtxRSoK3Q==}
    hasBin: true

  loupe@2.3.7:
    resolution: {integrity: sha512-zSMINGVYkdpYSOBmLi0D1Uo7JU9nVdQKrHxC8eYlV+9YKK9WePqAlL7lSlorG/U2Fw1w0hTBmaa/jrQ3UbPHtA==}

  lru-cache@10.4.3:
    resolution: {integrity: sha512-JNAzZcXrCt42VGLuYz0zfAzDfAvJWW6AfYlDBQyDV5DClI2m5sAmK+OIO7s59XfsRsWHp02jAJrRadPRGTt6SQ==}

  lucide-svelte@0.275.0-beta.0:
    resolution: {integrity: sha512-WnlhoUcbDFXAaWYOW08DQf3Uo14+/j8lNKam3SRWl3l0yvM66OsUkhm7/j7CGx0NUZE/FTAK1XdI8T+X+qAokQ==}
    peerDependencies:
      svelte: '>=3 <5'

  lz-string@1.5.0:
    resolution: {integrity: sha512-h5bgJWpxJNswbU7qCrV0tIKQCaS3blPDrqKWx+QxzuzL1zGUzij9XCWLrSLsJPu5t+eWA/ycetzYAO5IOMcWAQ==}
    hasBin: true

  magic-string@0.30.17:
    resolution: {integrity: sha512-sNPKHvyjVf7gyjwS4xGTaW/mCnF8wnjtifKBEhxfZ7E/S8tQ0rssrwGNn6q8JH/ohItJfSQp9mBtQYuTlH5QnA==}

  magic-string@0.30.19:
    resolution: {integrity: sha512-2N21sPY9Ws53PZvsEpVtNuSW+ScYbQdp4b9qUaL+9QkHUrGFKo56Lg9Emg5s9V/qrtNBmiR01sYhUOwu3H+VOw==}

  magicast@0.3.5:
    resolution: {integrity: sha512-L0WhttDl+2BOsybvEOLK7fW3UA0OQ0IQ2d6Zl2x/a6vVRs3bAY0ECOSHHeL5jD+SbOpOCUEi0y1DgHEn9Qn1AQ==}

  make-dir@4.0.0:
    resolution: {integrity: sha512-hXdUTZYIVOt1Ex//jAQi+wTZZpUpwBj/0QsOzqegb3rGMMeJiSEu5xLHnYfBrRV4RH2+OCSOO95Is/7x1WJ4bw==}
    engines: {node: '>=10'}

  markdown-it-task-lists@2.1.1:
    resolution: {integrity: sha512-TxFAc76Jnhb2OUu+n3yz9RMu4CwGfaT788br6HhEDlvWfdeJcLUsxk1Hgw2yJio0OXsxv7pyIPmvECY7bMbluA==}

  markdown-it@14.1.0:
    resolution: {integrity: sha512-a54IwgWPaeBCAAsv13YgmALOF1elABB08FxO9i+r4VFk5Vl4pKokRPeX8u5TCgSsPi6ec1otfLjdOpVcgbpshg==}
    hasBin: true

  marked@5.1.2:
    resolution: {integrity: sha512-ahRPGXJpjMjwSOlBoTMZAK7ATXkli5qCPxZ21TG44rx1KEo44bii4ekgTDQPNRQ4Kh7JMb9Ub1PVk1NxRSsorg==}
    engines: {node: '>= 16'}
    hasBin: true

  math-intrinsics@1.1.0:
    resolution: {integrity: sha512-/IXtbwEk5HTPyEwyKX6hGkYXxM9nbj64B+ilVJnC/R6B0pH5G4V3b0pVbL7DBj4tkhBAppbQUlf6F6Xl9LHu1g==}
    engines: {node: '>= 0.4'}

  mdn-data@2.0.30:
    resolution: {integrity: sha512-GaqWWShW4kv/G9IEucWScBx9G1/vsFZZJUO+tD26M8J8z3Kw5RDQjaoZe03YAClgeS/SWPOcb4nkFBTEi5DUEA==}

  mdurl@2.0.0:
    resolution: {integrity: sha512-Lf+9+2r+Tdp5wXDXC4PcIBjTDtq4UKjCPMQhKIuzpJNW0b96kVqSwW0bT7FhRSfmAiFYgP+SCRvdrDozfh0U5w==}

  memoize-one@6.0.0:
    resolution: {integrity: sha512-rkpe71W0N0c0Xz6QD0eJETuWAJGnJ9afsl1srmwPrI+yBCkge5EycXXbYRyvL29zZVUWQCY7InPRCv3GDXuZNw==}

  merge-stream@2.0.0:
    resolution: {integrity: sha512-abv/qOcuPfk3URPfDzmZU1LKmuw8kT+0nIHvKrKgFrwifol/doWcdA4ZqsWQ8ENrFKkd67Mfpo/LovbIUsbt3w==}

  merge2@1.4.1:
    resolution: {integrity: sha512-8q7VEgMJW4J8tcfVPy8g09NcQwZdbwFEqhe/WZkoIzjn/3TGDwtOCYtXGxA3O8tPzpczCCDgv+P2P5y00ZJOOg==}
    engines: {node: '>= 8'}

  micromatch@4.0.8:
    resolution: {integrity: sha512-PXwfBhYu0hBCPw8Dn0E+WDYb7af3dSLVWKi3HGv84IdF4TyFoC0ysxFd0Goxw7nSv4T/PzEJQxsYsEiFCKo2BA==}
    engines: {node: '>=8.6'}

  mime-db@1.52.0:
    resolution: {integrity: sha512-sPU4uV7dYlvtWJxwwxHD0PuihVNiE7TyAbQ5SWxDCB9mUYvOgroQOwYQQOKPJ8CIbE+1ETVlOoK1UC2nU3gYvg==}
    engines: {node: '>= 0.6'}

  mime-types@2.1.35:
    resolution: {integrity: sha512-ZDY+bPm5zTTF+YpCrAU9nK0UgICYPT0QtT1NZWFv4s++TNkcgVaT0g6+4R2uI4MjQjzysHB1zxuWL50hzaeXiw==}
    engines: {node: '>= 0.6'}

  mimic-fn@4.0.0:
    resolution: {integrity: sha512-vqiC06CuhBTUdZH+RYl8sFrL096vA45Ok5ISO6sE/Mr1jRbGH4Csnhi8f3wKVl7x8mO4Au7Ir9D3Oyv1VYMFJw==}
    engines: {node: '>=12'}

  min-indent@1.0.1:
    resolution: {integrity: sha512-I9jwMn07Sy/IwOj3zVkVik2JTvgpaykDZEigL6Rx6N9LbMywwUSMtxET+7lVoDLLd3O3IXwJwvuuns8UB/HeAg==}
    engines: {node: '>=4'}

  minimatch@3.1.2:
    resolution: {integrity: sha512-J7p63hRiAjw1NDEww1W7i37+ByIrOWO5XQQAzZ3VOcL0PNybwpfmV/N05zFAzwQ9USyEcX6t3UO+K5aqBQOIHw==}

  minimatch@9.0.5:
    resolution: {integrity: sha512-G6T0ZX48xgozx7587koeX9Ys2NYy6Gmv//P89sEte9V9whIapMNF4idKxnW2QtCcLiTWlb/wfCabAtAFWhhBow==}
    engines: {node: '>=16 || 14 >=14.17'}

  minimist@1.2.8:
    resolution: {integrity: sha512-2yyAR8qBkN3YuheJanUpWC5U3bb5osDywNB8RzDVlDwDHbocAJveqqj1u8+SVD7jkWT4yvsHCpWqqWqAxb0zCA==}

  minipass@7.1.2:
    resolution: {integrity: sha512-qOOzS1cBTWYF4BH8fVePDBOO9iptMnGUEZwNc/cMWnTV2nVLZ7VoNWEPHkYczZA0pdoA7dl6e7FL659nX9S2aw==}
    engines: {node: '>=16 || 14 >=14.17'}

  mkdirp@0.5.6:
    resolution: {integrity: sha512-FP+p8RB8OWpF3YZBCrP5gtADmtXApB5AMLn+vdyA+PyxCjrCs00mjyUozssO33cwDeT3wNGdLxJ5M//YqtHAJw==}
    hasBin: true

  mlly@1.7.4:
    resolution: {integrity: sha512-qmdSIPC4bDJXgZTCR7XosJiNKySV7O215tsPtDN9iEO/7q/76b/ijtgRu/+epFXSJhijtTCCGp3DWS549P3xKw==}

  moveable@0.51.2:
    resolution: {integrity: sha512-m/mAwsnSkTmrbjSmX2Q3RZdeaC+nkObbZC8kDCl34TWX39mbS/BZszF6M1dj3DbPYSE5NQP7Y6DR8MIRBRIdKg==}

  mri@1.2.0:
    resolution: {integrity: sha512-tzzskb3bG8LvYGFF/mDTpq3jpI6Q9wc3LEmBaghu+DdCssd1FakN7Bc0hVNmEyGq1bq3RgfkCb3cmQLpNPOroA==}
    engines: {node: '>=4'}

  mrmime@2.0.1:
    resolution: {integrity: sha512-Y3wQdFg2Va6etvQ5I82yUhGdsKrcYox6p7FfL1LbK2J4V01F9TGlepTIhnK24t7koZibmg82KGglhA1XK5IsLQ==}
    engines: {node: '>=10'}

  ms@2.1.3:
    resolution: {integrity: sha512-6FlzubTLZG3J2a/NVCAleEhjzq5oxgHyaCU9yYXvcLsvoVaHJq/s5xXI6/XXP6tz7R9xAOtHnSO/tXtF3WRTlA==}

  mute-stream@0.0.5:
    resolution: {integrity: sha512-EbrziT4s8cWPmzr47eYVW3wimS4HsvlnV5ri1xw1aR6JQo/OrJX5rkl32K/QQHdxeabJETtfeaROGhd8W7uBgg==}

  mz@2.7.0:
    resolution: {integrity: sha512-z81GNO7nnYMEhrGh9LeymoE4+Yr0Wn5McHIZMK5cfQCl+NDX08sCZgUc9/6MHni9IWuFLm1Z3HTCXu2z9fN62Q==}

  nanoid@3.3.11:
    resolution: {integrity: sha512-N8SpfPUnUp1bK+PMYW8qSWdl9U+wwNWI4QKxOYDy9JAro3WMX7p2OeVRF9v+347pnakNevPmiHhNmZ2HbFA76w==}
    engines: {node: ^10 || ^12 || ^13.7 || ^14 || >=15.0.1}
    hasBin: true

  nanoid@3.3.6:
    resolution: {integrity: sha512-BGcqMMJuToF7i1rt+2PWSNVnWIkGCU78jBG3RxO/bZlnZPK2Cmi2QaffxGO/2RvWi9sL+FAiRiXMgsyxQ1DIDA==}
    engines: {node: ^10 || ^12 || ^13.7 || ^14 || >=15.0.1}
    hasBin: true

  nanoid@4.0.2:
    resolution: {integrity: sha512-7ZtY5KTCNheRGfEFxnedV5zFiORN1+Y1N6zvPTnHQd8ENUvfaDBeuJDZb2bN/oXwXxu3qkTXDzy57W5vAmDTBw==}
    engines: {node: ^14 || ^16 || >=18}
    hasBin: true

  natural-compare-lite@1.4.0:
    resolution: {integrity: sha512-Tj+HTDSJJKaZnfiuw+iaF9skdPpTo2GtEly5JHnWV/hfv2Qj/9RKsGISQtLh2ox3l5EAGw487hnBee0sIJ6v2g==}

  natural-compare@1.4.0:
    resolution: {integrity: sha512-OWND8ei3VtNC9h7V60qff3SVobHr996CTwgxubgyQYEpg290h9J0buyECNNJexkFm5sOajh5G116RYA1c8ZMSw==}

  node-addon-api@7.1.1:
    resolution: {integrity: sha512-5m3bsyrjFWE1xf7nz7YXdN4udnVtXK6/Yfgn5qnahL6bCkf2yKt4k3nuTKAtT4r3IG8JNR2ncsIMdZuAzJjHQQ==}

  node-domexception@1.0.0:
    resolution: {integrity: sha512-/jKZoMpw0F8GRwl4/eLROPA3cfcXtLApP0QzLmUT/HuPCZWyB7IY9ZrMeKw2O/nFIqPQB3PVM9aYm0F312AXDQ==}
    engines: {node: '>=10.5.0'}
    deprecated: Use your platform's native DOMException instead

  node-fetch@2.7.0:
    resolution: {integrity: sha512-c4FRfUm/dbcWZ7U+1Wq0AwCyFL+3nt2bEw05wfxSz+DWpWsitgmSgYmy2dQdWyKC1694ELPqMs/YzUSNozLt8A==}
    engines: {node: 4.x || >=6.0.0}
    peerDependencies:
      encoding: ^0.1.0
    peerDependenciesMeta:
      encoding:
        optional: true

  normalize-path@3.0.0:
    resolution: {integrity: sha512-6eZs5Ls3WtCisHWp9S2GUy8dqkpGi4BVSz3GaqiE6ezub0512ESztXUwUB6C6IKbQkY2Pnb/mD4WYojCRwcwLA==}
    engines: {node: '>=0.10.0'}

  npm-run-path@5.3.0:
    resolution: {integrity: sha512-ppwTtiJZq0O/ai0z7yfudtBpWIoxM8yE6nHi1X47eFR2EWORqfbu6CnPlNsjeN683eT0qG6H/Pyf9fCcvjnnnQ==}
    engines: {node: ^12.20.0 || ^14.13.1 || >=16.0.0}

  number-is-nan@1.0.1:
    resolution: {integrity: sha512-4jbtZXNAsfZbAHiiqjLPBiCl16dES1zI4Hpzzxw61Tk+loF+sBDBKx1ICKKKwIqQ7M0mFn1TmkN7euSncWgHiQ==}
    engines: {node: '>=0.10.0'}

  nwsapi@2.2.20:
    resolution: {integrity: sha512-/ieB+mDe4MrrKMT8z+mQL8klXydZWGR5Dowt4RAGKbJ3kIGEx3X4ljUo+6V73IXtUPWgfOlU5B9MlGxFO5T+cA==}

  oauth-sign@0.9.0:
    resolution: {integrity: sha512-fexhUFFPTGV8ybAtSIGbV6gOkSv8UtRbDBnAyLQw4QPKkgNlsH2ByPGtMUqdWkos6YCRmAqViwgZrJc/mRDzZQ==}

  object-assign@4.1.1:
    resolution: {integrity: sha512-rJgTQnkUnH1sFw8yT6VSU3zD3sWmu6sZhIseY8VX+GRu3P6F7Fu+JNDoXfklElbLJSnc3FUQHVe4cU5hj+BcUg==}
    engines: {node: '>=0.10.0'}

  object-inspect@1.13.4:
    resolution: {integrity: sha512-W67iLl4J2EXEGTbfeHCffrjDfitvLANg0UlX3wFUUSTx92KXRFegMHUVgSqE+wvhAbi4WqjGg9czysTV2Epbew==}
    engines: {node: '>= 0.4'}

  object-is@1.1.6:
    resolution: {integrity: sha512-F8cZ+KfGlSGi09lJT7/Nd6KJZ9ygtvYC0/UYYLI9nmQKLMnydpB9yvbv9K1uSkEu7FU9vYPmVwLg328tX+ot3Q==}
    engines: {node: '>= 0.4'}

  object-keys@1.1.1:
    resolution: {integrity: sha512-NuAESUOUMrlIXOfHKzD6bpPu3tYt3xvjNdRIQ+FeT0lNb4K8WR70CaDxhuNguS2XG+GjkyMwOzsN5ZktImfhLA==}
    engines: {node: '>= 0.4'}

  object.assign@4.1.7:
    resolution: {integrity: sha512-nK28WOo+QIjBkDduTINE4JkF/UJJKyf2EJxvJKfblDpyg0Q+pkOHNTL0Qwy6NP6FhE/EnzV73BxxqcJaXY9anw==}
    engines: {node: '>= 0.4'}

  once@1.4.0:
    resolution: {integrity: sha512-lNaJgI+2Q5URQBkccEKHTQOPaXdUxnZZElQTZY0MFUAuaEqe1E+Nyvgdz/aIyNi6Z9MzO5dv1H8n58/GELp3+w==}

  onetime@1.1.0:
    resolution: {integrity: sha512-GZ+g4jayMqzCRMgB2sol7GiCLjKfS1PINkjmx8spcKce1LiVqcbQreXwqs2YAFXC6R03VIG28ZS31t8M866v6A==}
    engines: {node: '>=0.10.0'}

  onetime@6.0.0:
    resolution: {integrity: sha512-1FlR+gjXK7X+AsAHso35MnyN5KqGwJRi/31ft6x0M194ht7S+rWAvd7PHss9xSKMzE0asv1pyIHaJYq+BbacAQ==}
    engines: {node: '>=12'}

  openai@4.104.0:
    resolution: {integrity: sha512-p99EFNsA/yX6UhVO93f5kJsDRLAg+CTA2RBqdHK4RtK8u5IJw32Hyb2dTGKbnnFmnuoBv5r7Z2CURI9sGZpSuA==}
    hasBin: true
    peerDependencies:
      ws: ^8.18.0
      zod: ^3.23.8
    peerDependenciesMeta:
      ws:
        optional: true
      zod:
        optional: true

  optionator@0.9.4:
    resolution: {integrity: sha512-6IpQ7mKUxRcZNLIObR0hz7lxsapSSIYNZJwXPGeF0mTVqGKFIXj1DQcMoT22S3ROcLyY/rz0PWaWZ9ayWmad9g==}
    engines: {node: '>= 0.8.0'}

  orderedmap@2.1.1:
    resolution: {integrity: sha512-TvAWxi0nDe1j/rtMcWcIj94+Ffe6n7zhow33h40SKxmsmozs6dz/e+EajymfoFcHd7sxNn8yHM8839uixMOV6g==}

  os-homedir@1.0.2:
    resolution: {integrity: sha512-B5JU3cabzk8c67mRRd3ECmROafjYMXbuzlwtqdM8IbS8ktlTix8aFGb2bAGKrSRIlnfKwovGUUr72JUPyOb6kQ==}
    engines: {node: '>=0.10.0'}

  overlap-area@1.1.0:
    resolution: {integrity: sha512-3dlJgJCaVeXH0/eZjYVJvQiLVVrPO4U1ZGqlATtx6QGO3b5eNM6+JgUKa7oStBTdYuGTk7gVoABCW6Tp+dhRdw==}

  p-limit@3.1.0:
    resolution: {integrity: sha512-TYOanM3wGwNGsZN2cVTYPArw454xnXj5qmWF1bEoAc4+cU/ol7GVh7odevjp1FNHduHc3KZMcFduxU5Xc6uJRQ==}
    engines: {node: '>=10'}

  p-limit@5.0.0:
    resolution: {integrity: sha512-/Eaoq+QyLSiXQ4lyYV23f14mZRQcXnxfHrN0vCai+ak9G0pp9iEQukIIZq5NccEvwRB8PUnZT0KsOoDCINS1qQ==}
    engines: {node: '>=18'}

  p-locate@5.0.0:
    resolution: {integrity: sha512-LaNjtRWUBY++zB5nE/NwcaoMylSPk+S+ZHNB1TzdbMJMny6dynpAGt7X/tl/QYq3TIeE6nxHppbo2LGymrG5Pw==}
    engines: {node: '>=10'}

  package-json-from-dist@1.0.1:
    resolution: {integrity: sha512-UEZIS3/by4OC8vL3P2dTXRETpebLI2NiI5vIrjaD/5UtrkFX/tNbwjTSRAGC/+7CAo2pIcBaRgWmcBBHcsaCIw==}

  pako@1.0.11:
    resolution: {integrity: sha512-4hLB8Py4zZce5s4yd9XzopqwVv/yGNhV1Bl8NTmCq1763HeK2+EwVTv+leGeL13Dnh2wfbqowVPXCIO0z4taYw==}

  parent-module@1.0.1:
    resolution: {integrity: sha512-GQ2EWRpQV8/o+Aw8YqtfZZPfNRWZYkbidE9k5rpl/hC3vtHHBfGm2Ifi6qWV+coDGkrUKZAxE3Lot5kcsRlh+g==}
    engines: {node: '>=6'}

  parse5@7.3.0:
    resolution: {integrity: sha512-IInvU7fabl34qmi9gY8XOVxhYyMyuH2xUNpb2q8/Y+7552KlejkRvqvD19nMoUW/uQGGbqNpA6Tufu5FL5BZgw==}

  path-exists@4.0.0:
    resolution: {integrity: sha512-ak9Qy5Q7jYb2Wwcey5Fpvg2KoAc/ZIhLSLOSBmRmygPsGwkVVt0fZa0qrtMz+m6tJTAHfZQ8FnmB4MG4LWy7/w==}
    engines: {node: '>=8'}

  path-is-absolute@1.0.1:
    resolution: {integrity: sha512-AVbw3UJ2e9bq64vSaS9Am0fje1Pa8pbGqTTsmXfaIiMpnr5DlDhfJOuLj9Sf95ZPVDAUerDfEk88MPmPe7UCQg==}
    engines: {node: '>=0.10.0'}

  path-key@3.1.1:
    resolution: {integrity: sha512-ojmeN0qd+y0jszEtoY48r0Peq5dwMEkIlCOu6Q5f41lfkswXuKtYrhgoTpLnyIcHm24Uhqx+5Tqm2InSwLhE6Q==}
    engines: {node: '>=8'}

  path-key@4.0.0:
    resolution: {integrity: sha512-haREypq7xkM7ErfgIyA0z+Bj4AGKlMSdlQE2jvJo6huWD1EdkKYV+G/T4nq0YEF2vgTT8kqMFKo1uHn950r4SQ==}
    engines: {node: '>=12'}

  path-scurry@1.11.1:
    resolution: {integrity: sha512-Xa4Nw17FS9ApQFJ9umLiJS4orGjm7ZzwUrwamcGQuHSzDyth9boKDaycYdDcZDuqYATXw4HFXgaqWTctW/v1HA==}
    engines: {node: '>=16 || 14 >=14.18'}

  pathe@1.1.2:
    resolution: {integrity: sha512-whLdWMYL2TwI08hn8/ZqAbrVemu0LNaNNJZX73O6qaIdCTfXutsLhMkjdENX0qhsQ9uIimo4/aQOmXkoon2nDQ==}

  pathe@2.0.3:
    resolution: {integrity: sha512-WUjGcAqP1gQacoQe+OBJsFA7Ld4DyXuUIjZ5cc75cLHvJ7dtNsTugphxIADwspS+AraAUePCKrSVtPLFj/F88w==}

  pathval@1.1.1:
    resolution: {integrity: sha512-Dp6zGqpTdETdR63lehJYPeIOqpiNBNtc7BpWSLrOje7UaIsE5aY92r/AunQA7rsXvet3lrJ3JnZX29UPTKXyKQ==}

  performance-now@2.1.0:
    resolution: {integrity: sha512-7EAHlyLHI56VEIdK57uwHdHKIaAGbnXPiw0yWbarQZOKaKpvUIgW0jWRVLiatnM+XXlSwsanIBH/hzGMJulMow==}

  periscopic@3.1.0:
    resolution: {integrity: sha512-vKiQ8RRtkl9P+r/+oefh25C3fhybptkHKCZSPlcXiJux2tJF55GnEj3BVn4A5gKfq9NWWXXrxkHBwVPUfH0opw==}

  picocolors@1.1.1:
    resolution: {integrity: sha512-xceH2snhtb5M9liqDsmEw56le376mTZkEX/jEb/RxNFyegNul7eNslCXP9FDj/Lcu0X8KEyMceP2ntpaHrDEVA==}

  picomatch@2.3.1:
    resolution: {integrity: sha512-JU3teHTNjmE2VCGFzuY8EXzCDVwEqB2a8fsIvwaStHhAWJEeVd1o1QD80CU6+ZdEXXSLbSsuLwJjkCBWqRQUVA==}
    engines: {node: '>=8.6'}

  picomatch@4.0.2:
    resolution: {integrity: sha512-M7BAV6Rlcy5u+m6oPhAPFgJTzAioX/6B0DxyvDlo9l8+T3nLKbrczg2WLUyzd45L8RqfUMyGPzekbMvX2Ldkwg==}
    engines: {node: '>=12'}

  pkg-types@1.3.1:
    resolution: {integrity: sha512-/Jm5M4RvtBFVkKWRu2BLUTNP8/M2a+UwuAX+ae4770q1qVGtfjG+WTCupoZixokjmHiry8uI+dlY8KXYV5HVVQ==}

  playwright-core@1.55.0:
    resolution: {integrity: sha512-GvZs4vU3U5ro2nZpeiwyb0zuFaqb9sUiAJuyrWpcGouD8y9/HLgGbNRjIph7zU9D3hnPaisMl9zG9CgFi/biIg==}
    engines: {node: '>=18'}
    hasBin: true

  playwright@1.55.0:
    resolution: {integrity: sha512-sdCWStblvV1YU909Xqx0DhOjPZE4/5lJsIS84IfN9dAZfcl/CIZ5O8l3o0j7hPMjDvqoTF8ZUcc+i/GL5erstA==}
    engines: {node: '>=18'}
    hasBin: true

  possible-typed-array-names@1.1.0:
    resolution: {integrity: sha512-/+5VFTchJDoVj3bhoqi6UeymcD00DAwb1nJwamzPvHEszJ4FpF6SNNbUbOS8yI56qHzdV8eK0qEfOSiodkTdxg==}
    engines: {node: '>= 0.4'}

  postcss@8.5.6:
    resolution: {integrity: sha512-3Ybi1tAuwAP9s0r1UQ2J4n5Y0G05bJkpUIO0/bI9MhwmD70S5aTWbXGBwxHrelT+XM1k6dM0pk+SwNkpTRN7Pg==}
    engines: {node: ^10 || ^12 || >=14}

  prelude-ls@1.2.1:
    resolution: {integrity: sha512-vkcDPrRZo1QZLbn5RLGPpg/WmIQ65qoWWhcGKf/b5eplkkarX0m9z8ppCat4mlOqUsWpyNuYgO3VRyrYHSzX5g==}
    engines: {node: '>= 0.8.0'}

  pretty-format@27.5.1:
    resolution: {integrity: sha512-Qb1gy5OrP5+zDf2Bvnzdl3jsTf1qXVMazbvCoKhtKqVs4/YK4ozX4gKQJJVyNe+cajNPn0KoC0MC3FUmaHWEmQ==}
    engines: {node: ^10.13.0 || ^12.13.0 || ^14.15.0 || >=15.0.0}

  pretty-format@29.7.0:
    resolution: {integrity: sha512-Pdlw/oPxN+aXdmM9R00JVC9WVFoCLTKJvDVLgmJ+qAffBMxsV85l/Lu7sNx4zSzPyoL2euImuEwHhOXdEgNFZQ==}
    engines: {node: ^14.15.0 || ^16.10.0 || >=18.0.0}

  process-nextick-args@2.0.1:
    resolution: {integrity: sha512-3ouUOpQhtgrbOa17J7+uxOTpITYWaGP7/AhoR3+A+/1e9skrzelGi/dXzEYyvbxubEF6Wn2ypscTKiKJFFn1ag==}

  prosemirror-changeset@2.3.1:
    resolution: {integrity: sha512-j0kORIBm8ayJNl3zQvD1TTPHJX3g042et6y/KQhZhnPrruO8exkTgG8X+NRpj7kIyMMEx74Xb3DyMIBtO0IKkQ==}

  prosemirror-collab@1.3.1:
    resolution: {integrity: sha512-4SnynYR9TTYaQVXd/ieUvsVV4PDMBzrq2xPUWutHivDuOshZXqQ5rGbZM84HEaXKbLdItse7weMGOUdDVcLKEQ==}

  prosemirror-commands@1.7.1:
    resolution: {integrity: sha512-rT7qZnQtx5c0/y/KlYaGvtG411S97UaL6gdp6RIZ23DLHanMYLyfGBV5DtSnZdthQql7W+lEVbpSfwtO8T+L2w==}

  prosemirror-dropcursor@1.8.2:
    resolution: {integrity: sha512-CCk6Gyx9+Tt2sbYk5NK0nB1ukHi2ryaRgadV/LvyNuO3ena1payM2z6Cg0vO1ebK8cxbzo41ku2DE5Axj1Zuiw==}

  prosemirror-gapcursor@1.3.2:
    resolution: {integrity: sha512-wtjswVBd2vaQRrnYZaBCbyDqr232Ed4p2QPtRIUK5FuqHYKGWkEwl08oQM4Tw7DOR0FsasARV5uJFvMZWxdNxQ==}

  prosemirror-history@1.4.1:
    resolution: {integrity: sha512-2JZD8z2JviJrboD9cPuX/Sv/1ChFng+xh2tChQ2X4bB2HeK+rra/bmJ3xGntCcjhOqIzSDG6Id7e8RJ9QPXLEQ==}

  prosemirror-inputrules@1.5.0:
    resolution: {integrity: sha512-K0xJRCmt+uSw7xesnHmcn72yBGTbY45vm8gXI4LZXbx2Z0jwh5aF9xrGQgrVPu0WbyFVFF3E/o9VhJYz6SQWnA==}

  prosemirror-keymap@1.2.3:
    resolution: {integrity: sha512-4HucRlpiLd1IPQQXNqeo81BGtkY8Ai5smHhKW9jjPKRc2wQIxksg7Hl1tTI2IfT2B/LgX6bfYvXxEpJl7aKYKw==}

  prosemirror-markdown@1.13.2:
    resolution: {integrity: sha512-FPD9rHPdA9fqzNmIIDhhnYQ6WgNoSWX9StUZ8LEKapaXU9i6XgykaHKhp6XMyXlOWetmaFgGDS/nu/w9/vUc5g==}

  prosemirror-menu@1.2.5:
    resolution: {integrity: sha512-qwXzynnpBIeg1D7BAtjOusR+81xCp53j7iWu/IargiRZqRjGIlQuu1f3jFi+ehrHhWMLoyOQTSRx/IWZJqOYtQ==}

  prosemirror-model@1.25.1:
    resolution: {integrity: sha512-AUvbm7qqmpZa5d9fPKMvH1Q5bqYQvAZWOGRvxsB6iFLyycvC9MwNemNVjHVrWgjaoxAfY8XVg7DbvQ/qxvI9Eg==}

  prosemirror-schema-basic@1.2.4:
    resolution: {integrity: sha512-ELxP4TlX3yr2v5rM7Sb70SqStq5NvI15c0j9j/gjsrO5vaw+fnnpovCLEGIcpeGfifkuqJwl4fon6b+KdrODYQ==}

  prosemirror-schema-list@1.5.1:
    resolution: {integrity: sha512-927lFx/uwyQaGwJxLWCZRkjXG0p48KpMj6ueoYiu4JX05GGuGcgzAy62dfiV8eFZftgyBUvLx76RsMe20fJl+Q==}

  prosemirror-state@1.4.3:
    resolution: {integrity: sha512-goFKORVbvPuAQaXhpbemJFRKJ2aixr+AZMGiquiqKxaucC6hlpHNZHWgz5R7dS4roHiwq9vDctE//CZ++o0W1Q==}

  prosemirror-tables@1.7.1:
    resolution: {integrity: sha512-eRQ97Bf+i9Eby99QbyAiyov43iOKgWa7QCGly+lrDt7efZ1v8NWolhXiB43hSDGIXT1UXgbs4KJN3a06FGpr1Q==}

  prosemirror-trailing-node@3.0.0:
    resolution: {integrity: sha512-xiun5/3q0w5eRnGYfNlW1uU9W6x5MoFKWwq/0TIRgt09lv7Hcser2QYV8t4muXbEr+Fwo0geYn79Xs4GKywrRQ==}
    peerDependencies:
      prosemirror-model: ^1.22.1
      prosemirror-state: ^1.4.2
      prosemirror-view: ^1.33.8

  prosemirror-transform@1.10.4:
    resolution: {integrity: sha512-pwDy22nAnGqNR1feOQKHxoFkkUtepoFAd3r2hbEDsnf4wp57kKA36hXsB3njA9FtONBEwSDnDeCiJe+ItD+ykw==}

  prosemirror-view@1.40.0:
    resolution: {integrity: sha512-2G3svX0Cr1sJjkD/DYWSe3cfV5VPVTBOxI9XQEGWJDFEpsZb/gh4MV29ctv+OJx2RFX4BLt09i+6zaGM/ldkCw==}

  psl@1.15.0:
    resolution: {integrity: sha512-JZd3gMVBAVQkSs6HdNZo9Sdo0LNcQeMNP3CozBJb3JYC/QUYZTnKxP+f8oWRX4rHP5EurWxqAHTSwUCjlNKa1w==}

  punycode.js@2.3.1:
    resolution: {integrity: sha512-uxFIHU0YlHYhDQtV4R9J6a52SLx28BCjT+4ieh7IGbgwVJWO+km431c4yRlREUAsAmt/uMjQUyQHNEPf0M39CA==}
    engines: {node: '>=6'}

  punycode@2.3.1:
    resolution: {integrity: sha512-vYt7UD1U9Wg6138shLtLOvdAu+8DsC/ilFtEVHcH+wydcSpNE20AfSOduf6MkRFahL5FY7X1oU7nKVZFtfq8Fg==}
    engines: {node: '>=6'}

  qs@6.5.3:
    resolution: {integrity: sha512-qxXIEh4pCGfHICj1mAJQ2/2XVZkjCDTcEgfoSQxc/fYivUZxTkk7L3bDBJSoNrEzXI17oUO5Dp07ktqE5KzczA==}
    engines: {node: '>=0.6'}

  querystringify@2.2.0:
    resolution: {integrity: sha512-FIqgj2EUvTa7R50u0rGsyTftzjYmv/a3hO345bZNrqabNqjtgiDMgmo4mkUjd+nzU5oF3dClKqFIPUKybUyqoQ==}

  queue-microtask@1.2.3:
    resolution: {integrity: sha512-NuaNSa6flKT5JaSYQzJok04JzTL1CA6aGhv5rfLW3PgqA+M2ChpZQnAC8h8i4ZFkBS8X5RqkDBHA7r4hej3K9A==}

  randombytes@2.1.0:
    resolution: {integrity: sha512-vYl3iOX+4CKUWuxGi9Ukhie6fsqXqS9FE2Zaic4tNFD2N2QQaXOMFbuKK4QmDHC0JO6B1Zp41J0LpT0oR68amQ==}

  react-css-styled@1.1.9:
    resolution: {integrity: sha512-M7fJZ3IWFaIHcZEkoFOnkjdiUFmwd8d+gTh2bpqMOcnxy/0Gsykw4dsL4QBiKsxcGow6tETUa4NAUcmJF+/nfw==}

  react-is@17.0.2:
    resolution: {integrity: sha512-w2GsyukL62IJnlaff/nRegPQR94C/XXamvMWmSHRJ4y7Ts/4ocGRmTHvOs8PSE6pB3dWOrD/nueuU5sduBsQ4w==}

  react-is@18.3.1:
    resolution: {integrity: sha512-/LLMVyas0ljjAtoYiPqYiL8VWXzUUdThrmU5+n20DZv+a+ClRoevUzw5JxU+Ieh5/c87ytoTBV9G1FiKfNJdmg==}

  react-moveable@0.54.2:
    resolution: {integrity: sha512-NGaVLbn0i9pb3+BWSKGWFqI/Mgm4+WMeWHxXXQ4Qi1tHxWCXrUrbGvpxEpt69G/hR7dez+/m68ex+fabjnvcUg==}

  react-selecto@1.26.3:
    resolution: {integrity: sha512-Ubik7kWSnZyQEBNro+1k38hZaI1tJarE+5aD/qsqCOA1uUBSjgKVBy3EWRzGIbdmVex7DcxznFZLec/6KZNvwQ==}

  react@18.3.1:
    resolution: {integrity: sha512-wS+hAgJShR0KhEvPJArfuPVN1+Hz1t0Y6n5jLrGQbkb4urgPE/0Rve+1kMB1v/oWgHgm4WIcV+i7F2pTVj+2iQ==}
    engines: {node: '>=0.10.0'}

  readable-stream@2.3.8:
    resolution: {integrity: sha512-8p0AUk4XODgIewSi0l8Epjs+EVnWiK7NoDIEGU0HhE7+ZyY8D1IMY7odu5lRrFXGg71L15KG8QrPmum45RTtdA==}

  readdirp@3.6.0:
    resolution: {integrity: sha512-hOS089on8RduqdbhvQ5Z37A0ESjsqz6qnRcffsMU3495FuTdqSm+7bhJ29JvIOsBDEEnan5DPu9t3To9VRlMzA==}
    engines: {node: '>=8.10.0'}

  readdirp@4.1.2:
    resolution: {integrity: sha512-GDhwkLfywWL2s6vEjyhri+eXmfH6j1L7JE27WhqLeYzoh/A3DBaYGEj2H/HFZCn/kMfim73FXxEJTw06WtxQwg==}
    engines: {node: '>= 14.18.0'}

  readline2@1.0.1:
    resolution: {integrity: sha512-8/td4MmwUB6PkZUbV25uKz7dfrmjYWxsW8DVfibWdlHRk/l/DfHKn4pU+dfcoGLFgWOdyGCzINRQD7jn+Bv+/g==}

  redent@3.0.0:
    resolution: {integrity: sha512-6tDA8g98We0zd0GvVeMT9arEOnTw9qM03L9cJXaCjrip1OO764RDBLBfrB4cwzNGDj5OA5ioymC9GkizgWJDUg==}
    engines: {node: '>=8'}

  regenerator-runtime@0.9.6:
    resolution: {integrity: sha512-D0Y/JJ4VhusyMOd/o25a3jdUqN/bC85EFsaoL9Oqmy/O4efCh+xhp7yj2EEOsj974qvMkcW8AwUzJ1jB/MbxCw==}

  regexp.prototype.flags@1.5.4:
    resolution: {integrity: sha512-dYqgNSZbDwkaJ2ceRd9ojCGjBq+mOm9LmtXnAnEGyHhN/5R7iDW2TRw3h+o/jCFxus3P2LfWIIiwowAjANm7IA==}
    engines: {node: '>= 0.4'}

  request-promise@3.0.0:
    resolution: {integrity: sha512-wVGUX+BoKxYsavTA72i6qHcyLbjzM4LR4y/AmDCqlbuMAursZdDWO7PmgbGAUvD2SeEJ5iB99VSq/U51i/DNbw==}
    engines: {node: '>=0.10.0'}
    deprecated: request-promise has been deprecated because it extends the now deprecated request package, see https://github.com/request/request/issues/3142

  request@2.88.2:
    resolution: {integrity: sha512-MsvtOrfG9ZcrOwAW+Qi+F6HbD0CWXEh9ou77uOb7FM2WPhwT7smM833PzanhJLsgXjN89Ir6V2PczXNnMpwKhw==}
    engines: {node: '>= 6'}
    deprecated: request has been deprecated, see https://github.com/request/request/issues/3142

  require-from-string@2.0.2:
    resolution: {integrity: sha512-Xf0nWe6RseziFMu+Ap9biiUbmplq6S9/p+7w7YXP/JBHhrUDDUhwa+vANyubuqfZWTveU//DYVGsDG7RKL/vEw==}
    engines: {node: '>=0.10.0'}

  requires-port@1.0.0:
    resolution: {integrity: sha512-KigOCHcocU3XODJxsu8i/j8T9tzT4adHiecwORRQ0ZZFcp7ahwXuRU1m+yuO90C5ZUyGeGfocHDI14M3L3yDAQ==}

  resolve-from@4.0.0:
    resolution: {integrity: sha512-pb/MYmXstAkysRFx8piNI1tGFNQIFA3vkE3Gq4EuA1dF6gHp/+vgZqsCGJapvy8N3Q+4o7FwvquPJcnZ7RYy4g==}
    engines: {node: '>=4'}

  restore-cursor@1.0.1:
    resolution: {integrity: sha512-reSjH4HuiFlxlaBaFCiS6O76ZGG2ygKoSlCsipKdaZuKSPx/+bt9mULkn4l0asVzbEfQQmXRg6Wp6gv6m0wElw==}
    engines: {node: '>=0.10.0'}

  reusify@1.1.0:
    resolution: {integrity: sha512-g6QUff04oZpHs0eG5p83rFLhHeV00ug/Yf9nZM6fLeUrPguBTkTQOdpAWWspMh55TZfVQDPaN3NQJfbVRAxdIw==}
    engines: {iojs: '>=1.0.0', node: '>=0.10.0'}

  rimraf@2.7.1:
    resolution: {integrity: sha512-uWjbaKIK3T1OSVptzX7Nl6PvQ3qAGtKEtVRjRuazjfL3Bx5eI409VZSqgND+4UNnmzLVdPj9FqFJNPqBZFve4w==}
    deprecated: Rimraf versions prior to v4 are no longer supported
    hasBin: true

  rimraf@3.0.2:
    resolution: {integrity: sha512-JZkJMZkAGFFPP2YqXZXPbMlMBgsxzE8ILs4lMIX/2o0L9UBw9O/Y3o6wFw/i9YLapcUJWwqbi3kdxIPdC62TIA==}
    deprecated: Rimraf versions prior to v4 are no longer supported
    hasBin: true

  robust-predicates@3.0.2:
    resolution: {integrity: sha512-IXgzBWvWQwE6PrDI05OvmXUIruQTcoMDzRsOd5CDvHCVLcLHMTSYvOK5Cm46kWqlV3yAbuSpBZdJ5oP5OUoStg==}

  rollup-plugin-css-only@4.5.2:
    resolution: {integrity: sha512-7rj9+jB17Pz8LNcPgtMUb16JcgD8lxQMK9HcGfAVhMK3na/WXes3oGIo5QsrQQVqtgAU6q6KnQNXJrYunaUIQQ==}
    engines: {node: '>=14'}
    peerDependencies:
      rollup: <5

  rollup-plugin-terser@7.0.2:
    resolution: {integrity: sha512-w3iIaU4OxcF52UUXiZNsNeuXIMDvFrr+ZXK6bFZ0Q60qyVfq4uLptoS4bbq3paG3x216eQllFZX7zt6TIImguQ==}
    deprecated: This package has been deprecated and is no longer maintained. Please use @rollup/plugin-terser
    peerDependencies:
      rollup: ^2.0.0

  rollup@3.29.5:
    resolution: {integrity: sha512-GVsDdsbJzzy4S/v3dqWPJ7EfvZJfCHiDqe80IyrF59LYuP+e6U1LJoUqeuqRbwAWoMNoXivMNeNAOf5E22VA1w==}
    engines: {node: '>=14.18.0', npm: '>=8.0.0'}
    hasBin: true

  rollup@4.44.0:
    resolution: {integrity: sha512-qHcdEzLCiktQIfwBq420pn2dP+30uzqYxv9ETm91wdt2R9AFcWfjNAmje4NWlnCIQ5RMTzVf0ZyisOKqHR6RwA==}
    engines: {node: '>=18.0.0', npm: '>=8.0.0'}
    hasBin: true

  rope-sequence@1.3.4:
    resolution: {integrity: sha512-UT5EDe2cu2E/6O4igUr5PSFs23nvvukicWHx6GnOPlHAiiYbzNuCRQCuiUdHJQcqKalLKlrYJnjY0ySGsXNQXQ==}

  rrweb-cssom@0.7.1:
    resolution: {integrity: sha512-TrEMa7JGdVm0UThDJSx7ddw5nVm3UJS9o9CCIZ72B1vSyEZoziDqBYP3XIoi/12lKrJR8rE3jeFHMok2F/Mnsg==}

  rrweb-cssom@0.8.0:
    resolution: {integrity: sha512-guoltQEx+9aMf2gDZ0s62EcV8lsXR+0w8915TC3ITdn2YueuNjdAYh/levpU9nFaoChh9RUS5ZdQMrKfVEN9tw==}

  run-async@0.1.0:
    resolution: {integrity: sha512-qOX+w+IxFgpUpJfkv2oGN0+ExPs68F4sZHfaRRx4dDexAQkG83atugKVEylyT5ARees3HBbfmuvnjbrd8j9Wjw==}

  run-parallel@1.2.0:
    resolution: {integrity: sha512-5l4VyZR86LZ/lDxZTR6jqL8AFE2S0IFLMP26AbjsLVADxHdhB/c0GUsH+y39UfCi3dzz8OlQuPmnaJOMoDHQBA==}

  rw@1.3.3:
    resolution: {integrity: sha512-PdhdWy89SiZogBLaw42zdeqtRJ//zFd2PgQavcICDUgJT5oW10QCRKbJ6bg4r0/UY2M6BWd5tkxuGFRvCkgfHQ==}

  rx-lite@3.1.2:
    resolution: {integrity: sha512-1I1+G2gteLB8Tkt8YI1sJvSIfa0lWuRtC8GjvtyPBcLSF5jBCCJJqKrpER5JU5r6Bhe+i9/pK3VMuUcXu0kdwQ==}

  sade@1.8.1:
    resolution: {integrity: sha512-xal3CZX1Xlo/k4ApwCFrHVACi9fBqJ7V+mwhBsuf/1IOKbBy098Fex+Wa/5QMubw09pSZ/u8EY8PWgevJsXp1A==}
    engines: {node: '>=6'}

  safe-buffer@5.1.2:
    resolution: {integrity: sha512-Gd2UZBJDkXlY7GbJxfsE8/nvKkUEU1G38c1siN6QP6a9PT9MmHB8GnpscSmMJSoF8LOIrt8ud/wPtojys4G6+g==}

  safe-buffer@5.2.1:
    resolution: {integrity: sha512-rp3So07KcdmmKbGvgaNxQSJr7bGVSVk5S9Eq1F+ppbRo70+YeaDxkw5Dd8NPN+GD6bjnYm2VuPuCXmpuYvmCXQ==}

  safe-regex-test@1.1.0:
    resolution: {integrity: sha512-x/+Cz4YrimQxQccJf5mKEbIa1NzeCRNI5Ecl/ekmlYaampdNLPalVyIcCZNNH3MvmqBugV5TMYZXv0ljslUlaw==}
    engines: {node: '>= 0.4'}

  safer-buffer@2.1.2:
    resolution: {integrity: sha512-YZo3K82SD7Riyi0E1EQPojLz7kpepnSQI9IyPbHHg1XXXevb5dJI7tpyN2ADxGcQbHG7vcyRHk0cbwqcQriUtg==}

  sander@0.5.1:
    resolution: {integrity: sha512-3lVqBir7WuKDHGrKRDn/1Ye3kwpXaDOMsiRP1wd6wpZW56gJhsbp5RqQpA6JG/P+pkXizygnr1dKR8vzWaVsfA==}

  sass@1.92.1:
    resolution: {integrity: sha512-ffmsdbwqb3XeyR8jJR6KelIXARM9bFQe8A6Q3W4Klmwy5Ckd5gz7jgUNHo4UOqutU5Sk1DtKLbpDP0nLCg1xqQ==}
    engines: {node: '>=14.0.0'}
    hasBin: true

  saxes@6.0.0:
    resolution: {integrity: sha512-xAg7SOnEhrm5zI3puOOKyy1OMcMlIJZYNJY7xLBwSze0UjhPLnWfj2GF2EpT0jmzaJKIWKHLsaSSajf35bcYnA==}
    engines: {node: '>=v12.22.7'}

  selecto@1.26.3:
    resolution: {integrity: sha512-gZHgqMy5uyB6/2YDjv3Qqaf7bd2hTDOpPdxXlrez4R3/L0GiEWDCFaUfrflomgqdb3SxHF2IXY0Jw0EamZi7cw==}

  selenium-webdriver@4.35.0:
    resolution: {integrity: sha512-Baaeiuyu7BIIsSYf0SI7Mi55gsNmdI00KM0Hcofw1RnAY+0QEVpdh5yAxueDxgTZS8vcbGZFU0NJ6Qc1riIrLg==}
    engines: {node: '>= 20.0.0'}

  semver@7.7.2:
    resolution: {integrity: sha512-RF0Fw+rO5AMf9MAyaRXI4AV0Ulj5lMHqVxxdSgiVbixSCXoEmmX/jk0CuJw4+3SqroYO9VoUh+HcuJivvtJemA==}
    engines: {node: '>=10'}
    hasBin: true

  serialize-javascript@4.0.0:
    resolution: {integrity: sha512-GaNA54380uFefWghODBWEGisLZFj00nS5ACs6yHa9nLqlLpVLO8ChDGeKRjZnV4Nh4n0Qi7nhYZD/9fCPzEqkw==}

  seroval-plugins@1.3.3:
    resolution: {integrity: sha512-16OL3NnUBw8JG1jBLUoZJsLnQq0n5Ua6aHalhJK4fMQkz1lqR7Osz1sA30trBtd9VUDc2NgkuRCn8+/pBwqZ+w==}
    engines: {node: '>=10'}
    peerDependencies:
      seroval: ^1.0

  seroval@1.3.2:
    resolution: {integrity: sha512-RbcPH1n5cfwKrru7v7+zrZvjLurgHhGyso3HTyGtRivGWgYjbOmGuivCQaORNELjNONoK35nj28EoWul9sb1zQ==}
    engines: {node: '>=10'}

  set-function-length@1.2.2:
    resolution: {integrity: sha512-pgRc4hJ4/sNjWCSS9AmnS40x3bNMDTknHgL5UaMBTMyJnU90EgWh1Rz+MC9eFu4BuN/UwZjKQuY/1v3rM7HMfg==}
    engines: {node: '>= 0.4'}

  set-function-name@2.0.2:
    resolution: {integrity: sha512-7PGFlmtwsEADb0WYyvCMa1t+yke6daIG4Wirafur5kcf+MhUnPms1UeR0CKQdTZD81yESwMHbtn+TR+dMviakQ==}
    engines: {node: '>= 0.4'}

  setimmediate@1.0.5:
    resolution: {integrity: sha512-MATJdZp8sLqDl/68LfQmbP8zKPLQNV6BIZoIgrscFDQ+RsvK/BxeDQOgyxKKoh0y/8h3BqVFnCqQ/gd+reiIXA==}

  shebang-command@2.0.0:
    resolution: {integrity: sha512-kHxr2zZpYtdmrN1qDjrrX/Z1rR1kG8Dx+gkpK1G4eXmvXswmcE1hTWBWYUzlraYw1/yZp6YuDY77YtvbN0dmDA==}
    engines: {node: '>=8'}

  shebang-regex@3.0.0:
    resolution: {integrity: sha512-7++dFhtcx3353uBaq8DDR4NuxBetBzC7ZQOhmTQInHEd6bSrXdiEyzCvG07Z44UYdLShWUyXt5M/yhz8ekcb1A==}
    engines: {node: '>=8'}

  side-channel-list@1.0.0:
    resolution: {integrity: sha512-FCLHtRD/gnpCiCHEiJLOwdmFP+wzCmDEkc9y7NsYxeF4u7Btsn1ZuwgwJGxImImHicJArLP4R0yX4c2KCrMrTA==}
    engines: {node: '>= 0.4'}

  side-channel-map@1.0.1:
    resolution: {integrity: sha512-VCjCNfgMsby3tTdo02nbjtM/ewra6jPHmpThenkTYh8pG9ucZ/1P8So4u4FGBek/BjpOVsDCMoLA/iuBKIFXRA==}
    engines: {node: '>= 0.4'}

  side-channel-weakmap@1.0.2:
    resolution: {integrity: sha512-WPS/HvHQTYnHisLo9McqBHOJk2FkHO/tlpvldyrnem4aeQp4hai3gythswg6p01oSoTl58rcpiFAjF2br2Ak2A==}
    engines: {node: '>= 0.4'}

  side-channel@1.1.0:
    resolution: {integrity: sha512-ZX99e6tRweoUXqR+VBrslhda51Nh5MTQwou5tnUDgbtyM0dBgmhEDtWGP/xbKn6hqfPRHujUNwz5fy/wbbhnpw==}
    engines: {node: '>= 0.4'}

  siginfo@2.0.0:
    resolution: {integrity: sha512-ybx0WO1/8bSBLEWXZvEd7gMW3Sn3JFlW3TvX1nREbDLRNQNaeNN8WK0meBwPdAaOI7TtRRRJn/Es1zhrrCHu7g==}

  signal-exit@4.1.0:
    resolution: {integrity: sha512-bzyZ1e88w9O1iNJbKnOlvYTrWPDl46O1bG0D3XInv+9tkPrxrN8jUUTiFlDkkmKWgn1M6CfIA13SuGqOa9Korw==}
    engines: {node: '>=14'}

  sirv@2.0.4:
    resolution: {integrity: sha512-94Bdh3cC2PKrbgSOUqTiGPWVZeSiXfKOVZNJniWoqrWrRkB1CJzBU3NEbiTsPcYy1lDsANA/THzS+9WBiy5nfQ==}
    engines: {node: '>= 10'}

  solid-js@1.9.7:
    resolution: {integrity: sha512-/saTKi8iWEM233n5OSi1YHCCuh66ZIQ7aK2hsToPe4tqGm7qAejU1SwNuTPivbWAYq7SjuHVVYxxuZQNRbICiw==}

  solid-swr-store@0.10.7:
    resolution: {integrity: sha512-A6d68aJmRP471aWqKKPE2tpgOiR5fH4qXQNfKIec+Vap+MGQm3tvXlT8n0I8UgJSlNAsSAUuw2VTviH2h3Vv5g==}
    engines: {node: '>=10'}
    peerDependencies:
      solid-js: ^1.2
      swr-store: ^0.10

  sorcery@0.11.1:
    resolution: {integrity: sha512-o7npfeJE6wi6J9l0/5LKshFzZ2rMatRiCDwYeDQaOzqdzRJwALhX7mk/A/ecg6wjMu7wdZbmXfD2S/vpOg0bdQ==}
    hasBin: true

  source-map-js@1.2.1:
    resolution: {integrity: sha512-UXWMKhLOwVKb728IUtQPXxfYU+usdybtUrK/8uGE8CQMvrhOpwvzDBwj0QhSL7MQc7vIsISBG8VQ8+IDQxpfQA==}
    engines: {node: '>=0.10.0'}

  source-map-support@0.5.21:
    resolution: {integrity: sha512-uBHU3L3czsIyYXKX88fdrGovxdSCoTGDRZ6SYXtSRxLZUzHg5P/66Ht6uoUlHu9EZod+inXhKo3qQgwXUT/y1w==}

  source-map@0.6.1:
    resolution: {integrity: sha512-UjgapumWlbMhkBgzT7Ykc5YXUT46F0iKu8SGXq0bcwP5dz/h0Plj6enJqjz1Zbq2l5WaqYnrVbwWOWMyF3F47g==}
    engines: {node: '>=0.10.0'}

  sshpk@1.18.0:
    resolution: {integrity: sha512-2p2KJZTSqQ/I3+HX42EpYOa2l3f8Erv8MWKsy2I9uf4wA7yFIkXRffYdsx86y6z4vHtV8u7g+pPlr8/4ouAxsQ==}
    engines: {node: '>=0.10.0'}
    hasBin: true

  sswr@2.0.0:
    resolution: {integrity: sha512-mV0kkeBHcjcb0M5NqKtKVg/uTIYNlIIniyDfSGrSfxpEdM9C365jK0z55pl9K0xAkNTJi2OAOVFQpgMPUk+V0w==}
    peerDependencies:
      svelte: ^4.0.0

  stackback@0.0.2:
    resolution: {integrity: sha512-1XMJE5fQo1jGH6Y/7ebnwPOBEkIEnT4QF32d5R1+VXdXveM0IBMJt8zfaxX1P3QhVwrYe+576+jkANtSS2mBbw==}

  std-env@3.9.0:
    resolution: {integrity: sha512-UGvjygr6F6tpH7o2qyqR6QYpwraIjKSdtzyBdyytFOHmPZY917kwdwLG0RbOjWOnKmnm3PeHjaoLLMie7kPLQw==}

  stop-iteration-iterator@1.1.0:
    resolution: {integrity: sha512-eLoXW/DHyl62zxY4SCaIgnRhuMr6ri4juEYARS8E6sCEqzKpOiE521Ucofdx+KnDZl5xmvGYaaKCk5FEOxJCoQ==}
    engines: {node: '>= 0.4'}

  string-width@1.0.2:
    resolution: {integrity: sha512-0XsVpQLnVCXHJfyEs8tC0zpTVIr5PKKsQtkT29IwupnPTjtPmQ3xT/4yCREF9hYkV/3M3kzcUTSAZT6a6h81tw==}
    engines: {node: '>=0.10.0'}

  string-width@4.2.3:
    resolution: {integrity: sha512-wKyQRQpjJ0sIp62ErSZdGsjMJWsap5oRNihHhu6G7JVO/9jIB6UyevL+tXuOqrng8j/cxKTWyWUwvSTriiZz/g==}
    engines: {node: '>=8'}

  string-width@5.1.2:
    resolution: {integrity: sha512-HnLOCR3vjcY8beoNLtcjZ5/nxn2afmME6lhrDrebokqMap+XbeW8n9TXpPDOqdGK5qcI3oT0GKTW6wC7EMiVqA==}
    engines: {node: '>=12'}

  string_decoder@1.1.1:
    resolution: {integrity: sha512-n/ShnvDi6FHbbVfviro+WojiFzv+s8MPMHBczVePfUpDJLwoLT0ht1l4YwBCbi8pJAveEEdnkHyPyTP/mzRfwg==}

  strip-ansi@3.0.1:
    resolution: {integrity: sha512-VhumSSbBqDTP8p2ZLKj40UjBCV4+v8bUSEpUb4KjRgWk9pbqGF4REFj6KEagidb2f/M6AzC0EmFyDNGaw9OCzg==}
    engines: {node: '>=0.10.0'}

  strip-ansi@6.0.1:
    resolution: {integrity: sha512-Y38VPSHcqkFrCpFnQ9vuSXmquuv5oXOKpGeT6aGrr3o3Gc9AlVa6JBfUSOCnbxGGZF+/0ooI7KrPuUSztUdU5A==}
    engines: {node: '>=8'}

  strip-ansi@7.1.2:
    resolution: {integrity: sha512-gmBGslpoQJtgnMAvOVqGZpEz9dyoKTCzy2nfz/n8aIFhN/jCE/rCmcxabB6jOOHV+0WNnylOxaxBQPSvcWklhA==}
    engines: {node: '>=12'}

  strip-final-newline@3.0.0:
    resolution: {integrity: sha512-dOESqjYr96iWYylGObzd39EuNTa5VJxyvVAEm5Jnh7KGo75V43Hk1odPQkNDyXNmUR6k+gEiDVXnjB8HJ3crXw==}
    engines: {node: '>=12'}

  strip-indent@3.0.0:
    resolution: {integrity: sha512-laJTa3Jb+VQpaC6DseHhF7dXVqHTfJPCRDaEbid/drOhgitgYku/letMUqOXFoWV0zIIUbjpdH2t+tYj4bQMRQ==}
    engines: {node: '>=8'}

  strip-json-comments@3.1.1:
    resolution: {integrity: sha512-6fPc+R4ihwqP6N/aIv2f1gMH8lOVtWQHoqC4yK6oSDVVocumAsfCqjkXnqiYMhmMwS/mEHLp7Vehlt3ql6lEig==}
    engines: {node: '>=8'}

  strip-literal@2.1.1:
    resolution: {integrity: sha512-631UJ6O00eNGfMiWG78ck80dfBab8X6IVFB51jZK5Icd7XAs60Z5y7QdSd/wGIklnWvRbUNloVzhOKKmutxQ6Q==}

  style-mod@4.1.2:
    resolution: {integrity: sha512-wnD1HyVqpJUI2+eKZ+eo1UwghftP6yuFheBqqe+bWCotBjC2K1YnteJILRMs3SM4V/0dLEW1SC27MWP5y+mwmw==}

  supports-color@2.0.0:
    resolution: {integrity: sha512-KKNVtd6pCYgPIKU4cp2733HWYCpplQhddZLBUryaAHou723x+FRzQ5Df824Fj+IyyuiQTRoub4SnIFfIcrp70g==}
    engines: {node: '>=0.8.0'}

  supports-color@7.2.0:
    resolution: {integrity: sha512-qpCAvRl9stuOHveKsn7HncJRvv501qIacKzQlO/+Lwxc9+0q2wLyv4Dfvt80/DPn2pqOBsJdDiogXGR9+OvwRw==}
    engines: {node: '>=8'}

  svelma@0.4.5:
    resolution: {integrity: sha512-9FadKnZf7j7E/IL7HYpIiRKr76Dt9FVdmeOQvFU89E8ivwhBgibD8aGqjlKMcKkKrh1L2ed2qOnolz951u1dwg==}
    peerDependencies:
      bulma: ^0.9.2

  svelte-awesome@3.3.5:
    resolution: {integrity: sha512-RIi+OI6CEn+fTdYy7UOgImEUWvdQSwP9SiMC44UKyFO+8+gjj+NgTG67hI8j2rTHQVvCP820Uj+4UoZG8CCUfA==}
    peerDependencies:
      svelte: '>= 3.43.1 < 6'

  svelte-check@3.8.6:
    resolution: {integrity: sha512-ij0u4Lw/sOTREP13BdWZjiXD/BlHE6/e2e34XzmVmsp5IN4kVa3PWP65NM32JAgwjZlwBg/+JtiNV1MM8khu0Q==}
    hasBin: true
    peerDependencies:
      svelte: ^3.55.0 || ^4.0.0-next.0 || ^4.0.0 || ^5.0.0-next.0

  svelte-floating-ui@1.5.8:
    resolution: {integrity: sha512-dVvJhZ2bT+kQDHlE4Lep8t+sgEc0XD96fXLzAi2DDI2bsaegBbClxXVNMma0C2WsG+n9GJSYx292dTvA8CYRtw==}

  svelte-hmr@0.15.3:
    resolution: {integrity: sha512-41snaPswvSf8TJUhlkoJBekRrABDXDMdpNpT2tfHIv4JuhgvHqLMhEPGtaQn0BmbNSTkuz2Ed20DF2eHw0SmBQ==}
    engines: {node: ^12.20 || ^14.13.1 || >= 16}
    peerDependencies:
      svelte: ^3.19.0 || ^4.0.0

  svelte-jsoneditor@0.21.6:
    resolution: {integrity: sha512-1QHMqjd4gKYCh3NQtoc7FyyakUiQtN6qZZ8UDWdPs5BJOH797Pj+StX8SmijhQ4oBJRF26AJP2S+67bGnKANOQ==}

  svelte-markdown@0.4.1:
    resolution: {integrity: sha512-pOlLY6EruKJaWI9my/2bKX8PdTeP5CM0s4VMmwmC2prlOkjAf+AOmTM4wW/l19Y6WZ87YmP8+ZCJCCwBChWjYw==}
    peerDependencies:
      svelte: ^4.0.0

  svelte-moveable@0.43.4:
    resolution: {integrity: sha512-CkiOFODex7tp/qoUtq3TuVyV2J477tkkHLnE+KfRbK1a1l4jDRilV0+8gDQtt65TubskbrSX52x19NgpxlE1NA==}
    peerDependencies:
      svelte: ^3.54.0 || ^4.0.0

  svelte-preprocess@5.1.4:
    resolution: {integrity: sha512-IvnbQ6D6Ao3Gg6ftiM5tdbR6aAETwjhHV+UKGf5bHGYR69RQvF1ho0JKPcbUON4vy4R7zom13jPjgdOWCQ5hDA==}
    engines: {node: '>= 16.0.0'}
    peerDependencies:
      '@babel/core': ^7.10.2
      coffeescript: ^2.5.1
      less: ^3.11.3 || ^4.0.0
      postcss: ^7 || ^8
      postcss-load-config: ^2.1.0 || ^3.0.0 || ^4.0.0 || ^5.0.0
      pug: ^3.0.0
      sass: ^1.26.8
      stylus: ^0.55.0
      sugarss: ^2.0.0 || ^3.0.0 || ^4.0.0
      svelte: ^3.23.0 || ^4.0.0-next.0 || ^4.0.0 || ^5.0.0-next.0
      typescript: '>=3.9.5 || ^4.0.0 || ^5.0.0'
    peerDependenciesMeta:
      '@babel/core':
        optional: true
      coffeescript:
        optional: true
      less:
        optional: true
      postcss:
        optional: true
      postcss-load-config:
        optional: true
      pug:
        optional: true
      sass:
        optional: true
      stylus:
        optional: true
      sugarss:
        optional: true
      typescript:
        optional: true

  svelte-routing@2.13.0:
    resolution: {integrity: sha512-/NTxqTwLc7Dq306hARJrH2HLXOBtKd7hu8nxgoFDlK0AC4SOKnzisiX/9m8Uksei1QAWtlAEdF91YphNM8iDMg==}

  svelte-search@2.1.1:
    resolution: {integrity: sha512-DpjZyk4Z7KsLJb3ZFGAS0zDEMrJZ/cBZT2UelHSED4ZTMnTLLV0+M0j7mKitHZnH+du8wdYyymJHDuja4CKLnQ==}

  svelte-select@5.8.3:
    resolution: {integrity: sha512-nQsvflWmTCOZjssdrNptzfD1Ok45hHVMTL5IHay5DINk7dfu5Er+8KsVJnZMJdSircqtR0YlT4YkCFlxOUhVPA==}

  svelte-sequential-preprocessor@2.0.2:
    resolution: {integrity: sha512-DIFm0kSNscVxtBmKkBiygAHB5otoqN1aVmJ3t57jZhJfCB7Np/lUSoTtSrvPFjmlBbMeOsb1VQ06cut1+rBYOg==}
    engines: {node: '>=16'}

  svelte-simple-modal@1.6.2:
    resolution: {integrity: sha512-cRjpqjZTH0rU5G+SRhUDHOV6TISQs6AnEW/Z7D5uXiz5V/3axrBYcBCPnKMI2Z0EyXmpwPXK4q9grroQTL6rhQ==}
    peerDependencies:
      svelte: ^3.30.0 || ^4.0.0

  svelte-typeahead@4.4.2:
    resolution: {integrity: sha512-k+M5MUK7hkgcrLkwBlUmp7X33ODH1BHw7d5vBHza/B8rSKesnZOmNIYUQ8Pn1rNashg6d7EEdtrukbtHR5XoZg==}

  svelte@3.59.2:
    resolution: {integrity: sha512-vzSyuGr3eEoAtT/A6bmajosJZIUWySzY2CzB3w2pgPvnkUjGqlDnsNnA0PMO+mMAhuyMul6C2uuZzY6ELSkzyA==}
    engines: {node: '>= 8'}

  svelte@4.2.20:
    resolution: {integrity: sha512-eeEgGc2DtiUil5ANdtd8vPwt9AgaMdnuUFnPft9F5oMvU/FHu5IHFic+p1dR/UOB7XU2mX2yHW+NcTch4DCh5Q==}
    engines: {node: '>=16'}

  swr-store@0.10.6:
    resolution: {integrity: sha512-xPjB1hARSiRaNNlUQvWSVrG5SirCjk2TmaUyzzvk69SZQan9hCJqw/5rG9iL7xElHU784GxRPISClq4488/XVw==}
    engines: {node: '>=10'}

  swr@2.2.0:
    resolution: {integrity: sha512-AjqHOv2lAhkuUdIiBu9xbuettzAzWXmCEcLONNKJRba87WAefz8Ca9d6ds/SzrPc235n1IxWYdhJ2zF3MNUaoQ==}
    peerDependencies:
      react: ^16.11.0 || ^17.0.0 || ^18.0.0

  swrev@4.0.0:
    resolution: {integrity: sha512-LqVcOHSB4cPGgitD1riJ1Hh4vdmITOp+BkmfmXRh4hSF/t7EnS4iD+SOTmq7w5pPm/SiPeto4ADbKS6dHUDWFA==}

  swrv@1.0.4:
    resolution: {integrity: sha512-zjEkcP8Ywmj+xOJW3lIT65ciY/4AL4e/Or7Gj0MzU3zBJNMdJiT8geVZhINavnlHRMMCcJLHhraLTAiDOTmQ9g==}
    peerDependencies:
      vue: '>=3.2.26 < 4'

  symbol-tree@3.2.4:
    resolution: {integrity: sha512-9QNk5KwDF+Bvz+PyObkmSYjI5ksVUYtjW7AU22r2NKcfLJcXp96hkDWU3+XndOsUb+AQ9QhfzfCT2O+CNWT5Tw==}

  tabbable@6.2.0:
    resolution: {integrity: sha512-Cat63mxsVJlzYvN51JmVXIgNoUokrIaT2zLclCXjRd8boZ0004U4KCs/sToJ75C6sdlByWxpYnb5Boif1VSFew==}

  tailwind-merge@1.14.0:
    resolution: {integrity: sha512-3mFKyCo/MBcgyOTlrY8T7odzZFx+w+qKSMAmdFzRvqBfLlSigU6TZnlFHK0lkMwj9Bj8OYU+9yW9lmGuS0QEnQ==}

  terser@5.43.1:
    resolution: {integrity: sha512-+6erLbBm0+LROX2sPXlUYx/ux5PyE9K/a92Wrt6oA+WDAoFTdpHE5tCYCI5PNzq2y8df4rA+QgHLJuR4jNymsg==}
    engines: {node: '>=10'}
    hasBin: true

  test-exclude@7.0.1:
    resolution: {integrity: sha512-pFYqmTw68LXVjeWJMST4+borgQP2AyMNbg1BpZh9LbyhUeNkeaPF9gzfPGUAnSMV3qPYdWUwDIjjCLiSDOl7vg==}
    engines: {node: '>=18'}

  text-table@0.2.0:
    resolution: {integrity: sha512-N+8UisAXDGk8PFXP4HAzVR9nbfmVJ3zYLAWiTIoqC5v5isinhr+r5uaO8+7r3BMfuNIufIsA7RdpVgacC2cSpw==}

  thenify-all@1.6.0:
    resolution: {integrity: sha512-RNxQH/qI8/t3thXJDwcstUO4zeqo64+Uy/+sNVRBx4Xn2OX+OZ9oP+iJnNFqplFra2ZUVeKCSa2oVWi3T4uVmA==}
    engines: {node: '>=0.8'}

  thenify@3.3.1:
    resolution: {integrity: sha512-RVZSIV5IG10Hk3enotrhvz0T9em6cyHBLkH/YAZuKqd8hRkKhSfCGIcP2KUY0EPxndzANBmNllzWPwak+bheSw==}

  through@2.3.8:
    resolution: {integrity: sha512-w89qg7PI8wAdvX60bMDP+bFoD5Dvhm9oLheFp5O4a2QF0cSBGsBX4qZmadPMvVqlLJBBci+WqGGOAPvcDeNSVg==}

  tinro@0.6.12:
    resolution: {integrity: sha512-YYLh0a21GXXpS66ilZbywfXcPTKQQ+bv3tihoqKqSFQP6/F11N7ZmtRbFWcyZXXPFRSzNxmPJBB8ZhP0GkoS0Q==}

  tinybench@2.9.0:
    resolution: {integrity: sha512-0+DUvqWMValLmha6lr4kD8iAMK1HzV0/aKnCtWb9v9641TnP/MFb7Pc2bxoxQjTXAErryXVgUOfv2YqNllqGeg==}

  tinypool@0.8.4:
    resolution: {integrity: sha512-i11VH5gS6IFeLY3gMBQ00/MmLncVP7JLXOw1vlgkytLmJK7QnEr7NXf0LBdxfmNPAeyetukOk0bOYrJrFGjYJQ==}
    engines: {node: '>=14.0.0'}

  tinyrainbow@2.0.0:
    resolution: {integrity: sha512-op4nsTR47R6p0vMUUoYl/a+ljLFVtlfaXkLQmqfLR1qHma1h/ysYk4hEXZ880bf2CYgTskvTa/e196Vd5dDQXw==}
    engines: {node: '>=14.0.0'}

  tinyspy@2.2.1:
    resolution: {integrity: sha512-KYad6Vy5VDWV4GH3fjpseMQ/XU2BhIYP7Vzd0LG44qRWm/Yt2WCOTicFdvmgo6gWaqooMQCawTtILVQJupKu7A==}
    engines: {node: '>=14.0.0'}

  tippy.js@6.3.7:
    resolution: {integrity: sha512-E1d3oP2emgJ9dRQZdf3Kkn0qJgI6ZLpyS5z6ZkY1DF3kaQaBsGZsndEpHwx+eC+tYM41HaSNvNtLx8tU57FzTQ==}

  tiptap-markdown@0.8.10:
    resolution: {integrity: sha512-iDVkR2BjAqkTDtFX0h94yVvE2AihCXlF0Q7RIXSJPRSR5I0PA1TMuAg6FHFpmqTn4tPxJ0by0CK7PUMlnFLGEQ==}
    peerDependencies:
      '@tiptap/core': ^2.0.3

  tmp@0.2.5:
    resolution: {integrity: sha512-voyz6MApa1rQGUxT3E+BK7/ROe8itEx7vD8/HEvt4xwXucvQ5G5oeEiHkmHZJuBO21RpOf+YYm9MOivj709jow==}
    engines: {node: '>=14.14'}

  to-regex-range@5.0.1:
    resolution: {integrity: sha512-65P7iz6X5yEr1cwcgvQxbbIw7Uk3gOy5dIdtZ4rDveLqhrdJP+Li/Hx6tyK0NEb+2GCyneCMJiGqrADCSNk8sQ==}
    engines: {node: '>=8.0'}

  totalist@3.0.1:
    resolution: {integrity: sha512-sf4i37nQ2LBx4m3wB74y+ubopq6W/dIzXg0FDGjsYnZHVa1Da8FH853wlL2gtUhg+xJXjfk3kUZS3BRoQeoQBQ==}
    engines: {node: '>=6'}

  tough-cookie@2.5.0:
    resolution: {integrity: sha512-nlLsUzgm1kfLXSXfRZMc1KLAugd4hqJHDTvc2hDIwS3mZAfMEuMbc03SujMF+GEcpaX/qboeycw6iO8JwVv2+g==}
    engines: {node: '>=0.8'}

  tough-cookie@4.1.4:
    resolution: {integrity: sha512-Loo5UUvLD9ScZ6jh8beX1T6sO1w2/MpCRpEP7V280GKMVUQ0Jzar2U3UJPsrdbziLEMMhu3Ujnq//rhiFuIeag==}
    engines: {node: '>=6'}

  tr46@0.0.3:
    resolution: {integrity: sha512-N3WMsuqV66lT30CrXNbEjx4GEwlow3v6rr4mCcv6prnfwhS01rkgyFdjPNBYd9br7LpXV1+Emh01fHnq2Gdgrw==}

  tr46@5.1.1:
    resolution: {integrity: sha512-hdF5ZgjTqgAntKkklYw0R03MG2x/bSzTtkxmIRw/sTNV8YXsCJ1tfLAX23lhxhHJlEf3CRCOCGGWw3vI3GaSPw==}
    engines: {node: '>=18'}

  tslib@2.7.0:
    resolution: {integrity: sha512-gLXCKdN1/j47AiHiOkJN69hJmcbGTHI0ImLmbYLHykhgeN0jVGola9yVjFgzCUklsZQMW55o+dW7IXv3RCXDzA==}

  tslib@2.8.1:
    resolution: {integrity: sha512-oJFu94HQb+KVduSUQL7wnpmqnfmLsOA/nAh6b6EH0wCEoK0/mPeXU6c3wKDV83MkOuHPRHtSXKKU99IBazS/2w==}

  tunnel-agent@0.6.0:
    resolution: {integrity: sha512-McnNiV1l8RYeY8tBgEpuodCC1mLUdbSN+CYBL7kJsJNInOP8UjDDEwdk6Mw60vdLLrr5NHKZhMAOSrR2NZuQ+w==}

  tweetnacl@0.14.5:
    resolution: {integrity: sha512-KXXFFdAbFXY4geFIwoyNK+f5Z1b7swfXABfL7HXCmoIWMKU3dmS26672A4EeQtDzLKy7SXmfBu51JolvEKwtGA==}

  type-check@0.4.0:
    resolution: {integrity: sha512-XleUoc9uwGXqjWwXaUTZAmzMcFZ5858QA2vvx1Ur5xIcixXIP+8LnFDgRplU30us6teqdlskFfu+ae4K79Ooew==}
    engines: {node: '>= 0.8.0'}

  type-detect@4.1.0:
    resolution: {integrity: sha512-Acylog8/luQ8L7il+geoSxhEkazvkslg7PSNKOX59mbB9cOveP5aq9h74Y7YU8yDpJwetzQQrfIwtf4Wp4LKcw==}
    engines: {node: '>=4'}

  type-fest@0.20.2:
    resolution: {integrity: sha512-Ne+eE4r0/iWnpAxD852z3A+N0Bt5RN//NjJwRd2VFHEmrywxf5vsZlh4R6lixl6B+wz/8d+maTSAkN1FIkI3LQ==}
    engines: {node: '>=10'}

  typescript@5.8.3:
    resolution: {integrity: sha512-p1diW6TqL9L07nNxvRMM7hMMw4c5XOo/1ibL4aAIGmSAt9slTE1Xgw5KWuof2uTOvCg9BY7ZRi+GaF+7sfgPeQ==}
    engines: {node: '>=14.17'}
    hasBin: true

  uc.micro@2.1.0:
    resolution: {integrity: sha512-ARDJmphmdvUk6Glw7y9DQ2bFkKBHwQHLi2lsaH6PPmz/Ka9sFOBsBluozhDltWmnv9u/cF6Rt87znRTPV+yp/A==}

  ufo@1.6.1:
    resolution: {integrity: sha512-9a4/uxlTWJ4+a5i0ooc1rU7C7YOw3wT+UGqdeNNHWnOF9qcMBgLRS+4IYUqbczewFx4mLEig6gawh7X6mFlEkA==}

  ulidx@2.4.1:
    resolution: {integrity: sha512-xY7c8LPyzvhvew0Fn+Ek3wBC9STZAuDI/Y5andCKi9AX6/jvfaX45PhsDX8oxgPL0YFp0Jhr8qWMbS/p9375Xg==}
    engines: {node: '>=16'}

  undici-types@5.26.5:
    resolution: {integrity: sha512-JlCMO+ehdEIKqlFxk6IfVoAUVmgz7cU7zD/h9XZ0qzeosSHmUJVOzSQvvYSYWXkFXC+IfLKSIffhv0sVZup6pA==}

  undici-types@7.12.0:
    resolution: {integrity: sha512-goOacqME2GYyOZZfb5Lgtu+1IDmAlAEu5xnD3+xTzS10hT0vzpf0SPjkXwAw9Jm+4n/mQGDP3LO8CPbYROeBfQ==}

  universalify@0.2.0:
    resolution: {integrity: sha512-CJ1QgKmNg3CwvAv/kOFmtnEN05f0D/cn9QntgNOQlQF9dgvVTHj3t+8JPdjqawCHk7V/KA+fbUqzZ9XWhcqPUg==}
    engines: {node: '>= 4.0.0'}

  untildify@3.0.3:
    resolution: {integrity: sha512-iSk/J8efr8uPT/Z4eSUywnqyrQU7DSdMfdqK4iWEaUVVmcP5JcnpRqmVMwcwcnmI1ATFNgC5V90u09tBynNFKA==}
    engines: {node: '>=4'}

  uri-js@4.4.1:
    resolution: {integrity: sha512-7rKUyy33Q1yc98pQ1DAmLtwX109F7TIfWlW1Ydo8Wl1ii1SeHieeh0HHfPeL2fMXK6z0s8ecKs9frCuLJvndBg==}

  url-parse@1.5.10:
    resolution: {integrity: sha512-WypcfiRhfeUP9vvF0j6rw0J3hrWrw6iZv3+22h6iRMJ/8z1Tj6XfLP4DsUix5MhMPnXpiHDoKyoZ/bdCkwBCiQ==}

  use-sync-external-store@1.5.0:
    resolution: {integrity: sha512-Rb46I4cGGVBmjamjphe8L/UnvJD+uPPtTkNvX5mZgqdbavhI4EbgIWJiIHXJ8bc/i9EQGPRh4DwEURJ552Do0A==}
    peerDependencies:
      react: ^16.8.0 || ^17.0.0 || ^18.0.0 || ^19.0.0

  user-home@2.0.0:
    resolution: {integrity: sha512-KMWqdlOcjCYdtIJpicDSFBQ8nFwS2i9sslAd6f4+CBGcU4gist2REnr2fxj2YocvJFxSF3ZOHLYLVZnUxv4BZQ==}
    engines: {node: '>=0.10.0'}

  util-deprecate@1.0.2:
    resolution: {integrity: sha512-EPD5q1uXyFxJpCrLnCc1nHnq3gOa6DZBocAIiI2TaSCA7VCJ1UJDMagCzIkXNsUYfD1daK//LTEQ8xiIbrHtcw==}

  uuid@3.4.0:
    resolution: {integrity: sha512-HjSDRw6gZE5JMggctHBcjVak08+KEVhSIiDzFnT9S9aegmp85S/bReBVTb4QTFaRNptJ9kuYaNhnbNEOkbKb/A==}
    deprecated: Please upgrade  to version 7 or higher.  Older versions may use Math.random() in certain circumstances, which is known to be problematic.  See https://v8.dev/blog/math-random for details.
    hasBin: true

  vanilla-picker@2.12.3:
    resolution: {integrity: sha512-qVkT1E7yMbUsB2mmJNFmaXMWE2hF8ffqzMMwe9zdAikd8u2VfnsVY2HQcOUi2F38bgbxzlJBEdS1UUhOXdF9GQ==}

  verror@1.10.0:
    resolution: {integrity: sha512-ZZKSmDAEFOijERBLkmYfJ+vmk3w+7hOLYDNkRCuRuMJGEmqYNCNLyBBFwWKVMhfwaEF3WOd0Zlw86U/WC/+nYw==}
    engines: {'0': node >=0.6.0}

  vite-node@1.6.1:
    resolution: {integrity: sha512-YAXkfvGtuTzwWbDSACdJSg4A4DZiAqckWe90Zapc/sEX3XvHcw1NdurM/6od8J207tSDqNbSsgdCacBgvJKFuA==}
    engines: {node: ^18.0.0 || >=20.0.0}
    hasBin: true

  vite@4.5.14:
    resolution: {integrity: sha512-+v57oAaoYNnO3hIu5Z/tJRZjq5aHM2zDve9YZ8HngVHbhk66RStobhb1sqPMIPEleV6cNKYK4eGrAbE9Ulbl2g==}
    engines: {node: ^14.18.0 || >=16.0.0}
    hasBin: true
    peerDependencies:
      '@types/node': '>= 14'
      less: '*'
      lightningcss: ^1.21.0
      sass: '*'
      stylus: '*'
      sugarss: '*'
      terser: ^5.4.0
    peerDependenciesMeta:
      '@types/node':
        optional: true
      less:
        optional: true
      lightningcss:
        optional: true
      sass:
        optional: true
      stylus:
        optional: true
      sugarss:
        optional: true
      terser:
        optional: true

  vite@5.4.19:
    resolution: {integrity: sha512-qO3aKv3HoQC8QKiNSTuUM1l9o/XX3+c+VTgLHbJWHZGeTPVAg2XwazI9UWzoxjIJCGCV2zU60uqMzjeLZuULqA==}
    engines: {node: ^18.0.0 || >=20.0.0}
    hasBin: true
    peerDependencies:
      '@types/node': ^18.0.0 || >=20.0.0
      less: '*'
      lightningcss: ^1.21.0
      sass: '*'
      sass-embedded: '*'
      stylus: '*'
      sugarss: '*'
      terser: ^5.4.0
    peerDependenciesMeta:
      '@types/node':
        optional: true
      less:
        optional: true
      lightningcss:
        optional: true
      sass:
        optional: true
      sass-embedded:
        optional: true
      stylus:
        optional: true
      sugarss:
        optional: true
      terser:
        optional: true

  vitefu@0.2.5:
    resolution: {integrity: sha512-SgHtMLoqaeeGnd2evZ849ZbACbnwQCIwRH57t18FxcXoZop0uQu0uzlIhJBlF/eWVzuce0sHeqPcDo+evVcg8Q==}
    peerDependencies:
      vite: ^3.0.0 || ^4.0.0 || ^5.0.0
    peerDependenciesMeta:
      vite:
        optional: true

  vitest@1.6.1:
    resolution: {integrity: sha512-Ljb1cnSJSivGN0LqXd/zmDbWEM0RNNg2t1QW/XUhYl/qPqyu7CsqeWtqQXHVaJsecLPuDoak2oJcZN2QoRIOag==}
    engines: {node: ^18.0.0 || >=20.0.0}
    hasBin: true
    peerDependencies:
      '@edge-runtime/vm': '*'
      '@types/node': ^18.0.0 || >=20.0.0
      '@vitest/browser': 1.6.1
      '@vitest/ui': 1.6.1
      happy-dom: '*'
      jsdom: '*'
    peerDependenciesMeta:
      '@edge-runtime/vm':
        optional: true
      '@types/node':
        optional: true
      '@vitest/browser':
        optional: true
      '@vitest/ui':
        optional: true
      happy-dom:
        optional: true
      jsdom:
        optional: true

  vue@3.5.17:
    resolution: {integrity: sha512-LbHV3xPN9BeljML+Xctq4lbz2lVHCR6DtbpTf5XIO6gugpXUN49j2QQPcMj086r9+AkJ0FfUT8xjulKKBkkr9g==}
    peerDependencies:
      typescript: '*'
    peerDependenciesMeta:
      typescript:
        optional: true

  w3c-keyname@2.2.8:
    resolution: {integrity: sha512-dpojBhNsCNN7T82Tm7k26A6G9ML3NkhDsnw9n/eoxSRlVBB4CEtIQ/KTCLI2Fwf3ataSXRhYFkQi3SlnFwPvPQ==}

  w3c-xmlserializer@5.0.0:
    resolution: {integrity: sha512-o8qghlI8NZHU1lLPrpi2+Uq7abh4GGPpYANlalzWxyWteJOCsr/P+oPBA49TOLu5FTZO4d3F9MnWJfiMo4BkmA==}
    engines: {node: '>=18'}

  web-streams-polyfill@4.0.0-beta.3:
    resolution: {integrity: sha512-QW95TCTaHmsYfHDybGMwO5IJIM93I/6vTRk+daHTWFPhwh+C8Cg7j7XyKrwrj8Ib6vYXe0ocYNrmzY4xAAN6ug==}
    engines: {node: '>= 14'}

  webidl-conversions@3.0.1:
    resolution: {integrity: sha512-2JAn3z8AR6rjK8Sm8orRC0h/bcl/DqL7tRPdGZ4I1CjdF+EaMLmYxBHyXuKL849eucPFhvBoxMsflfOb8kxaeQ==}

  webidl-conversions@7.0.0:
    resolution: {integrity: sha512-VwddBukDzu71offAQR975unBIGqfKZpM+8ZX6ySk8nYhVoo5CYaZyzt3YBvYtRtO+aoGlqxPg/B87NGVZ/fu6g==}
    engines: {node: '>=12'}

  whatwg-encoding@3.1.1:
    resolution: {integrity: sha512-6qN4hJdMwfYBtE3YBTTHhoeuUrDBPZmbQaxWAqSALV/MeEnR5z1xd8UKud2RAkFoPkmB+hli1TZSnyi84xz1vQ==}
    engines: {node: '>=18'}

  whatwg-mimetype@4.0.0:
    resolution: {integrity: sha512-QaKxh0eNIi2mE9p2vEdzfagOKHCcj1pJ56EEHGQOVxp8r9/iszLUUV7v89x9O1p/T+NlTM5W7jW6+cz4Fq1YVg==}
    engines: {node: '>=18'}

  whatwg-url@14.2.0:
    resolution: {integrity: sha512-De72GdQZzNTUBBChsXueQUnPKDkg/5A5zp7pFDuQAj5UFoENpiACU0wlCvzpAGnTkj++ihpKwKyYewn/XNUbKw==}
    engines: {node: '>=18'}

  whatwg-url@5.0.0:
    resolution: {integrity: sha512-saE57nupxk6v3HY35+jzBwYa0rKSy0XR8JSxZPwgLr7ys0IBzhGviA1/TUGJLmSVqs8pb9AnvICXEuOHLprYTw==}

  which-boxed-primitive@1.1.1:
    resolution: {integrity: sha512-TbX3mj8n0odCBFVlY8AxkqcHASw3L60jIuF8jFP78az3C2YhmGvqbHBpAjTRH2/xqYunrJ9g1jSyjCjpoWzIAA==}
    engines: {node: '>= 0.4'}

  which-collection@1.0.2:
    resolution: {integrity: sha512-K4jVyjnBdgvc86Y6BkaLZEN933SwYOuBFkdmBu9ZfkcAbdVbpITnDmjvZ/aQjRXQrv5EPkTnD1s39GiiqbngCw==}
    engines: {node: '>= 0.4'}

  which-typed-array@1.1.19:
    resolution: {integrity: sha512-rEvr90Bck4WZt9HHFC4DJMsjvu7x+r6bImz0/BrbWb7A2djJ8hnZMrWnHo9F8ssv0OMErasDhftrfROTyqSDrw==}
    engines: {node: '>= 0.4'}

  which@2.0.2:
    resolution: {integrity: sha512-BLI3Tl1TW3Pvl70l3yq3Y64i+awpwXqsGBYWkkqMtnbXgrMD+yj7rhW0kuEDxzJaYXGjEW5ogapKNMEKNMjibA==}
    engines: {node: '>= 8'}
    hasBin: true

  why-is-node-running@2.3.0:
    resolution: {integrity: sha512-hUrmaWBdVDcxvYqnyh09zunKzROWjbZTiNy8dBEjkS7ehEDQibXJ7XvlmtbwuTclUiIyN+CyXQD4Vmko8fNm8w==}
    engines: {node: '>=8'}
    hasBin: true

  word-wrap@1.2.5:
    resolution: {integrity: sha512-BN22B5eaMMI9UMtjrGd5g5eCYPpCPDUy0FJXbYsaT5zYxjFOckS53SQDE3pWkVoWpHXVb3BrYcEN4Twa55B5cA==}
    engines: {node: '>=0.10.0'}

  wrap-ansi@7.0.0:
    resolution: {integrity: sha512-YVGIj2kamLSTxw6NsZjoBxfSwsn0ycdesmc4p+Q21c5zPuZ1pl+NfxVdxPtdHvmNVOQ6XSYG4AUtyt/Fi7D16Q==}
    engines: {node: '>=10'}

  wrap-ansi@8.1.0:
    resolution: {integrity: sha512-si7QWI6zUMq56bESFvagtmzMdGOtoxfR+Sez11Mobfc7tm+VkUckk9bW2UeffTGVUbOksxmSw0AA2gs8g71NCQ==}
    engines: {node: '>=12'}

  wrappy@1.0.2:
    resolution: {integrity: sha512-l4Sp/DRseor9wL6EvV2+TuQn63dMkPjZ/sp9XkghTEbV9KlPS1xUsZ3u7/IQO4wxtcFB4bgpQPRcR3QCvezPcQ==}

  ws@8.18.2:
    resolution: {integrity: sha512-DMricUmwGZUVr++AEAe2uiVM7UoO9MAVZMDu05UQOaUII0lp+zOzLLU4Xqh/JvTqklB1T4uELaaPBKyjE1r4fQ==}
    engines: {node: '>=10.0.0'}
    peerDependencies:
      bufferutil: ^4.0.1
      utf-8-validate: '>=5.0.2'
    peerDependenciesMeta:
      bufferutil:
        optional: true
      utf-8-validate:
        optional: true

  xml-name-validator@5.0.0:
    resolution: {integrity: sha512-EvGK8EJ3DhaHfbRlETOWAS5pO9MZITeauHKJyb8wyajUfQUenkIg2MvLDTZ4T/TgIcm3HU0TFBgWWboAZ30UHg==}
    engines: {node: '>=18'}

  xmlchars@2.2.0:
    resolution: {integrity: sha512-JZnDKK8B0RCDw84FNdDAIpZK+JuJw+s7Lz8nksI7SIuU3UXJJslUthsi+uWBUYOwPFwW7W7PRLRfUKpxjtjFCw==}

  yocto-queue@0.1.0:
    resolution: {integrity: sha512-rVksvsnNCdJ/ohGc6xgPwyN8eheCxsiLM8mxuE/t/mOVqJewPuO1miLpTHQiRgTKCLexL4MeAFVagts7HmNZ2Q==}
    engines: {node: '>=10'}

  yocto-queue@1.2.1:
    resolution: {integrity: sha512-AyeEbWOu/TAXdxlV9wmGcR0+yh2j3vYPGOECcIj2S7MkrLyC7ne+oye2BKTItt0ii2PHk4cDy+95+LshzbXnGg==}
    engines: {node: '>=12.20'}

snapshots:

  '@adobe/css-tools@4.4.4': {}

  '@ampproject/remapping@2.3.0':
    dependencies:
      '@jridgewell/gen-mapping': 0.3.8
      '@jridgewell/trace-mapping': 0.3.25

  '@asamuzakjp/css-color@3.2.0':
    dependencies:
      '@csstools/css-calc': 2.1.4(@csstools/css-parser-algorithms@3.0.5(@csstools/css-tokenizer@3.0.4))(@csstools/css-tokenizer@3.0.4)
      '@csstools/css-color-parser': 3.0.10(@csstools/css-parser-algorithms@3.0.5(@csstools/css-tokenizer@3.0.4))(@csstools/css-tokenizer@3.0.4)
      '@csstools/css-parser-algorithms': 3.0.5(@csstools/css-tokenizer@3.0.4)
      '@csstools/css-tokenizer': 3.0.4
      lru-cache: 10.4.3

  '@babel/code-frame@7.27.1':
    dependencies:
      '@babel/helper-validator-identifier': 7.27.1
      js-tokens: 4.0.0
      picocolors: 1.1.1

  '@babel/helper-string-parser@7.27.1': {}

  '@babel/helper-validator-identifier@7.27.1': {}

  '@babel/parser@7.27.5':
    dependencies:
      '@babel/types': 7.27.6

  '@babel/parser@7.28.4':
    dependencies:
      '@babel/types': 7.28.4

  '@babel/runtime@7.27.6': {}

  '@babel/types@7.27.6':
    dependencies:
      '@babel/helper-string-parser': 7.27.1
      '@babel/helper-validator-identifier': 7.27.1

  '@babel/types@7.28.4':
    dependencies:
      '@babel/helper-string-parser': 7.27.1
      '@babel/helper-validator-identifier': 7.27.1

  '@bazel/runfiles@6.3.1': {}

  '@bcoe/v8-coverage@1.0.2': {}

  '@biomejs/biome@2.2.4':
    optionalDependencies:
      '@biomejs/cli-darwin-arm64': 2.2.4
      '@biomejs/cli-darwin-x64': 2.2.4
      '@biomejs/cli-linux-arm64': 2.2.4
      '@biomejs/cli-linux-arm64-musl': 2.2.4
      '@biomejs/cli-linux-x64': 2.2.4
      '@biomejs/cli-linux-x64-musl': 2.2.4
      '@biomejs/cli-win32-arm64': 2.2.4
      '@biomejs/cli-win32-x64': 2.2.4

  '@biomejs/cli-darwin-arm64@2.2.4':
    optional: true

  '@biomejs/cli-darwin-x64@2.2.4':
    optional: true

  '@biomejs/cli-linux-arm64-musl@2.2.4':
    optional: true

  '@biomejs/cli-linux-arm64@2.2.4':
    optional: true

  '@biomejs/cli-linux-x64-musl@2.2.4':
    optional: true

  '@biomejs/cli-linux-x64@2.2.4':
    optional: true

  '@biomejs/cli-win32-arm64@2.2.4':
    optional: true

  '@biomejs/cli-win32-x64@2.2.4':
    optional: true

  '@cfcs/core@0.0.6':
    dependencies:
      '@egjs/component': 3.0.5

  '@codemirror/autocomplete@6.18.6':
    dependencies:
      '@codemirror/language': 6.11.1
      '@codemirror/state': 6.5.2
      '@codemirror/view': 6.37.2
      '@lezer/common': 1.2.3

  '@codemirror/commands@6.8.1':
    dependencies:
      '@codemirror/language': 6.11.1
      '@codemirror/state': 6.5.2
      '@codemirror/view': 6.37.2
      '@lezer/common': 1.2.3

  '@codemirror/lang-json@6.0.2':
    dependencies:
      '@codemirror/language': 6.11.1
      '@lezer/json': 1.0.3

  '@codemirror/language@6.11.1':
    dependencies:
      '@codemirror/state': 6.5.2
      '@codemirror/view': 6.37.2
      '@lezer/common': 1.2.3
      '@lezer/highlight': 1.2.1
      '@lezer/lr': 1.4.2
      style-mod: 4.1.2

  '@codemirror/lint@6.8.5':
    dependencies:
      '@codemirror/state': 6.5.2
      '@codemirror/view': 6.37.2
      crelt: 1.0.6

  '@codemirror/search@6.5.11':
    dependencies:
      '@codemirror/state': 6.5.2
      '@codemirror/view': 6.37.2
      crelt: 1.0.6

  '@codemirror/state@6.5.2':
    dependencies:
      '@marijn/find-cluster-break': 1.0.2

  '@codemirror/view@6.37.2':
    dependencies:
      '@codemirror/state': 6.5.2
      crelt: 1.0.6
      style-mod: 4.1.2
      w3c-keyname: 2.2.8

  '@csstools/color-helpers@5.0.2': {}

  '@csstools/css-calc@2.1.4(@csstools/css-parser-algorithms@3.0.5(@csstools/css-tokenizer@3.0.4))(@csstools/css-tokenizer@3.0.4)':
    dependencies:
      '@csstools/css-parser-algorithms': 3.0.5(@csstools/css-tokenizer@3.0.4)
      '@csstools/css-tokenizer': 3.0.4

  '@csstools/css-color-parser@3.0.10(@csstools/css-parser-algorithms@3.0.5(@csstools/css-tokenizer@3.0.4))(@csstools/css-tokenizer@3.0.4)':
    dependencies:
      '@csstools/color-helpers': 5.0.2
      '@csstools/css-calc': 2.1.4(@csstools/css-parser-algorithms@3.0.5(@csstools/css-tokenizer@3.0.4))(@csstools/css-tokenizer@3.0.4)
      '@csstools/css-parser-algorithms': 3.0.5(@csstools/css-tokenizer@3.0.4)
      '@csstools/css-tokenizer': 3.0.4

  '@csstools/css-parser-algorithms@3.0.5(@csstools/css-tokenizer@3.0.4)':
    dependencies:
      '@csstools/css-tokenizer': 3.0.4

  '@csstools/css-tokenizer@3.0.4': {}

  '@daybrush/utils@1.13.0': {}

  '@egjs/agent@2.4.4': {}

  '@egjs/children-differ@1.0.1':
    dependencies:
      '@egjs/list-differ': 1.0.1

  '@egjs/component@3.0.5': {}

  '@egjs/list-differ@1.0.1': {}

  '@esbuild/aix-ppc64@0.21.5':
    optional: true

  '@esbuild/android-arm64@0.18.20':
    optional: true

  '@esbuild/android-arm64@0.21.5':
    optional: true

  '@esbuild/android-arm@0.18.20':
    optional: true

  '@esbuild/android-arm@0.21.5':
    optional: true

  '@esbuild/android-x64@0.18.20':
    optional: true

  '@esbuild/android-x64@0.21.5':
    optional: true

  '@esbuild/darwin-arm64@0.18.20':
    optional: true

  '@esbuild/darwin-arm64@0.21.5':
    optional: true

  '@esbuild/darwin-x64@0.18.20':
    optional: true

  '@esbuild/darwin-x64@0.21.5':
    optional: true

  '@esbuild/freebsd-arm64@0.18.20':
    optional: true

  '@esbuild/freebsd-arm64@0.21.5':
    optional: true

  '@esbuild/freebsd-x64@0.18.20':
    optional: true

  '@esbuild/freebsd-x64@0.21.5':
    optional: true

  '@esbuild/linux-arm64@0.18.20':
    optional: true

  '@esbuild/linux-arm64@0.21.5':
    optional: true

  '@esbuild/linux-arm@0.18.20':
    optional: true

  '@esbuild/linux-arm@0.21.5':
    optional: true

  '@esbuild/linux-ia32@0.18.20':
    optional: true

  '@esbuild/linux-ia32@0.21.5':
    optional: true

  '@esbuild/linux-loong64@0.18.20':
    optional: true

  '@esbuild/linux-loong64@0.21.5':
    optional: true

  '@esbuild/linux-mips64el@0.18.20':
    optional: true

  '@esbuild/linux-mips64el@0.21.5':
    optional: true

  '@esbuild/linux-ppc64@0.18.20':
    optional: true

  '@esbuild/linux-ppc64@0.21.5':
    optional: true

  '@esbuild/linux-riscv64@0.18.20':
    optional: true

  '@esbuild/linux-riscv64@0.21.5':
    optional: true

  '@esbuild/linux-s390x@0.18.20':
    optional: true

  '@esbuild/linux-s390x@0.21.5':
    optional: true

  '@esbuild/linux-x64@0.18.20':
    optional: true

  '@esbuild/linux-x64@0.21.5':
    optional: true

  '@esbuild/netbsd-x64@0.18.20':
    optional: true

  '@esbuild/netbsd-x64@0.21.5':
    optional: true

  '@esbuild/openbsd-x64@0.18.20':
    optional: true

  '@esbuild/openbsd-x64@0.21.5':
    optional: true

  '@esbuild/sunos-x64@0.18.20':
    optional: true

  '@esbuild/sunos-x64@0.21.5':
    optional: true

  '@esbuild/win32-arm64@0.18.20':
    optional: true

  '@esbuild/win32-arm64@0.21.5':
    optional: true

  '@esbuild/win32-ia32@0.18.20':
    optional: true

  '@esbuild/win32-ia32@0.21.5':
    optional: true

  '@esbuild/win32-x64@0.18.20':
    optional: true

  '@esbuild/win32-x64@0.21.5':
    optional: true

  '@eslint-community/eslint-utils@4.7.0(eslint@8.57.1)':
    dependencies:
      eslint: 8.57.1
      eslint-visitor-keys: 3.4.3

  '@eslint-community/regexpp@4.12.1': {}

  '@eslint/eslintrc@2.1.4':
    dependencies:
      ajv: 6.12.6
      debug: 4.4.1
      espree: 9.6.1
      globals: 13.24.0
      ignore: 5.3.2
      import-fresh: 3.3.1
      js-yaml: 4.1.0
      minimatch: 3.1.2
      strip-json-comments: 3.1.1
    transitivePeerDependencies:
      - supports-color

  '@eslint/js@8.57.1': {}

  '@floating-ui/core@1.7.1':
    dependencies:
      '@floating-ui/utils': 0.2.9

  '@floating-ui/dom@1.7.1':
    dependencies:
      '@floating-ui/core': 1.7.1
      '@floating-ui/utils': 0.2.9

  '@floating-ui/utils@0.2.9': {}

  '@fortawesome/fontawesome-common-types@6.7.2': {}

  '@fortawesome/fontawesome-free@7.0.1': {}

  '@fortawesome/free-regular-svg-icons@6.7.2':
    dependencies:
      '@fortawesome/fontawesome-common-types': 6.7.2

  '@fortawesome/free-solid-svg-icons@6.7.2':
    dependencies:
      '@fortawesome/fontawesome-common-types': 6.7.2

  '@humanwhocodes/config-array@0.13.0':
    dependencies:
      '@humanwhocodes/object-schema': 2.0.3
      debug: 4.4.1
      minimatch: 3.1.2
    transitivePeerDependencies:
      - supports-color

  '@humanwhocodes/module-importer@1.0.1': {}

  '@humanwhocodes/object-schema@2.0.3': {}

  '@isaacs/cliui@8.0.2':
    dependencies:
      string-width: 5.1.2
      string-width-cjs: string-width@4.2.3
      strip-ansi: 7.1.2
      strip-ansi-cjs: strip-ansi@6.0.1
      wrap-ansi: 8.1.0
      wrap-ansi-cjs: wrap-ansi@7.0.0

  '@istanbuljs/schema@0.1.3': {}

  '@jest/schemas@29.6.3':
    dependencies:
      '@sinclair/typebox': 0.27.8

  '@jridgewell/gen-mapping@0.3.8':
    dependencies:
      '@jridgewell/set-array': 1.2.1
      '@jridgewell/sourcemap-codec': 1.5.0
      '@jridgewell/trace-mapping': 0.3.25

  '@jridgewell/resolve-uri@3.1.2': {}

  '@jridgewell/set-array@1.2.1': {}

  '@jridgewell/source-map@0.3.6':
    dependencies:
      '@jridgewell/gen-mapping': 0.3.8
      '@jridgewell/trace-mapping': 0.3.25

  '@jridgewell/sourcemap-codec@1.5.0': {}

  '@jridgewell/sourcemap-codec@1.5.5': {}

  '@jridgewell/trace-mapping@0.3.25':
    dependencies:
      '@jridgewell/resolve-uri': 3.1.2
      '@jridgewell/sourcemap-codec': 1.5.0

  '@jridgewell/trace-mapping@0.3.31':
    dependencies:
      '@jridgewell/resolve-uri': 3.1.2
      '@jridgewell/sourcemap-codec': 1.5.0

  '@lezer/common@1.2.3': {}

  '@lezer/highlight@1.2.1':
    dependencies:
      '@lezer/common': 1.2.3

  '@lezer/json@1.0.3':
    dependencies:
      '@lezer/common': 1.2.3
      '@lezer/highlight': 1.2.1
      '@lezer/lr': 1.4.2

  '@lezer/lr@1.4.2':
    dependencies:
      '@lezer/common': 1.2.3

  '@marijn/find-cluster-break@1.0.2': {}

  '@melt-ui/pp@0.1.4(@melt-ui/svelte@0.42.0(svelte@3.59.2))(svelte@3.59.2)':
    dependencies:
      '@melt-ui/svelte': 0.42.0(svelte@3.59.2)
      estree-walker: 3.0.3
      svelte: 3.59.2

  '@melt-ui/svelte@0.42.0(svelte@3.59.2)':
    dependencies:
      '@floating-ui/core': 1.7.1
      '@floating-ui/dom': 1.7.1
      dequal: 2.0.3
      focus-trap: 7.6.5
      nanoid: 4.0.2
      svelte: 3.59.2

  '@noble/ed25519@1.6.0': {}

  '@noble/hashes@0.5.9': {}

  '@nodelib/fs.scandir@2.1.5':
    dependencies:
      '@nodelib/fs.stat': 2.0.5
      run-parallel: 1.2.0

  '@nodelib/fs.stat@2.0.5': {}

  '@nodelib/fs.walk@1.2.8':
    dependencies:
      '@nodelib/fs.scandir': 2.1.5
      fastq: 1.19.1

  '@paralect/novel-svelte@0.0.7(react@18.3.1)(solid-js@1.9.7)(svelte@3.59.2)(vue@3.5.17(typescript@5.8.3))(ws@8.18.2)':
    dependencies:
      '@melt-ui/pp': 0.1.4(@melt-ui/svelte@0.42.0(svelte@3.59.2))(svelte@3.59.2)
      '@melt-ui/svelte': 0.42.0(svelte@3.59.2)
      '@tiptap/core': 2.22.3(@tiptap/pm@2.22.3)
      '@tiptap/extension-bubble-menu': 2.22.3(@tiptap/core@2.22.3(@tiptap/pm@2.22.3))(@tiptap/pm@2.22.3)
      '@tiptap/extension-color': 2.22.3(@tiptap/core@2.22.3(@tiptap/pm@2.22.3))(@tiptap/extension-text-style@2.22.3(@tiptap/core@2.22.3(@tiptap/pm@2.22.3)))
      '@tiptap/extension-highlight': 2.22.3(@tiptap/core@2.22.3(@tiptap/pm@2.22.3))
      '@tiptap/extension-horizontal-rule': 2.22.3(@tiptap/core@2.22.3(@tiptap/pm@2.22.3))(@tiptap/pm@2.22.3)
      '@tiptap/extension-image': 2.22.3(@tiptap/core@2.22.3(@tiptap/pm@2.22.3))
      '@tiptap/extension-link': 2.22.3(@tiptap/core@2.22.3(@tiptap/pm@2.22.3))(@tiptap/pm@2.22.3)
      '@tiptap/extension-placeholder': 2.0.3(@tiptap/core@2.22.3(@tiptap/pm@2.22.3))(@tiptap/pm@2.22.3)
      '@tiptap/extension-task-item': 2.22.3(@tiptap/core@2.22.3(@tiptap/pm@2.22.3))(@tiptap/pm@2.22.3)
      '@tiptap/extension-task-list': 2.22.3(@tiptap/core@2.22.3(@tiptap/pm@2.22.3))
      '@tiptap/extension-text-style': 2.22.3(@tiptap/core@2.22.3(@tiptap/pm@2.22.3))
      '@tiptap/extension-underline': 2.22.3(@tiptap/core@2.22.3(@tiptap/pm@2.22.3))
      '@tiptap/pm': 2.22.3
      '@tiptap/starter-kit': 2.22.3
      '@tiptap/suggestion': 2.22.3(@tiptap/core@2.22.3(@tiptap/pm@2.22.3))(@tiptap/pm@2.22.3)
      ai: 2.2.37(react@18.3.1)(solid-js@1.9.7)(svelte@3.59.2)(vue@3.5.17(typescript@5.8.3))
      cal-sans: 1.0.1
      clsx: 2.1.1
      lucide-svelte: 0.275.0-beta.0(svelte@3.59.2)
      openai: 4.104.0(ws@8.18.2)
      svelte: 3.59.2
      svelte-moveable: 0.43.4(svelte@3.59.2)
      svelte-sequential-preprocessor: 2.0.2
      tailwind-merge: 1.14.0
      tippy.js: 6.3.7
      tiptap-markdown: 0.8.10(@tiptap/core@2.22.3(@tiptap/pm@2.22.3))
    transitivePeerDependencies:
      - encoding
      - react
      - solid-js
      - vue
      - ws
      - zod

  '@parcel/watcher-android-arm64@2.5.1':
    optional: true

  '@parcel/watcher-darwin-arm64@2.5.1':
    optional: true

  '@parcel/watcher-darwin-x64@2.5.1':
    optional: true

  '@parcel/watcher-freebsd-x64@2.5.1':
    optional: true

  '@parcel/watcher-linux-arm-glibc@2.5.1':
    optional: true

  '@parcel/watcher-linux-arm-musl@2.5.1':
    optional: true

  '@parcel/watcher-linux-arm64-glibc@2.5.1':
    optional: true

  '@parcel/watcher-linux-arm64-musl@2.5.1':
    optional: true

  '@parcel/watcher-linux-x64-glibc@2.5.1':
    optional: true

  '@parcel/watcher-linux-x64-musl@2.5.1':
    optional: true

  '@parcel/watcher-win32-arm64@2.5.1':
    optional: true

  '@parcel/watcher-win32-ia32@2.5.1':
    optional: true

  '@parcel/watcher-win32-x64@2.5.1':
    optional: true

  '@parcel/watcher@2.5.1':
    dependencies:
      detect-libc: 1.0.3
      is-glob: 4.0.3
      micromatch: 4.0.8
      node-addon-api: 7.1.1
    optionalDependencies:
      '@parcel/watcher-android-arm64': 2.5.1
      '@parcel/watcher-darwin-arm64': 2.5.1
      '@parcel/watcher-darwin-x64': 2.5.1
      '@parcel/watcher-freebsd-x64': 2.5.1
      '@parcel/watcher-linux-arm-glibc': 2.5.1
      '@parcel/watcher-linux-arm-musl': 2.5.1
      '@parcel/watcher-linux-arm64-glibc': 2.5.1
      '@parcel/watcher-linux-arm64-musl': 2.5.1
      '@parcel/watcher-linux-x64-glibc': 2.5.1
      '@parcel/watcher-linux-x64-musl': 2.5.1
      '@parcel/watcher-win32-arm64': 2.5.1
      '@parcel/watcher-win32-ia32': 2.5.1
      '@parcel/watcher-win32-x64': 2.5.1
    optional: true

  '@pkgjs/parseargs@0.11.0':
    optional: true

  '@playwright/test@1.55.0':
    dependencies:
      playwright: 1.55.0

  '@polka/url@1.0.0-next.29': {}

  '@popperjs/core@2.11.8': {}

  '@remirror/core-constants@3.0.0': {}

  '@replit/codemirror-indentation-markers@6.5.3(@codemirror/language@6.11.1)(@codemirror/state@6.5.2)(@codemirror/view@6.37.2)':
    dependencies:
      '@codemirror/language': 6.11.1
      '@codemirror/state': 6.5.2
      '@codemirror/view': 6.37.2

  '@rollup/pluginutils@5.2.0(rollup@4.44.0)':
    dependencies:
      '@types/estree': 1.0.8
      estree-walker: 2.0.2
      picomatch: 4.0.2
    optionalDependencies:
      rollup: 4.44.0

  '@rollup/rollup-android-arm-eabi@4.44.0':
    optional: true

  '@rollup/rollup-android-arm64@4.44.0':
    optional: true

  '@rollup/rollup-darwin-arm64@4.44.0':
    optional: true

  '@rollup/rollup-darwin-x64@4.44.0':
    optional: true

  '@rollup/rollup-freebsd-arm64@4.44.0':
    optional: true

  '@rollup/rollup-freebsd-x64@4.44.0':
    optional: true

  '@rollup/rollup-linux-arm-gnueabihf@4.44.0':
    optional: true

  '@rollup/rollup-linux-arm-musleabihf@4.44.0':
    optional: true

  '@rollup/rollup-linux-arm64-gnu@4.44.0':
    optional: true

  '@rollup/rollup-linux-arm64-musl@4.44.0':
    optional: true

  '@rollup/rollup-linux-loongarch64-gnu@4.44.0':
    optional: true

  '@rollup/rollup-linux-powerpc64le-gnu@4.44.0':
    optional: true

  '@rollup/rollup-linux-riscv64-gnu@4.44.0':
    optional: true

  '@rollup/rollup-linux-riscv64-musl@4.44.0':
    optional: true

  '@rollup/rollup-linux-s390x-gnu@4.44.0':
    optional: true

  '@rollup/rollup-linux-x64-gnu@4.44.0':
    optional: true

  '@rollup/rollup-linux-x64-musl@4.44.0':
    optional: true

  '@rollup/rollup-win32-arm64-msvc@4.44.0':
    optional: true

  '@rollup/rollup-win32-ia32-msvc@4.44.0':
    optional: true

  '@rollup/rollup-win32-x64-msvc@4.44.0':
    optional: true

  '@scena/dragscroll@1.4.0':
    dependencies:
      '@daybrush/utils': 1.13.0
      '@scena/event-emitter': 1.0.5

  '@scena/event-emitter@1.0.5':
    dependencies:
      '@daybrush/utils': 1.13.0

  '@scena/matrix@1.1.1':
    dependencies:
      '@daybrush/utils': 1.13.0

  '@sinclair/typebox@0.27.8': {}

  '@sphinxxxx/color-conversion@2.2.2': {}

  '@sveltejs/vite-plugin-svelte-inspector@1.0.4(@sveltejs/vite-plugin-svelte@2.5.3(svelte@3.59.2)(vite@4.5.14(@types/node@24.5.2)(sass@1.92.1)(terser@5.43.1)))(svelte@3.59.2)(vite@4.5.14(@types/node@24.5.2)(sass@1.92.1)(terser@5.43.1))':
    dependencies:
      '@sveltejs/vite-plugin-svelte': 2.5.3(svelte@3.59.2)(vite@4.5.14(@types/node@24.5.2)(sass@1.92.1)(terser@5.43.1))
      debug: 4.4.1
      svelte: 3.59.2
      vite: 4.5.14(@types/node@24.5.2)(sass@1.92.1)(terser@5.43.1)
    transitivePeerDependencies:
      - supports-color

  '@sveltejs/vite-plugin-svelte@2.5.3(svelte@3.59.2)(vite@4.5.14(@types/node@24.5.2)(sass@1.92.1)(terser@5.43.1))':
    dependencies:
      '@sveltejs/vite-plugin-svelte-inspector': 1.0.4(@sveltejs/vite-plugin-svelte@2.5.3(svelte@3.59.2)(vite@4.5.14(@types/node@24.5.2)(sass@1.92.1)(terser@5.43.1)))(svelte@3.59.2)(vite@4.5.14(@types/node@24.5.2)(sass@1.92.1)(terser@5.43.1))
      debug: 4.4.1
      deepmerge: 4.3.1
      kleur: 4.1.5
      magic-string: 0.30.17
      svelte: 3.59.2
      svelte-hmr: 0.15.3(svelte@3.59.2)
      vite: 4.5.14(@types/node@24.5.2)(sass@1.92.1)(terser@5.43.1)
      vitefu: 0.2.5(vite@4.5.14(@types/node@24.5.2)(sass@1.92.1)(terser@5.43.1))
    transitivePeerDependencies:
      - supports-color

  '@tauri-apps/api@1.6.0': {}

  '@tauri-apps/cli-darwin-arm64@1.6.3':
    optional: true

  '@tauri-apps/cli-darwin-x64@1.6.3':
    optional: true

  '@tauri-apps/cli-linux-arm-gnueabihf@1.6.3':
    optional: true

  '@tauri-apps/cli-linux-arm64-gnu@1.6.3':
    optional: true

  '@tauri-apps/cli-linux-arm64-musl@1.6.3':
    optional: true

  '@tauri-apps/cli-linux-x64-gnu@1.6.3':
    optional: true

  '@tauri-apps/cli-linux-x64-musl@1.6.3':
    optional: true

  '@tauri-apps/cli-win32-arm64-msvc@1.6.3':
    optional: true

  '@tauri-apps/cli-win32-ia32-msvc@1.6.3':
    optional: true

  '@tauri-apps/cli-win32-x64-msvc@1.6.3':
    optional: true

  '@tauri-apps/cli@1.6.3':
    dependencies:
      semver: 7.7.2
    optionalDependencies:
      '@tauri-apps/cli-darwin-arm64': 1.6.3
      '@tauri-apps/cli-darwin-x64': 1.6.3
      '@tauri-apps/cli-linux-arm-gnueabihf': 1.6.3
      '@tauri-apps/cli-linux-arm64-gnu': 1.6.3
      '@tauri-apps/cli-linux-arm64-musl': 1.6.3
      '@tauri-apps/cli-linux-x64-gnu': 1.6.3
      '@tauri-apps/cli-linux-x64-musl': 1.6.3
      '@tauri-apps/cli-win32-arm64-msvc': 1.6.3
      '@tauri-apps/cli-win32-ia32-msvc': 1.6.3
      '@tauri-apps/cli-win32-x64-msvc': 1.6.3

  '@testing-library/dom@9.3.4':
    dependencies:
      '@babel/code-frame': 7.27.1
      '@babel/runtime': 7.27.6
      '@types/aria-query': 5.0.4
      aria-query: 5.1.3
      chalk: 4.1.2
      dom-accessibility-api: 0.5.16
      lz-string: 1.5.0
      pretty-format: 27.5.1

  '@testing-library/jest-dom@6.8.0':
    dependencies:
      '@adobe/css-tools': 4.4.4
      aria-query: 5.3.2
      css.escape: 1.5.1
      dom-accessibility-api: 0.6.3
      picocolors: 1.1.1
      redent: 3.0.0

  '@testing-library/svelte@4.2.3(svelte@3.59.2)':
    dependencies:
      '@testing-library/dom': 9.3.4
      svelte: 3.59.2

  '@testing-library/user-event@14.6.1(@testing-library/dom@9.3.4)':
    dependencies:
      '@testing-library/dom': 9.3.4

  '@tiptap/core@2.22.3(@tiptap/pm@2.22.3)':
    dependencies:
      '@tiptap/pm': 2.22.3

  '@tiptap/extension-blockquote@2.22.3(@tiptap/core@2.22.3(@tiptap/pm@2.22.3))':
    dependencies:
      '@tiptap/core': 2.22.3(@tiptap/pm@2.22.3)

  '@tiptap/extension-bold@2.22.3(@tiptap/core@2.22.3(@tiptap/pm@2.22.3))':
    dependencies:
      '@tiptap/core': 2.22.3(@tiptap/pm@2.22.3)

  '@tiptap/extension-bubble-menu@2.22.3(@tiptap/core@2.22.3(@tiptap/pm@2.22.3))(@tiptap/pm@2.22.3)':
    dependencies:
      '@tiptap/core': 2.22.3(@tiptap/pm@2.22.3)
      '@tiptap/pm': 2.22.3
      tippy.js: 6.3.7

  '@tiptap/extension-bullet-list@2.22.3(@tiptap/core@2.22.3(@tiptap/pm@2.22.3))':
    dependencies:
      '@tiptap/core': 2.22.3(@tiptap/pm@2.22.3)

  '@tiptap/extension-code-block@2.22.3(@tiptap/core@2.22.3(@tiptap/pm@2.22.3))(@tiptap/pm@2.22.3)':
    dependencies:
      '@tiptap/core': 2.22.3(@tiptap/pm@2.22.3)
      '@tiptap/pm': 2.22.3

  '@tiptap/extension-code@2.22.3(@tiptap/core@2.22.3(@tiptap/pm@2.22.3))':
    dependencies:
      '@tiptap/core': 2.22.3(@tiptap/pm@2.22.3)

  '@tiptap/extension-color@2.22.3(@tiptap/core@2.22.3(@tiptap/pm@2.22.3))(@tiptap/extension-text-style@2.22.3(@tiptap/core@2.22.3(@tiptap/pm@2.22.3)))':
    dependencies:
      '@tiptap/core': 2.22.3(@tiptap/pm@2.22.3)
      '@tiptap/extension-text-style': 2.22.3(@tiptap/core@2.22.3(@tiptap/pm@2.22.3))

  '@tiptap/extension-document@2.22.3(@tiptap/core@2.22.3(@tiptap/pm@2.22.3))':
    dependencies:
      '@tiptap/core': 2.22.3(@tiptap/pm@2.22.3)

  '@tiptap/extension-dropcursor@2.22.3(@tiptap/core@2.22.3(@tiptap/pm@2.22.3))(@tiptap/pm@2.22.3)':
    dependencies:
      '@tiptap/core': 2.22.3(@tiptap/pm@2.22.3)
      '@tiptap/pm': 2.22.3

  '@tiptap/extension-gapcursor@2.22.3(@tiptap/core@2.22.3(@tiptap/pm@2.22.3))(@tiptap/pm@2.22.3)':
    dependencies:
      '@tiptap/core': 2.22.3(@tiptap/pm@2.22.3)
      '@tiptap/pm': 2.22.3

  '@tiptap/extension-hard-break@2.22.3(@tiptap/core@2.22.3(@tiptap/pm@2.22.3))':
    dependencies:
      '@tiptap/core': 2.22.3(@tiptap/pm@2.22.3)

  '@tiptap/extension-heading@2.22.3(@tiptap/core@2.22.3(@tiptap/pm@2.22.3))':
    dependencies:
      '@tiptap/core': 2.22.3(@tiptap/pm@2.22.3)

  '@tiptap/extension-highlight@2.22.3(@tiptap/core@2.22.3(@tiptap/pm@2.22.3))':
    dependencies:
      '@tiptap/core': 2.22.3(@tiptap/pm@2.22.3)

  '@tiptap/extension-history@2.22.3(@tiptap/core@2.22.3(@tiptap/pm@2.22.3))(@tiptap/pm@2.22.3)':
    dependencies:
      '@tiptap/core': 2.22.3(@tiptap/pm@2.22.3)
      '@tiptap/pm': 2.22.3

  '@tiptap/extension-horizontal-rule@2.22.3(@tiptap/core@2.22.3(@tiptap/pm@2.22.3))(@tiptap/pm@2.22.3)':
    dependencies:
      '@tiptap/core': 2.22.3(@tiptap/pm@2.22.3)
      '@tiptap/pm': 2.22.3

  '@tiptap/extension-image@2.22.3(@tiptap/core@2.22.3(@tiptap/pm@2.22.3))':
    dependencies:
      '@tiptap/core': 2.22.3(@tiptap/pm@2.22.3)

  '@tiptap/extension-italic@2.22.3(@tiptap/core@2.22.3(@tiptap/pm@2.22.3))':
    dependencies:
      '@tiptap/core': 2.22.3(@tiptap/pm@2.22.3)

  '@tiptap/extension-link@2.22.3(@tiptap/core@2.22.3(@tiptap/pm@2.22.3))(@tiptap/pm@2.22.3)':
    dependencies:
      '@tiptap/core': 2.22.3(@tiptap/pm@2.22.3)
      '@tiptap/pm': 2.22.3
      linkifyjs: 4.3.1

  '@tiptap/extension-list-item@2.22.3(@tiptap/core@2.22.3(@tiptap/pm@2.22.3))':
    dependencies:
      '@tiptap/core': 2.22.3(@tiptap/pm@2.22.3)

  '@tiptap/extension-mention@2.26.1(@tiptap/core@2.22.3(@tiptap/pm@2.22.3))(@tiptap/pm@2.22.3)(@tiptap/suggestion@2.22.3(@tiptap/core@2.22.3(@tiptap/pm@2.22.3))(@tiptap/pm@2.22.3))':
    dependencies:
      '@tiptap/core': 2.22.3(@tiptap/pm@2.22.3)
      '@tiptap/pm': 2.22.3
      '@tiptap/suggestion': 2.22.3(@tiptap/core@2.22.3(@tiptap/pm@2.22.3))(@tiptap/pm@2.22.3)

  '@tiptap/extension-ordered-list@2.22.3(@tiptap/core@2.22.3(@tiptap/pm@2.22.3))':
    dependencies:
      '@tiptap/core': 2.22.3(@tiptap/pm@2.22.3)

  '@tiptap/extension-paragraph@2.22.3(@tiptap/core@2.22.3(@tiptap/pm@2.22.3))':
    dependencies:
      '@tiptap/core': 2.22.3(@tiptap/pm@2.22.3)

  '@tiptap/extension-placeholder@2.0.3(@tiptap/core@2.22.3(@tiptap/pm@2.22.3))(@tiptap/pm@2.22.3)':
    dependencies:
      '@tiptap/core': 2.22.3(@tiptap/pm@2.22.3)
      '@tiptap/pm': 2.22.3

  '@tiptap/extension-strike@2.22.3(@tiptap/core@2.22.3(@tiptap/pm@2.22.3))':
    dependencies:
      '@tiptap/core': 2.22.3(@tiptap/pm@2.22.3)

  '@tiptap/extension-task-item@2.22.3(@tiptap/core@2.22.3(@tiptap/pm@2.22.3))(@tiptap/pm@2.22.3)':
    dependencies:
      '@tiptap/core': 2.22.3(@tiptap/pm@2.22.3)
      '@tiptap/pm': 2.22.3

  '@tiptap/extension-task-list@2.22.3(@tiptap/core@2.22.3(@tiptap/pm@2.22.3))':
    dependencies:
      '@tiptap/core': 2.22.3(@tiptap/pm@2.22.3)

  '@tiptap/extension-text-style@2.22.3(@tiptap/core@2.22.3(@tiptap/pm@2.22.3))':
    dependencies:
      '@tiptap/core': 2.22.3(@tiptap/pm@2.22.3)

  '@tiptap/extension-text@2.22.3(@tiptap/core@2.22.3(@tiptap/pm@2.22.3))':
    dependencies:
      '@tiptap/core': 2.22.3(@tiptap/pm@2.22.3)

  '@tiptap/extension-underline@2.22.3(@tiptap/core@2.22.3(@tiptap/pm@2.22.3))':
    dependencies:
      '@tiptap/core': 2.22.3(@tiptap/pm@2.22.3)

  '@tiptap/pm@2.22.3':
    dependencies:
      prosemirror-changeset: 2.3.1
      prosemirror-collab: 1.3.1
      prosemirror-commands: 1.7.1
      prosemirror-dropcursor: 1.8.2
      prosemirror-gapcursor: 1.3.2
      prosemirror-history: 1.4.1
      prosemirror-inputrules: 1.5.0
      prosemirror-keymap: 1.2.3
      prosemirror-markdown: 1.13.2
      prosemirror-menu: 1.2.5
      prosemirror-model: 1.25.1
      prosemirror-schema-basic: 1.2.4
      prosemirror-schema-list: 1.5.1
      prosemirror-state: 1.4.3
      prosemirror-tables: 1.7.1
      prosemirror-trailing-node: 3.0.0(prosemirror-model@1.25.1)(prosemirror-state@1.4.3)(prosemirror-view@1.40.0)
      prosemirror-transform: 1.10.4
      prosemirror-view: 1.40.0

  '@tiptap/starter-kit@2.22.3':
    dependencies:
      '@tiptap/core': 2.22.3(@tiptap/pm@2.22.3)
      '@tiptap/extension-blockquote': 2.22.3(@tiptap/core@2.22.3(@tiptap/pm@2.22.3))
      '@tiptap/extension-bold': 2.22.3(@tiptap/core@2.22.3(@tiptap/pm@2.22.3))
      '@tiptap/extension-bullet-list': 2.22.3(@tiptap/core@2.22.3(@tiptap/pm@2.22.3))
      '@tiptap/extension-code': 2.22.3(@tiptap/core@2.22.3(@tiptap/pm@2.22.3))
      '@tiptap/extension-code-block': 2.22.3(@tiptap/core@2.22.3(@tiptap/pm@2.22.3))(@tiptap/pm@2.22.3)
      '@tiptap/extension-document': 2.22.3(@tiptap/core@2.22.3(@tiptap/pm@2.22.3))
      '@tiptap/extension-dropcursor': 2.22.3(@tiptap/core@2.22.3(@tiptap/pm@2.22.3))(@tiptap/pm@2.22.3)
      '@tiptap/extension-gapcursor': 2.22.3(@tiptap/core@2.22.3(@tiptap/pm@2.22.3))(@tiptap/pm@2.22.3)
      '@tiptap/extension-hard-break': 2.22.3(@tiptap/core@2.22.3(@tiptap/pm@2.22.3))
      '@tiptap/extension-heading': 2.22.3(@tiptap/core@2.22.3(@tiptap/pm@2.22.3))
      '@tiptap/extension-history': 2.22.3(@tiptap/core@2.22.3(@tiptap/pm@2.22.3))(@tiptap/pm@2.22.3)
      '@tiptap/extension-horizontal-rule': 2.22.3(@tiptap/core@2.22.3(@tiptap/pm@2.22.3))(@tiptap/pm@2.22.3)
      '@tiptap/extension-italic': 2.22.3(@tiptap/core@2.22.3(@tiptap/pm@2.22.3))
      '@tiptap/extension-list-item': 2.22.3(@tiptap/core@2.22.3(@tiptap/pm@2.22.3))
      '@tiptap/extension-ordered-list': 2.22.3(@tiptap/core@2.22.3(@tiptap/pm@2.22.3))
      '@tiptap/extension-paragraph': 2.22.3(@tiptap/core@2.22.3(@tiptap/pm@2.22.3))
      '@tiptap/extension-strike': 2.22.3(@tiptap/core@2.22.3(@tiptap/pm@2.22.3))
      '@tiptap/extension-text': 2.22.3(@tiptap/core@2.22.3(@tiptap/pm@2.22.3))
      '@tiptap/extension-text-style': 2.22.3(@tiptap/core@2.22.3(@tiptap/pm@2.22.3))
      '@tiptap/pm': 2.22.3

  '@tiptap/suggestion@2.22.3(@tiptap/core@2.22.3(@tiptap/pm@2.22.3))(@tiptap/pm@2.22.3)':
    dependencies:
      '@tiptap/core': 2.22.3(@tiptap/pm@2.22.3)
      '@tiptap/pm': 2.22.3

  '@tomic/lib@0.40.0':
    dependencies:
      '@noble/ed25519': 1.6.0
      '@noble/hashes': 0.5.9
      base64-arraybuffer: 1.0.2
      fast-json-stable-stringify: 2.1.0
      ulidx: 2.4.1

  '@tomic/svelte@0.35.2(@tomic/lib@0.40.0)':
    dependencies:
      '@tomic/lib': 0.40.0
      eslint: 8.57.1
      svelte: 3.59.2
    transitivePeerDependencies:
      - supports-color

  '@tsconfig/svelte@4.0.1': {}

  '@types/aria-query@5.0.4': {}

  '@types/d3-array@3.2.1': {}

  '@types/d3-axis@3.0.6':
    dependencies:
      '@types/d3-selection': 3.0.11

  '@types/d3-brush@3.0.6':
    dependencies:
      '@types/d3-selection': 3.0.11

  '@types/d3-chord@3.0.6': {}

  '@types/d3-color@3.1.3': {}

  '@types/d3-contour@3.0.6':
    dependencies:
      '@types/d3-array': 3.2.1
      '@types/geojson': 7946.0.16

  '@types/d3-delaunay@6.0.4': {}

  '@types/d3-dispatch@3.0.7': {}

  '@types/d3-drag@3.0.7':
    dependencies:
      '@types/d3-selection': 3.0.11

  '@types/d3-dsv@3.0.7': {}

  '@types/d3-ease@3.0.2': {}

  '@types/d3-fetch@3.0.7':
    dependencies:
      '@types/d3-dsv': 3.0.7

  '@types/d3-force@3.0.10': {}

  '@types/d3-format@3.0.4': {}

  '@types/d3-geo@3.1.0':
    dependencies:
      '@types/geojson': 7946.0.16

  '@types/d3-hierarchy@3.1.7': {}

  '@types/d3-interpolate@3.0.4':
    dependencies:
      '@types/d3-color': 3.1.3

  '@types/d3-path@3.1.1': {}

  '@types/d3-polygon@3.0.2': {}

  '@types/d3-quadtree@3.0.6': {}

  '@types/d3-random@3.0.3': {}

  '@types/d3-scale-chromatic@3.1.0': {}

  '@types/d3-scale@4.0.9':
    dependencies:
      '@types/d3-time': 3.0.4

  '@types/d3-selection@3.0.11': {}

  '@types/d3-shape@3.1.7':
    dependencies:
      '@types/d3-path': 3.1.1

  '@types/d3-time-format@4.0.3': {}

  '@types/d3-time@3.0.4': {}

  '@types/d3-timer@3.0.2': {}

  '@types/d3-transition@3.0.9':
    dependencies:
      '@types/d3-selection': 3.0.11

  '@types/d3-zoom@3.0.8':
    dependencies:
      '@types/d3-interpolate': 3.0.4
      '@types/d3-selection': 3.0.11

  '@types/d3@7.4.3':
    dependencies:
      '@types/d3-array': 3.2.1
      '@types/d3-axis': 3.0.6
      '@types/d3-brush': 3.0.6
      '@types/d3-chord': 3.0.6
      '@types/d3-color': 3.1.3
      '@types/d3-contour': 3.0.6
      '@types/d3-delaunay': 6.0.4
      '@types/d3-dispatch': 3.0.7
      '@types/d3-drag': 3.0.7
      '@types/d3-dsv': 3.0.7
      '@types/d3-ease': 3.0.2
      '@types/d3-fetch': 3.0.7
      '@types/d3-force': 3.0.10
      '@types/d3-format': 3.0.4
      '@types/d3-geo': 3.1.0
      '@types/d3-hierarchy': 3.1.7
      '@types/d3-interpolate': 3.0.4
      '@types/d3-path': 3.1.1
      '@types/d3-polygon': 3.0.2
      '@types/d3-quadtree': 3.0.6
      '@types/d3-random': 3.0.3
      '@types/d3-scale': 4.0.9
      '@types/d3-scale-chromatic': 3.1.0
      '@types/d3-selection': 3.0.11
      '@types/d3-shape': 3.1.7
      '@types/d3-time': 3.0.4
      '@types/d3-time-format': 4.0.3
      '@types/d3-timer': 3.0.2
      '@types/d3-transition': 3.0.9
      '@types/d3-zoom': 3.0.8

  '@types/estree@1.0.8': {}

  '@types/geojson@7946.0.16': {}

  '@types/linkify-it@3.0.5': {}

  '@types/linkify-it@5.0.0': {}

  '@types/markdown-it@13.0.9':
    dependencies:
      '@types/linkify-it': 3.0.5
      '@types/mdurl': 1.0.5

  '@types/markdown-it@14.1.2':
    dependencies:
      '@types/linkify-it': 5.0.0
      '@types/mdurl': 2.0.0

  '@types/marked@5.0.2': {}

  '@types/mdurl@1.0.5': {}

  '@types/mdurl@2.0.0': {}

  '@types/node-fetch@2.6.12':
    dependencies:
      '@types/node': 24.5.2
      form-data: 4.0.3

  '@types/node@18.19.127':
    dependencies:
      undici-types: 5.26.5

  '@types/node@24.5.2':
    dependencies:
      undici-types: 7.12.0

  '@types/pug@2.0.10': {}

  '@ungap/structured-clone@1.3.0': {}

  '@vitest/coverage-v8@3.2.4(vitest@1.6.1)':
    dependencies:
      '@ampproject/remapping': 2.3.0
      '@bcoe/v8-coverage': 1.0.2
      ast-v8-to-istanbul: 0.3.5
      debug: 4.4.1
      istanbul-lib-coverage: 3.2.2
      istanbul-lib-report: 3.0.1
      istanbul-lib-source-maps: 5.0.6
      istanbul-reports: 3.2.0
      magic-string: 0.30.17
      magicast: 0.3.5
      std-env: 3.9.0
      test-exclude: 7.0.1
      tinyrainbow: 2.0.0
<<<<<<< HEAD
      vitest: 3.2.4(@types/node@24.5.2)(@vitest/ui@3.2.4)(jsdom@24.1.3)(sass@1.92.1)(terser@5.43.1)
=======
      vitest: 1.6.1(@types/node@24.3.1)(@vitest/ui@1.6.1)(jsdom@24.1.3)(sass@1.92.1)(terser@5.43.1)
>>>>>>> fb5c4c9c
    transitivePeerDependencies:
      - supports-color

  '@vitest/expect@1.6.1':
    dependencies:
      '@vitest/spy': 1.6.1
      '@vitest/utils': 1.6.1
      chai: 4.5.0

<<<<<<< HEAD
  '@vitest/mocker@3.2.4(vite@7.1.5(@types/node@24.5.2)(sass@1.92.1)(terser@5.43.1))':
    dependencies:
      '@vitest/spy': 3.2.4
      estree-walker: 3.0.3
      magic-string: 0.30.19
    optionalDependencies:
      vite: 7.1.5(@types/node@24.5.2)(sass@1.92.1)(terser@5.43.1)

  '@vitest/pretty-format@3.2.4':
    dependencies:
      tinyrainbow: 2.0.0
=======
  '@vitest/runner@1.6.1':
    dependencies:
      '@vitest/utils': 1.6.1
      p-limit: 5.0.0
      pathe: 1.1.2
>>>>>>> fb5c4c9c

  '@vitest/snapshot@1.6.1':
    dependencies:
      magic-string: 0.30.17
      pathe: 1.1.2
      pretty-format: 29.7.0

  '@vitest/spy@1.6.1':
    dependencies:
      tinyspy: 2.2.1

  '@vitest/ui@1.6.1(vitest@1.6.1)':
    dependencies:
      '@vitest/utils': 1.6.1
      fast-glob: 3.3.3
      fflate: 0.8.2
      flatted: 3.3.3
<<<<<<< HEAD
      pathe: 2.0.3
      sirv: 3.0.2
      tinyglobby: 0.2.15
      tinyrainbow: 2.0.0
      vitest: 3.2.4(@types/node@24.5.2)(@vitest/ui@3.2.4)(jsdom@24.1.3)(sass@1.92.1)(terser@5.43.1)
=======
      pathe: 1.1.2
      picocolors: 1.1.1
      sirv: 2.0.4
      vitest: 1.6.1(@types/node@24.3.1)(@vitest/ui@1.6.1)(jsdom@24.1.3)(sass@1.92.1)(terser@5.43.1)
>>>>>>> fb5c4c9c

  '@vitest/utils@1.6.1':
    dependencies:
      diff-sequences: 29.6.3
      estree-walker: 3.0.3
      loupe: 2.3.7
      pretty-format: 29.7.0

  '@vue/compiler-core@3.5.17':
    dependencies:
      '@babel/parser': 7.28.4
      '@vue/shared': 3.5.17
      entities: 4.5.0
      estree-walker: 2.0.2
      source-map-js: 1.2.1

  '@vue/compiler-dom@3.5.17':
    dependencies:
      '@vue/compiler-core': 3.5.17
      '@vue/shared': 3.5.17

  '@vue/compiler-sfc@3.5.17':
    dependencies:
      '@babel/parser': 7.28.4
      '@vue/compiler-core': 3.5.17
      '@vue/compiler-dom': 3.5.17
      '@vue/compiler-ssr': 3.5.17
      '@vue/shared': 3.5.17
      estree-walker: 2.0.2
      magic-string: 0.30.19
      postcss: 8.5.6
      source-map-js: 1.2.1

  '@vue/compiler-ssr@3.5.17':
    dependencies:
      '@vue/compiler-dom': 3.5.17
      '@vue/shared': 3.5.17

  '@vue/reactivity@3.5.17':
    dependencies:
      '@vue/shared': 3.5.17

  '@vue/runtime-core@3.5.17':
    dependencies:
      '@vue/reactivity': 3.5.17
      '@vue/shared': 3.5.17

  '@vue/runtime-dom@3.5.17':
    dependencies:
      '@vue/reactivity': 3.5.17
      '@vue/runtime-core': 3.5.17
      '@vue/shared': 3.5.17
      csstype: 3.1.3

  '@vue/server-renderer@3.5.17(vue@3.5.17(typescript@5.8.3))':
    dependencies:
      '@vue/compiler-ssr': 3.5.17
      '@vue/shared': 3.5.17
      vue: 3.5.17(typescript@5.8.3)

  '@vue/shared@3.5.17': {}

  abort-controller@3.0.0:
    dependencies:
      event-target-shim: 5.0.1

  acorn-jsx@5.3.2(acorn@8.15.0):
    dependencies:
      acorn: 8.15.0

  acorn-walk@8.3.4:
    dependencies:
      acorn: 8.15.0

  acorn@8.15.0: {}

  agent-base@7.1.3: {}

  agentkeepalive@4.6.0:
    dependencies:
      humanize-ms: 1.2.1

  ai@2.2.37(react@18.3.1)(solid-js@1.9.7)(svelte@3.59.2)(vue@3.5.17(typescript@5.8.3)):
    dependencies:
      eventsource-parser: 1.0.0
      nanoid: 3.3.6
      solid-swr-store: 0.10.7(solid-js@1.9.7)(swr-store@0.10.6)
      sswr: 2.0.0(svelte@3.59.2)
      swr: 2.2.0(react@18.3.1)
      swr-store: 0.10.6
      swrv: 1.0.4(vue@3.5.17(typescript@5.8.3))
    optionalDependencies:
      react: 18.3.1
      solid-js: 1.9.7
      svelte: 3.59.2
      vue: 3.5.17(typescript@5.8.3)

  ajv@6.12.6:
    dependencies:
      fast-deep-equal: 3.1.3
      fast-json-stable-stringify: 2.1.0
      json-schema-traverse: 0.4.1
      uri-js: 4.4.1

  ajv@8.17.1:
    dependencies:
      fast-deep-equal: 3.1.3
      fast-uri: 3.0.6
      json-schema-traverse: 1.0.0
      require-from-string: 2.0.2

  ansi-escapes@1.4.0: {}

  ansi-regex@2.1.1: {}

  ansi-regex@5.0.1: {}

  ansi-regex@6.2.2: {}

  ansi-styles@2.2.1: {}

  ansi-styles@4.3.0:
    dependencies:
      color-convert: 2.0.1

  ansi-styles@5.2.0: {}

  ansi-styles@6.2.3: {}

  any-promise@1.3.0: {}

  anymatch@3.1.3:
    dependencies:
      normalize-path: 3.0.0
      picomatch: 2.3.1

  argparse@2.0.1: {}

  aria-query@5.1.3:
    dependencies:
      deep-equal: 2.2.3

  aria-query@5.3.2: {}

  array-buffer-byte-length@1.0.2:
    dependencies:
      call-bound: 1.0.4
      is-array-buffer: 3.0.5

  asn1@0.2.6:
    dependencies:
      safer-buffer: 2.1.2

  assert-plus@1.0.0: {}

  assertion-error@1.1.0: {}

  ast-v8-to-istanbul@0.3.5:
    dependencies:
      '@jridgewell/trace-mapping': 0.3.31
      estree-walker: 3.0.3
      js-tokens: 9.0.1

  asynckit@0.4.0: {}

  available-typed-arrays@1.0.7:
    dependencies:
      possible-typed-array-names: 1.1.0

  aws-sign2@0.7.0: {}

  aws4@1.13.2: {}

  axobject-query@4.1.0: {}

  balanced-match@1.0.2: {}

  base64-arraybuffer@1.0.2: {}

  bcrypt-pbkdf@1.0.2:
    dependencies:
      tweetnacl: 0.14.5

  binary-extensions@2.3.0: {}

  biome@0.3.3:
    dependencies:
      bluebird: 3.7.2
      chalk: 1.1.3
      commander: 2.20.3
      editor: 1.0.0
      fs-promise: 0.5.0
      inquirer-promise: 0.0.3
      request-promise: 3.0.0
      untildify: 3.0.3
      user-home: 2.0.0

  bluebird@3.7.2: {}

  brace-expansion@1.1.12:
    dependencies:
      balanced-match: 1.0.2
      concat-map: 0.0.1

  brace-expansion@2.0.2:
    dependencies:
      balanced-match: 1.0.2

  braces@3.0.3:
    dependencies:
      fill-range: 7.1.1

  buffer-crc32@1.0.0: {}

  buffer-from@1.1.2: {}

  bulma@0.9.4: {}

  bulmaswatch@0.8.1: {}

  cac@6.7.14: {}

  cal-sans@1.0.1: {}

  call-bind-apply-helpers@1.0.2:
    dependencies:
      es-errors: 1.3.0
      function-bind: 1.1.2

  call-bind@1.0.8:
    dependencies:
      call-bind-apply-helpers: 1.0.2
      es-define-property: 1.0.1
      get-intrinsic: 1.3.0
      set-function-length: 1.2.2

  call-bound@1.0.4:
    dependencies:
      call-bind-apply-helpers: 1.0.2
      get-intrinsic: 1.3.0

  callsites@3.1.0: {}

  caseless@0.12.0: {}

  chai@4.5.0:
    dependencies:
      assertion-error: 1.1.0
      check-error: 1.0.3
      deep-eql: 4.1.4
      get-func-name: 2.0.2
      loupe: 2.3.7
      pathval: 1.1.1
      type-detect: 4.1.0

  chalk@1.1.3:
    dependencies:
      ansi-styles: 2.2.1
      escape-string-regexp: 1.0.5
      has-ansi: 2.0.0
      strip-ansi: 3.0.1
      supports-color: 2.0.0

  chalk@4.1.2:
    dependencies:
      ansi-styles: 4.3.0
      supports-color: 7.2.0

  check-error@1.0.3:
    dependencies:
      get-func-name: 2.0.2

  chokidar@3.6.0:
    dependencies:
      anymatch: 3.1.3
      braces: 3.0.3
      glob-parent: 5.1.2
      is-binary-path: 2.1.0
      is-glob: 4.0.3
      normalize-path: 3.0.0
      readdirp: 3.6.0
    optionalDependencies:
      fsevents: 2.3.3

  chokidar@4.0.3:
    dependencies:
      readdirp: 4.1.2

  cli-cursor@1.0.2:
    dependencies:
      restore-cursor: 1.0.1

  cli-width@1.1.1: {}

  clsx@2.1.1: {}

  code-point-at@1.1.0: {}

  code-red@1.0.4:
    dependencies:
      '@jridgewell/sourcemap-codec': 1.5.0
      '@types/estree': 1.0.8
      acorn: 8.15.0
      estree-walker: 3.0.3
      periscopic: 3.1.0

  codemirror-wrapped-line-indent@1.0.9(@codemirror/language@6.11.1)(@codemirror/state@6.5.2)(@codemirror/view@6.37.2):
    dependencies:
      '@codemirror/language': 6.11.1
      '@codemirror/state': 6.5.2
      '@codemirror/view': 6.37.2

  color-convert@2.0.1:
    dependencies:
      color-name: 1.1.4

  color-name@1.1.4: {}

  combined-stream@1.0.8:
    dependencies:
      delayed-stream: 1.0.0

  comlink-fetch@0.1.2:
    dependencies:
      comlinkjs: 2.4.1

  comlinkjs@2.4.1: {}

  commander@2.20.3: {}

  commander@7.2.0: {}

  concat-map@0.0.1: {}

  confbox@0.1.8: {}

  core-js@2.6.12: {}

  core-util-is@1.0.2: {}

  core-util-is@1.0.3: {}

  crelt@1.0.6: {}

  croact-css-styled@1.1.9:
    dependencies:
      '@daybrush/utils': 1.13.0
      css-styled: 1.0.8
      framework-utils: 1.1.0

  croact-moveable@0.7.2(croact@1.0.4):
    dependencies:
      '@daybrush/utils': 1.13.0
      '@egjs/agent': 2.4.4
      '@egjs/children-differ': 1.0.1
      '@egjs/list-differ': 1.0.1
      '@scena/dragscroll': 1.4.0
      '@scena/event-emitter': 1.0.5
      '@scena/matrix': 1.1.1
      croact: 1.0.4
      croact-css-styled: 1.1.9
      css-to-mat: 1.1.1
      framework-utils: 1.1.0
      gesto: 1.19.4
      overlap-area: 1.1.0
      react-css-styled: 1.1.9
      react-moveable: 0.54.2

  croact@1.0.4:
    dependencies:
      '@daybrush/utils': 1.13.0
      '@egjs/list-differ': 1.0.1

  cross-spawn@7.0.6:
    dependencies:
      path-key: 3.1.1
      shebang-command: 2.0.0
      which: 2.0.2

  css-styled@1.0.8:
    dependencies:
      '@daybrush/utils': 1.13.0

  css-to-mat@1.1.1:
    dependencies:
      '@daybrush/utils': 1.13.0
      '@scena/matrix': 1.1.1

  css-tree@2.3.1:
    dependencies:
      mdn-data: 2.0.30
      source-map-js: 1.2.1

  css.escape@1.5.1: {}

  cssstyle@4.5.0:
    dependencies:
      '@asamuzakjp/css-color': 3.2.0
      rrweb-cssom: 0.8.0

  csstype@3.1.3: {}

  d3-array@3.2.4:
    dependencies:
      internmap: 2.0.3

  d3-axis@3.0.0: {}

  d3-brush@3.0.0:
    dependencies:
      d3-dispatch: 3.0.1
      d3-drag: 3.0.0
      d3-interpolate: 3.0.1
      d3-selection: 3.0.0
      d3-transition: 3.0.1(d3-selection@3.0.0)

  d3-chord@3.0.1:
    dependencies:
      d3-path: 3.1.0

  d3-color@3.1.0: {}

  d3-contour@4.0.2:
    dependencies:
      d3-array: 3.2.4

  d3-delaunay@6.0.4:
    dependencies:
      delaunator: 5.0.1

  d3-dispatch@3.0.1: {}

  d3-drag@3.0.0:
    dependencies:
      d3-dispatch: 3.0.1
      d3-selection: 3.0.0

  d3-dsv@3.0.1:
    dependencies:
      commander: 7.2.0
      iconv-lite: 0.6.3
      rw: 1.3.3

  d3-ease@3.0.1: {}

  d3-fetch@3.0.1:
    dependencies:
      d3-dsv: 3.0.1

  d3-force@3.0.0:
    dependencies:
      d3-dispatch: 3.0.1
      d3-quadtree: 3.0.1
      d3-timer: 3.0.1

  d3-format@3.1.0: {}

  d3-geo@3.1.1:
    dependencies:
      d3-array: 3.2.4

  d3-hierarchy@3.1.2: {}

  d3-interpolate@3.0.1:
    dependencies:
      d3-color: 3.1.0

  d3-path@3.1.0: {}

  d3-polygon@3.0.1: {}

  d3-quadtree@3.0.1: {}

  d3-random@3.0.1: {}

  d3-scale-chromatic@3.1.0:
    dependencies:
      d3-color: 3.1.0
      d3-interpolate: 3.0.1

  d3-scale@4.0.2:
    dependencies:
      d3-array: 3.2.4
      d3-format: 3.1.0
      d3-interpolate: 3.0.1
      d3-time: 3.1.0
      d3-time-format: 4.1.0

  d3-selection@3.0.0: {}

  d3-shape@3.2.0:
    dependencies:
      d3-path: 3.1.0

  d3-time-format@4.1.0:
    dependencies:
      d3-time: 3.1.0

  d3-time@3.1.0:
    dependencies:
      d3-array: 3.2.4

  d3-timer@3.0.1: {}

  d3-transition@3.0.1(d3-selection@3.0.0):
    dependencies:
      d3-color: 3.1.0
      d3-dispatch: 3.0.1
      d3-ease: 3.0.1
      d3-interpolate: 3.0.1
      d3-selection: 3.0.0
      d3-timer: 3.0.1

  d3-zoom@3.0.0:
    dependencies:
      d3-dispatch: 3.0.1
      d3-drag: 3.0.0
      d3-interpolate: 3.0.1
      d3-selection: 3.0.0
      d3-transition: 3.0.1(d3-selection@3.0.0)

  d3@7.9.0:
    dependencies:
      d3-array: 3.2.4
      d3-axis: 3.0.0
      d3-brush: 3.0.0
      d3-chord: 3.0.1
      d3-color: 3.1.0
      d3-contour: 4.0.2
      d3-delaunay: 6.0.4
      d3-dispatch: 3.0.1
      d3-drag: 3.0.0
      d3-dsv: 3.0.1
      d3-ease: 3.0.1
      d3-fetch: 3.0.1
      d3-force: 3.0.0
      d3-format: 3.1.0
      d3-geo: 3.1.1
      d3-hierarchy: 3.1.2
      d3-interpolate: 3.0.1
      d3-path: 3.1.0
      d3-polygon: 3.0.1
      d3-quadtree: 3.0.1
      d3-random: 3.0.1
      d3-scale: 4.0.2
      d3-scale-chromatic: 3.1.0
      d3-selection: 3.0.0
      d3-shape: 3.2.0
      d3-time: 3.1.0
      d3-time-format: 4.1.0
      d3-timer: 3.0.1
      d3-transition: 3.0.1(d3-selection@3.0.0)
      d3-zoom: 3.0.0

  dashdash@1.14.1:
    dependencies:
      assert-plus: 1.0.0

  data-urls@5.0.0:
    dependencies:
      whatwg-mimetype: 4.0.0
      whatwg-url: 14.2.0

  debug@4.4.1:
    dependencies:
      ms: 2.1.3

  decimal.js@10.5.0: {}

  deep-eql@4.1.4:
    dependencies:
      type-detect: 4.1.0

  deep-equal@2.2.3:
    dependencies:
      array-buffer-byte-length: 1.0.2
      call-bind: 1.0.8
      es-get-iterator: 1.1.3
      get-intrinsic: 1.3.0
      is-arguments: 1.2.0
      is-array-buffer: 3.0.5
      is-date-object: 1.1.0
      is-regex: 1.2.1
      is-shared-array-buffer: 1.0.4
      isarray: 2.0.5
      object-is: 1.1.6
      object-keys: 1.1.1
      object.assign: 4.1.7
      regexp.prototype.flags: 1.5.4
      side-channel: 1.1.0
      which-boxed-primitive: 1.1.1
      which-collection: 1.0.2
      which-typed-array: 1.1.19

  deep-is@0.1.4: {}

  deepmerge@4.3.1: {}

  define-data-property@1.1.4:
    dependencies:
      es-define-property: 1.0.1
      es-errors: 1.3.0
      gopd: 1.2.0

  define-properties@1.2.1:
    dependencies:
      define-data-property: 1.1.4
      has-property-descriptors: 1.0.2
      object-keys: 1.1.1

  delaunator@5.0.1:
    dependencies:
      robust-predicates: 3.0.2

  delayed-stream@1.0.0: {}

  dequal@2.0.3: {}

  detect-indent@6.1.0: {}

  detect-libc@1.0.3:
    optional: true

  diff-sequences@29.6.3: {}

  doctrine@3.0.0:
    dependencies:
      esutils: 2.0.3

  dom-accessibility-api@0.5.16: {}

  dom-accessibility-api@0.6.3: {}

  dotenv@17.2.2: {}

  dunder-proto@1.0.1:
    dependencies:
      call-bind-apply-helpers: 1.0.2
      es-errors: 1.3.0
      gopd: 1.2.0

  earlgrey-runtime@0.1.2:
    dependencies:
      core-js: 2.6.12
      kaiser: 0.0.4
      lodash: 4.17.21
      regenerator-runtime: 0.9.6

  eastasianwidth@0.2.0: {}

  ecc-jsbn@0.1.2:
    dependencies:
      jsbn: 0.1.1
      safer-buffer: 2.1.2

  editor@1.0.0: {}

  emoji-regex@8.0.0: {}

  emoji-regex@9.2.2: {}

  entities@4.5.0: {}

  entities@6.0.1: {}

  es-define-property@1.0.1: {}

  es-errors@1.3.0: {}

  es-get-iterator@1.1.3:
    dependencies:
      call-bind: 1.0.8
      get-intrinsic: 1.3.0
      has-symbols: 1.1.0
      is-arguments: 1.2.0
      is-map: 2.0.3
      is-set: 2.0.3
      is-string: 1.1.1
      isarray: 2.0.5
      stop-iteration-iterator: 1.1.0

  es-object-atoms@1.1.1:
    dependencies:
      es-errors: 1.3.0

  es-set-tostringtag@2.1.0:
    dependencies:
      es-errors: 1.3.0
      get-intrinsic: 1.3.0
      has-tostringtag: 1.0.2
      hasown: 2.0.2

  es6-promise@3.3.1: {}

  esbuild@0.18.20:
    optionalDependencies:
      '@esbuild/android-arm': 0.18.20
      '@esbuild/android-arm64': 0.18.20
      '@esbuild/android-x64': 0.18.20
      '@esbuild/darwin-arm64': 0.18.20
      '@esbuild/darwin-x64': 0.18.20
      '@esbuild/freebsd-arm64': 0.18.20
      '@esbuild/freebsd-x64': 0.18.20
      '@esbuild/linux-arm': 0.18.20
      '@esbuild/linux-arm64': 0.18.20
      '@esbuild/linux-ia32': 0.18.20
      '@esbuild/linux-loong64': 0.18.20
      '@esbuild/linux-mips64el': 0.18.20
      '@esbuild/linux-ppc64': 0.18.20
      '@esbuild/linux-riscv64': 0.18.20
      '@esbuild/linux-s390x': 0.18.20
      '@esbuild/linux-x64': 0.18.20
      '@esbuild/netbsd-x64': 0.18.20
      '@esbuild/openbsd-x64': 0.18.20
      '@esbuild/sunos-x64': 0.18.20
      '@esbuild/win32-arm64': 0.18.20
      '@esbuild/win32-ia32': 0.18.20
      '@esbuild/win32-x64': 0.18.20

  esbuild@0.21.5:
    optionalDependencies:
      '@esbuild/aix-ppc64': 0.21.5
      '@esbuild/android-arm': 0.21.5
      '@esbuild/android-arm64': 0.21.5
      '@esbuild/android-x64': 0.21.5
      '@esbuild/darwin-arm64': 0.21.5
      '@esbuild/darwin-x64': 0.21.5
      '@esbuild/freebsd-arm64': 0.21.5
      '@esbuild/freebsd-x64': 0.21.5
      '@esbuild/linux-arm': 0.21.5
      '@esbuild/linux-arm64': 0.21.5
      '@esbuild/linux-ia32': 0.21.5
      '@esbuild/linux-loong64': 0.21.5
      '@esbuild/linux-mips64el': 0.21.5
      '@esbuild/linux-ppc64': 0.21.5
      '@esbuild/linux-riscv64': 0.21.5
      '@esbuild/linux-s390x': 0.21.5
      '@esbuild/linux-x64': 0.21.5
      '@esbuild/netbsd-x64': 0.21.5
      '@esbuild/openbsd-x64': 0.21.5
      '@esbuild/sunos-x64': 0.21.5
      '@esbuild/win32-arm64': 0.21.5
      '@esbuild/win32-ia32': 0.21.5
      '@esbuild/win32-x64': 0.21.5

  escape-string-regexp@1.0.5: {}

  escape-string-regexp@4.0.0: {}

  eslint-scope@7.2.2:
    dependencies:
      esrecurse: 4.3.0
      estraverse: 5.3.0

  eslint-visitor-keys@3.4.3: {}

  eslint@8.57.1:
    dependencies:
      '@eslint-community/eslint-utils': 4.7.0(eslint@8.57.1)
      '@eslint-community/regexpp': 4.12.1
      '@eslint/eslintrc': 2.1.4
      '@eslint/js': 8.57.1
      '@humanwhocodes/config-array': 0.13.0
      '@humanwhocodes/module-importer': 1.0.1
      '@nodelib/fs.walk': 1.2.8
      '@ungap/structured-clone': 1.3.0
      ajv: 6.12.6
      chalk: 4.1.2
      cross-spawn: 7.0.6
      debug: 4.4.1
      doctrine: 3.0.0
      escape-string-regexp: 4.0.0
      eslint-scope: 7.2.2
      eslint-visitor-keys: 3.4.3
      espree: 9.6.1
      esquery: 1.6.0
      esutils: 2.0.3
      fast-deep-equal: 3.1.3
      file-entry-cache: 6.0.1
      find-up: 5.0.0
      glob-parent: 6.0.2
      globals: 13.24.0
      graphemer: 1.4.0
      ignore: 5.3.2
      imurmurhash: 0.1.4
      is-glob: 4.0.3
      is-path-inside: 3.0.3
      js-yaml: 4.1.0
      json-stable-stringify-without-jsonify: 1.0.1
      levn: 0.4.1
      lodash.merge: 4.6.2
      minimatch: 3.1.2
      natural-compare: 1.4.0
      optionator: 0.9.4
      strip-ansi: 6.0.1
      text-table: 0.2.0
    transitivePeerDependencies:
      - supports-color

  espree@9.6.1:
    dependencies:
      acorn: 8.15.0
      acorn-jsx: 5.3.2(acorn@8.15.0)
      eslint-visitor-keys: 3.4.3

  esquery@1.6.0:
    dependencies:
      estraverse: 5.3.0

  esrecurse@4.3.0:
    dependencies:
      estraverse: 5.3.0

  estraverse@5.3.0: {}

  estree-walker@2.0.2: {}

  estree-walker@3.0.3:
    dependencies:
      '@types/estree': 1.0.8

  esutils@2.0.3: {}

  event-target-shim@5.0.1: {}

  eventsource-parser@1.0.0: {}

  execa@8.0.1:
    dependencies:
      cross-spawn: 7.0.6
      get-stream: 8.0.1
      human-signals: 5.0.0
      is-stream: 3.0.0
      merge-stream: 2.0.0
      npm-run-path: 5.3.0
      onetime: 6.0.0
      signal-exit: 4.1.0
      strip-final-newline: 3.0.0

  exit-hook@1.1.1: {}

  extend@3.0.2: {}

  extsprintf@1.3.0: {}

  fast-deep-equal@3.1.3: {}

  fast-glob@3.3.3:
    dependencies:
      '@nodelib/fs.stat': 2.0.5
      '@nodelib/fs.walk': 1.2.8
      glob-parent: 5.1.2
      merge2: 1.4.1
      micromatch: 4.0.8

  fast-json-stable-stringify@2.1.0: {}

  fast-levenshtein@2.0.6: {}

  fast-uri@3.0.6: {}

  fastq@1.19.1:
    dependencies:
      reusify: 1.1.0

  fflate@0.8.2: {}

  figures@1.7.0:
    dependencies:
      escape-string-regexp: 1.0.5
      object-assign: 4.1.1

  file-entry-cache@6.0.1:
    dependencies:
      flat-cache: 3.2.0

  fill-range@7.1.1:
    dependencies:
      to-regex-range: 5.0.1

  find-up@5.0.0:
    dependencies:
      locate-path: 6.0.0
      path-exists: 4.0.0

  flat-cache@3.2.0:
    dependencies:
      flatted: 3.3.3
      keyv: 4.5.4
      rimraf: 3.0.2

  flatted@3.3.3: {}

  focus-trap@7.6.5:
    dependencies:
      tabbable: 6.2.0

  for-each@0.3.5:
    dependencies:
      is-callable: 1.2.7

  foreground-child@3.3.1:
    dependencies:
      cross-spawn: 7.0.6
      signal-exit: 4.1.0

  forever-agent@0.6.1: {}

  form-data-encoder@1.7.2: {}

  form-data@2.3.3:
    dependencies:
      asynckit: 0.4.0
      combined-stream: 1.0.8
      mime-types: 2.1.35

  form-data@4.0.3:
    dependencies:
      asynckit: 0.4.0
      combined-stream: 1.0.8
      es-set-tostringtag: 2.1.0
      hasown: 2.0.2
      mime-types: 2.1.35

  formdata-node@4.4.1:
    dependencies:
      node-domexception: 1.0.0
      web-streams-polyfill: 4.0.0-beta.3

  framework-utils@1.1.0: {}

  fs-extra@0.26.7:
    dependencies:
      graceful-fs: 4.2.11
      jsonfile: 2.4.0
      klaw: 1.3.1
      path-is-absolute: 1.0.1
      rimraf: 2.7.1

  fs-promise@0.5.0:
    dependencies:
      any-promise: 1.3.0
      fs-extra: 0.26.7
      mz: 2.7.0
      thenify-all: 1.6.0

  fs.realpath@1.0.0: {}

  fsevents@2.3.2:
    optional: true

  fsevents@2.3.3:
    optional: true

  function-bind@1.1.2: {}

  functions-have-names@1.2.3: {}

  fuzzy@0.1.3: {}

  gesto@1.19.4:
    dependencies:
      '@daybrush/utils': 1.13.0
      '@scena/event-emitter': 1.0.5

  get-func-name@2.0.2: {}

  get-intrinsic@1.3.0:
    dependencies:
      call-bind-apply-helpers: 1.0.2
      es-define-property: 1.0.1
      es-errors: 1.3.0
      es-object-atoms: 1.1.1
      function-bind: 1.1.2
      get-proto: 1.0.1
      gopd: 1.2.0
      has-symbols: 1.1.0
      hasown: 2.0.2
      math-intrinsics: 1.1.0

  get-proto@1.0.1:
    dependencies:
      dunder-proto: 1.0.1
      es-object-atoms: 1.1.1

  get-stream@8.0.1: {}

  getpass@0.1.7:
    dependencies:
      assert-plus: 1.0.0

  glob-parent@5.1.2:
    dependencies:
      is-glob: 4.0.3

  glob-parent@6.0.2:
    dependencies:
      is-glob: 4.0.3

  glob@10.4.5:
    dependencies:
      foreground-child: 3.3.1
      jackspeak: 3.4.3
      minimatch: 9.0.5
      minipass: 7.1.2
      package-json-from-dist: 1.0.1
      path-scurry: 1.11.1

  glob@7.2.3:
    dependencies:
      fs.realpath: 1.0.0
      inflight: 1.0.6
      inherits: 2.0.4
      minimatch: 3.1.2
      once: 1.4.0
      path-is-absolute: 1.0.1

  globals@13.24.0:
    dependencies:
      type-fest: 0.20.2

  gopd@1.2.0: {}

  graceful-fs@4.2.11: {}

  graphemer@1.4.0: {}

  har-schema@2.0.0: {}

  har-validator@5.1.5:
    dependencies:
      ajv: 6.12.6
      har-schema: 2.0.0

  has-ansi@2.0.0:
    dependencies:
      ansi-regex: 2.1.1

  has-bigints@1.1.0: {}

  has-flag@4.0.0: {}

  has-property-descriptors@1.0.2:
    dependencies:
      es-define-property: 1.0.1

  has-symbols@1.1.0: {}

  has-tostringtag@1.0.2:
    dependencies:
      has-symbols: 1.1.0

  hasown@2.0.2:
    dependencies:
      function-bind: 1.1.2

  html-encoding-sniffer@4.0.0:
    dependencies:
      whatwg-encoding: 3.1.1

  html-escaper@2.0.2: {}

  http-proxy-agent@7.0.2:
    dependencies:
      agent-base: 7.1.3
      debug: 4.4.1
    transitivePeerDependencies:
      - supports-color

  http-signature@1.2.0:
    dependencies:
      assert-plus: 1.0.0
      jsprim: 1.4.2
      sshpk: 1.18.0

  https-proxy-agent@7.0.6:
    dependencies:
      agent-base: 7.1.3
      debug: 4.4.1
    transitivePeerDependencies:
      - supports-color

  human-signals@5.0.0: {}

  humanize-ms@1.2.1:
    dependencies:
      ms: 2.1.3

  iconv-lite@0.6.3:
    dependencies:
      safer-buffer: 2.1.2

  ignore@5.3.2: {}

  immediate@3.0.6: {}

  immutable-json-patch@6.0.1: {}

  immutable@5.1.3: {}

  import-fresh@3.3.1:
    dependencies:
      parent-module: 1.0.1
      resolve-from: 4.0.0

  imurmurhash@0.1.4: {}

  indent-string@4.0.0: {}

  inflight@1.0.6:
    dependencies:
      once: 1.4.0
      wrappy: 1.0.2

  inherits@2.0.4: {}

  inquirer-promise@0.0.3:
    dependencies:
      earlgrey-runtime: 0.1.2
      inquirer: 0.11.4

  inquirer@0.11.4:
    dependencies:
      ansi-escapes: 1.4.0
      ansi-regex: 2.1.1
      chalk: 1.1.3
      cli-cursor: 1.0.2
      cli-width: 1.1.1
      figures: 1.7.0
      lodash: 3.10.1
      readline2: 1.0.1
      run-async: 0.1.0
      rx-lite: 3.1.2
      string-width: 1.0.2
      strip-ansi: 3.0.1
      through: 2.3.8

  internal-slot@1.1.0:
    dependencies:
      es-errors: 1.3.0
      hasown: 2.0.2
      side-channel: 1.1.0

  internmap@2.0.3: {}

  is-arguments@1.2.0:
    dependencies:
      call-bound: 1.0.4
      has-tostringtag: 1.0.2

  is-array-buffer@3.0.5:
    dependencies:
      call-bind: 1.0.8
      call-bound: 1.0.4
      get-intrinsic: 1.3.0

  is-bigint@1.1.0:
    dependencies:
      has-bigints: 1.1.0

  is-binary-path@2.1.0:
    dependencies:
      binary-extensions: 2.3.0

  is-boolean-object@1.2.2:
    dependencies:
      call-bound: 1.0.4
      has-tostringtag: 1.0.2

  is-callable@1.2.7: {}

  is-date-object@1.1.0:
    dependencies:
      call-bound: 1.0.4
      has-tostringtag: 1.0.2

  is-extglob@2.1.1: {}

  is-fullwidth-code-point@1.0.0:
    dependencies:
      number-is-nan: 1.0.1

  is-fullwidth-code-point@3.0.0: {}

  is-glob@4.0.3:
    dependencies:
      is-extglob: 2.1.1

  is-map@2.0.3: {}

  is-number-object@1.1.1:
    dependencies:
      call-bound: 1.0.4
      has-tostringtag: 1.0.2

  is-number@7.0.0: {}

  is-path-inside@3.0.3: {}

  is-potential-custom-element-name@1.0.1: {}

  is-reference@3.0.3:
    dependencies:
      '@types/estree': 1.0.8

  is-regex@1.2.1:
    dependencies:
      call-bound: 1.0.4
      gopd: 1.2.0
      has-tostringtag: 1.0.2
      hasown: 2.0.2

  is-set@2.0.3: {}

  is-shared-array-buffer@1.0.4:
    dependencies:
      call-bound: 1.0.4

  is-stream@3.0.0: {}

  is-string@1.1.1:
    dependencies:
      call-bound: 1.0.4
      has-tostringtag: 1.0.2

  is-symbol@1.1.1:
    dependencies:
      call-bound: 1.0.4
      has-symbols: 1.1.0
      safe-regex-test: 1.1.0

  is-typedarray@1.0.0: {}

  is-weakmap@2.0.2: {}

  is-weakset@2.0.4:
    dependencies:
      call-bound: 1.0.4
      get-intrinsic: 1.3.0

  isarray@1.0.0: {}

  isarray@2.0.5: {}

  isexe@2.0.0: {}

  isstream@0.1.2: {}

  istanbul-lib-coverage@3.2.2: {}

  istanbul-lib-report@3.0.1:
    dependencies:
      istanbul-lib-coverage: 3.2.2
      make-dir: 4.0.0
      supports-color: 7.2.0

  istanbul-lib-source-maps@5.0.6:
    dependencies:
      '@jridgewell/trace-mapping': 0.3.25
      debug: 4.4.1
      istanbul-lib-coverage: 3.2.2
    transitivePeerDependencies:
      - supports-color

  istanbul-reports@3.2.0:
    dependencies:
      html-escaper: 2.0.2
      istanbul-lib-report: 3.0.1

  jackspeak@3.4.3:
    dependencies:
      '@isaacs/cliui': 8.0.2
    optionalDependencies:
      '@pkgjs/parseargs': 0.11.0

  jest-worker@26.6.2:
    dependencies:
      '@types/node': 24.5.2
      merge-stream: 2.0.0
      supports-color: 7.2.0

  jmespath@0.16.0: {}

  js-tokens@4.0.0: {}

  js-tokens@9.0.1: {}

  js-yaml@4.1.0:
    dependencies:
      argparse: 2.0.1

  jsbn@0.1.1: {}

  jsdom@24.1.3:
    dependencies:
      cssstyle: 4.5.0
      data-urls: 5.0.0
      decimal.js: 10.5.0
      form-data: 4.0.3
      html-encoding-sniffer: 4.0.0
      http-proxy-agent: 7.0.2
      https-proxy-agent: 7.0.6
      is-potential-custom-element-name: 1.0.1
      nwsapi: 2.2.20
      parse5: 7.3.0
      rrweb-cssom: 0.7.1
      saxes: 6.0.0
      symbol-tree: 3.2.4
      tough-cookie: 4.1.4
      w3c-xmlserializer: 5.0.0
      webidl-conversions: 7.0.0
      whatwg-encoding: 3.1.1
      whatwg-mimetype: 4.0.0
      whatwg-url: 14.2.0
      ws: 8.18.2
      xml-name-validator: 5.0.0
    transitivePeerDependencies:
      - bufferutil
      - supports-color
      - utf-8-validate

  json-buffer@3.0.1: {}

  json-schema-traverse@0.4.1: {}

  json-schema-traverse@1.0.0: {}

  json-schema@0.4.0: {}

  json-source-map@0.6.1: {}

  json-stable-stringify-without-jsonify@1.0.1: {}

  json-stringify-safe@5.0.1: {}

  jsonfile@2.4.0:
    optionalDependencies:
      graceful-fs: 4.2.11

  jsonrepair@3.12.0: {}

  jsprim@1.4.2:
    dependencies:
      assert-plus: 1.0.0
      extsprintf: 1.3.0
      json-schema: 0.4.0
      verror: 1.10.0

  jszip@3.10.1:
    dependencies:
      lie: 3.3.0
      pako: 1.0.11
      readable-stream: 2.3.8
      setimmediate: 1.0.5

  kaiser@0.0.4:
    dependencies:
      earlgrey-runtime: 0.1.2

  keycode@2.2.1: {}

  keycon@1.4.0:
    dependencies:
      '@cfcs/core': 0.0.6
      '@daybrush/utils': 1.13.0
      '@scena/event-emitter': 1.0.5
      keycode: 2.2.1

  keyv@4.5.4:
    dependencies:
      json-buffer: 3.0.1

  klaw@1.3.1:
    optionalDependencies:
      graceful-fs: 4.2.11

  kleur@4.1.5: {}

  layerr@3.0.0: {}

  levn@0.4.1:
    dependencies:
      prelude-ls: 1.2.1
      type-check: 0.4.0

  lie@3.3.0:
    dependencies:
      immediate: 3.0.6

  linkify-it@5.0.0:
    dependencies:
      uc.micro: 2.1.0

  linkifyjs@4.3.1: {}

  local-pkg@0.5.1:
    dependencies:
      mlly: 1.7.4
      pkg-types: 1.3.1

  locate-character@3.0.0: {}

  locate-path@6.0.0:
    dependencies:
      p-locate: 5.0.0

  lodash-es@4.17.21: {}

  lodash.merge@4.6.2: {}

  lodash@3.10.1: {}

  lodash@4.17.21: {}

  loose-envify@1.4.0:
    dependencies:
      js-tokens: 4.0.0

  loupe@2.3.7:
    dependencies:
      get-func-name: 2.0.2

  lru-cache@10.4.3: {}

  lucide-svelte@0.275.0-beta.0(svelte@3.59.2):
    dependencies:
      svelte: 3.59.2

  lz-string@1.5.0: {}

  magic-string@0.30.17:
    dependencies:
      '@jridgewell/sourcemap-codec': 1.5.0

  magic-string@0.30.19:
    dependencies:
      '@jridgewell/sourcemap-codec': 1.5.5

  magicast@0.3.5:
    dependencies:
      '@babel/parser': 7.27.5
      '@babel/types': 7.27.6
      source-map-js: 1.2.1

  make-dir@4.0.0:
    dependencies:
      semver: 7.7.2

  markdown-it-task-lists@2.1.1: {}

  markdown-it@14.1.0:
    dependencies:
      argparse: 2.0.1
      entities: 4.5.0
      linkify-it: 5.0.0
      mdurl: 2.0.0
      punycode.js: 2.3.1
      uc.micro: 2.1.0

  marked@5.1.2: {}

  math-intrinsics@1.1.0: {}

  mdn-data@2.0.30: {}

  mdurl@2.0.0: {}

  memoize-one@6.0.0: {}

  merge-stream@2.0.0: {}

  merge2@1.4.1: {}

  micromatch@4.0.8:
    dependencies:
      braces: 3.0.3
      picomatch: 2.3.1

  mime-db@1.52.0: {}

  mime-types@2.1.35:
    dependencies:
      mime-db: 1.52.0

  mimic-fn@4.0.0: {}

  min-indent@1.0.1: {}

  minimatch@3.1.2:
    dependencies:
      brace-expansion: 1.1.12

  minimatch@9.0.5:
    dependencies:
      brace-expansion: 2.0.2

  minimist@1.2.8: {}

  minipass@7.1.2: {}

  mkdirp@0.5.6:
    dependencies:
      minimist: 1.2.8

  mlly@1.7.4:
    dependencies:
      acorn: 8.15.0
      pathe: 2.0.3
      pkg-types: 1.3.1
      ufo: 1.6.1

  moveable@0.51.2:
    dependencies:
      '@daybrush/utils': 1.13.0
      '@scena/event-emitter': 1.0.5
      croact: 1.0.4
      croact-moveable: 0.7.2(croact@1.0.4)
      react-moveable: 0.54.2

  mri@1.2.0: {}

  mrmime@2.0.1: {}

  ms@2.1.3: {}

  mute-stream@0.0.5: {}

  mz@2.7.0:
    dependencies:
      any-promise: 1.3.0
      object-assign: 4.1.1
      thenify-all: 1.6.0

  nanoid@3.3.11: {}

  nanoid@3.3.6: {}

  nanoid@4.0.2: {}

  natural-compare-lite@1.4.0: {}

  natural-compare@1.4.0: {}

  node-addon-api@7.1.1:
    optional: true

  node-domexception@1.0.0: {}

  node-fetch@2.7.0:
    dependencies:
      whatwg-url: 5.0.0

  normalize-path@3.0.0: {}

  npm-run-path@5.3.0:
    dependencies:
      path-key: 4.0.0

  number-is-nan@1.0.1: {}

  nwsapi@2.2.20: {}

  oauth-sign@0.9.0: {}

  object-assign@4.1.1: {}

  object-inspect@1.13.4: {}

  object-is@1.1.6:
    dependencies:
      call-bind: 1.0.8
      define-properties: 1.2.1

  object-keys@1.1.1: {}

  object.assign@4.1.7:
    dependencies:
      call-bind: 1.0.8
      call-bound: 1.0.4
      define-properties: 1.2.1
      es-object-atoms: 1.1.1
      has-symbols: 1.1.0
      object-keys: 1.1.1

  once@1.4.0:
    dependencies:
      wrappy: 1.0.2

  onetime@1.1.0: {}

  onetime@6.0.0:
    dependencies:
      mimic-fn: 4.0.0

  openai@4.104.0(ws@8.18.2):
    dependencies:
      '@types/node': 18.19.127
      '@types/node-fetch': 2.6.12
      abort-controller: 3.0.0
      agentkeepalive: 4.6.0
      form-data-encoder: 1.7.2
      formdata-node: 4.4.1
      node-fetch: 2.7.0
    optionalDependencies:
      ws: 8.18.2
    transitivePeerDependencies:
      - encoding

  optionator@0.9.4:
    dependencies:
      deep-is: 0.1.4
      fast-levenshtein: 2.0.6
      levn: 0.4.1
      prelude-ls: 1.2.1
      type-check: 0.4.0
      word-wrap: 1.2.5

  orderedmap@2.1.1: {}

  os-homedir@1.0.2: {}

  overlap-area@1.1.0:
    dependencies:
      '@daybrush/utils': 1.13.0

  p-limit@3.1.0:
    dependencies:
      yocto-queue: 0.1.0

  p-limit@5.0.0:
    dependencies:
      yocto-queue: 1.2.1

  p-locate@5.0.0:
    dependencies:
      p-limit: 3.1.0

  package-json-from-dist@1.0.1: {}

  pako@1.0.11: {}

  parent-module@1.0.1:
    dependencies:
      callsites: 3.1.0

  parse5@7.3.0:
    dependencies:
      entities: 6.0.1

  path-exists@4.0.0: {}

  path-is-absolute@1.0.1: {}

  path-key@3.1.1: {}

  path-key@4.0.0: {}

  path-scurry@1.11.1:
    dependencies:
      lru-cache: 10.4.3
      minipass: 7.1.2

  pathe@1.1.2: {}

  pathe@2.0.3: {}

  pathval@1.1.1: {}

  performance-now@2.1.0: {}

  periscopic@3.1.0:
    dependencies:
      '@types/estree': 1.0.8
      estree-walker: 3.0.3
      is-reference: 3.0.3

  picocolors@1.1.1: {}

  picomatch@2.3.1: {}

  picomatch@4.0.2: {}

  pkg-types@1.3.1:
    dependencies:
      confbox: 0.1.8
      mlly: 1.7.4
      pathe: 2.0.3

  playwright-core@1.55.0: {}

  playwright@1.55.0:
    dependencies:
      playwright-core: 1.55.0
    optionalDependencies:
      fsevents: 2.3.2

  possible-typed-array-names@1.1.0: {}

  postcss@8.5.6:
    dependencies:
      nanoid: 3.3.11
      picocolors: 1.1.1
      source-map-js: 1.2.1

  prelude-ls@1.2.1: {}

  pretty-format@27.5.1:
    dependencies:
      ansi-regex: 5.0.1
      ansi-styles: 5.2.0
      react-is: 17.0.2

  pretty-format@29.7.0:
    dependencies:
      '@jest/schemas': 29.6.3
      ansi-styles: 5.2.0
      react-is: 18.3.1

  process-nextick-args@2.0.1: {}

  prosemirror-changeset@2.3.1:
    dependencies:
      prosemirror-transform: 1.10.4

  prosemirror-collab@1.3.1:
    dependencies:
      prosemirror-state: 1.4.3

  prosemirror-commands@1.7.1:
    dependencies:
      prosemirror-model: 1.25.1
      prosemirror-state: 1.4.3
      prosemirror-transform: 1.10.4

  prosemirror-dropcursor@1.8.2:
    dependencies:
      prosemirror-state: 1.4.3
      prosemirror-transform: 1.10.4
      prosemirror-view: 1.40.0

  prosemirror-gapcursor@1.3.2:
    dependencies:
      prosemirror-keymap: 1.2.3
      prosemirror-model: 1.25.1
      prosemirror-state: 1.4.3
      prosemirror-view: 1.40.0

  prosemirror-history@1.4.1:
    dependencies:
      prosemirror-state: 1.4.3
      prosemirror-transform: 1.10.4
      prosemirror-view: 1.40.0
      rope-sequence: 1.3.4

  prosemirror-inputrules@1.5.0:
    dependencies:
      prosemirror-state: 1.4.3
      prosemirror-transform: 1.10.4

  prosemirror-keymap@1.2.3:
    dependencies:
      prosemirror-state: 1.4.3
      w3c-keyname: 2.2.8

  prosemirror-markdown@1.13.2:
    dependencies:
      '@types/markdown-it': 14.1.2
      markdown-it: 14.1.0
      prosemirror-model: 1.25.1

  prosemirror-menu@1.2.5:
    dependencies:
      crelt: 1.0.6
      prosemirror-commands: 1.7.1
      prosemirror-history: 1.4.1
      prosemirror-state: 1.4.3

  prosemirror-model@1.25.1:
    dependencies:
      orderedmap: 2.1.1

  prosemirror-schema-basic@1.2.4:
    dependencies:
      prosemirror-model: 1.25.1

  prosemirror-schema-list@1.5.1:
    dependencies:
      prosemirror-model: 1.25.1
      prosemirror-state: 1.4.3
      prosemirror-transform: 1.10.4

  prosemirror-state@1.4.3:
    dependencies:
      prosemirror-model: 1.25.1
      prosemirror-transform: 1.10.4
      prosemirror-view: 1.40.0

  prosemirror-tables@1.7.1:
    dependencies:
      prosemirror-keymap: 1.2.3
      prosemirror-model: 1.25.1
      prosemirror-state: 1.4.3
      prosemirror-transform: 1.10.4
      prosemirror-view: 1.40.0

  prosemirror-trailing-node@3.0.0(prosemirror-model@1.25.1)(prosemirror-state@1.4.3)(prosemirror-view@1.40.0):
    dependencies:
      '@remirror/core-constants': 3.0.0
      escape-string-regexp: 4.0.0
      prosemirror-model: 1.25.1
      prosemirror-state: 1.4.3
      prosemirror-view: 1.40.0

  prosemirror-transform@1.10.4:
    dependencies:
      prosemirror-model: 1.25.1

  prosemirror-view@1.40.0:
    dependencies:
      prosemirror-model: 1.25.1
      prosemirror-state: 1.4.3
      prosemirror-transform: 1.10.4

  psl@1.15.0:
    dependencies:
      punycode: 2.3.1

  punycode.js@2.3.1: {}

  punycode@2.3.1: {}

  qs@6.5.3: {}

  querystringify@2.2.0: {}

  queue-microtask@1.2.3: {}

  randombytes@2.1.0:
    dependencies:
      safe-buffer: 5.2.1

  react-css-styled@1.1.9:
    dependencies:
      css-styled: 1.0.8
      framework-utils: 1.1.0

  react-is@17.0.2: {}

  react-is@18.3.1: {}

  react-moveable@0.54.2:
    dependencies:
      '@daybrush/utils': 1.13.0
      '@egjs/agent': 2.4.4
      '@egjs/children-differ': 1.0.1
      '@egjs/list-differ': 1.0.1
      '@scena/dragscroll': 1.4.0
      '@scena/event-emitter': 1.0.5
      '@scena/matrix': 1.1.1
      css-to-mat: 1.1.1
      framework-utils: 1.1.0
      gesto: 1.19.4
      overlap-area: 1.1.0
      react-css-styled: 1.1.9
      react-selecto: 1.26.3

  react-selecto@1.26.3:
    dependencies:
      selecto: 1.26.3

  react@18.3.1:
    dependencies:
      loose-envify: 1.4.0

  readable-stream@2.3.8:
    dependencies:
      core-util-is: 1.0.3
      inherits: 2.0.4
      isarray: 1.0.0
      process-nextick-args: 2.0.1
      safe-buffer: 5.1.2
      string_decoder: 1.1.1
      util-deprecate: 1.0.2

  readdirp@3.6.0:
    dependencies:
      picomatch: 2.3.1

  readdirp@4.1.2: {}

  readline2@1.0.1:
    dependencies:
      code-point-at: 1.1.0
      is-fullwidth-code-point: 1.0.0
      mute-stream: 0.0.5

  redent@3.0.0:
    dependencies:
      indent-string: 4.0.0
      strip-indent: 3.0.0

  regenerator-runtime@0.9.6: {}

  regexp.prototype.flags@1.5.4:
    dependencies:
      call-bind: 1.0.8
      define-properties: 1.2.1
      es-errors: 1.3.0
      get-proto: 1.0.1
      gopd: 1.2.0
      set-function-name: 2.0.2

  request-promise@3.0.0:
    dependencies:
      bluebird: 3.7.2
      lodash: 4.17.21
      request: 2.88.2

  request@2.88.2:
    dependencies:
      aws-sign2: 0.7.0
      aws4: 1.13.2
      caseless: 0.12.0
      combined-stream: 1.0.8
      extend: 3.0.2
      forever-agent: 0.6.1
      form-data: 2.3.3
      har-validator: 5.1.5
      http-signature: 1.2.0
      is-typedarray: 1.0.0
      isstream: 0.1.2
      json-stringify-safe: 5.0.1
      mime-types: 2.1.35
      oauth-sign: 0.9.0
      performance-now: 2.1.0
      qs: 6.5.3
      safe-buffer: 5.2.1
      tough-cookie: 2.5.0
      tunnel-agent: 0.6.0
      uuid: 3.4.0

  require-from-string@2.0.2: {}

  requires-port@1.0.0: {}

  resolve-from@4.0.0: {}

  restore-cursor@1.0.1:
    dependencies:
      exit-hook: 1.1.1
      onetime: 1.1.0

  reusify@1.1.0: {}

  rimraf@2.7.1:
    dependencies:
      glob: 7.2.3

  rimraf@3.0.2:
    dependencies:
      glob: 7.2.3

  robust-predicates@3.0.2: {}

  rollup-plugin-css-only@4.5.2(rollup@4.44.0):
    dependencies:
      '@rollup/pluginutils': 5.2.0(rollup@4.44.0)
      rollup: 4.44.0

  rollup-plugin-terser@7.0.2(rollup@4.44.0):
    dependencies:
      '@babel/code-frame': 7.27.1
      jest-worker: 26.6.2
      rollup: 4.44.0
      serialize-javascript: 4.0.0
      terser: 5.43.1

  rollup@3.29.5:
    optionalDependencies:
      fsevents: 2.3.3

  rollup@4.44.0:
    dependencies:
      '@types/estree': 1.0.8
    optionalDependencies:
      '@rollup/rollup-android-arm-eabi': 4.44.0
      '@rollup/rollup-android-arm64': 4.44.0
      '@rollup/rollup-darwin-arm64': 4.44.0
      '@rollup/rollup-darwin-x64': 4.44.0
      '@rollup/rollup-freebsd-arm64': 4.44.0
      '@rollup/rollup-freebsd-x64': 4.44.0
      '@rollup/rollup-linux-arm-gnueabihf': 4.44.0
      '@rollup/rollup-linux-arm-musleabihf': 4.44.0
      '@rollup/rollup-linux-arm64-gnu': 4.44.0
      '@rollup/rollup-linux-arm64-musl': 4.44.0
      '@rollup/rollup-linux-loongarch64-gnu': 4.44.0
      '@rollup/rollup-linux-powerpc64le-gnu': 4.44.0
      '@rollup/rollup-linux-riscv64-gnu': 4.44.0
      '@rollup/rollup-linux-riscv64-musl': 4.44.0
      '@rollup/rollup-linux-s390x-gnu': 4.44.0
      '@rollup/rollup-linux-x64-gnu': 4.44.0
      '@rollup/rollup-linux-x64-musl': 4.44.0
      '@rollup/rollup-win32-arm64-msvc': 4.44.0
      '@rollup/rollup-win32-ia32-msvc': 4.44.0
      '@rollup/rollup-win32-x64-msvc': 4.44.0
      fsevents: 2.3.3

  rope-sequence@1.3.4: {}

  rrweb-cssom@0.7.1: {}

  rrweb-cssom@0.8.0: {}

  run-async@0.1.0:
    dependencies:
      once: 1.4.0

  run-parallel@1.2.0:
    dependencies:
      queue-microtask: 1.2.3

  rw@1.3.3: {}

  rx-lite@3.1.2: {}

  sade@1.8.1:
    dependencies:
      mri: 1.2.0

  safe-buffer@5.1.2: {}

  safe-buffer@5.2.1: {}

  safe-regex-test@1.1.0:
    dependencies:
      call-bound: 1.0.4
      es-errors: 1.3.0
      is-regex: 1.2.1

  safer-buffer@2.1.2: {}

  sander@0.5.1:
    dependencies:
      es6-promise: 3.3.1
      graceful-fs: 4.2.11
      mkdirp: 0.5.6
      rimraf: 2.7.1

  sass@1.92.1:
    dependencies:
      chokidar: 4.0.3
      immutable: 5.1.3
      source-map-js: 1.2.1
    optionalDependencies:
      '@parcel/watcher': 2.5.1

  saxes@6.0.0:
    dependencies:
      xmlchars: 2.2.0

  selecto@1.26.3:
    dependencies:
      '@daybrush/utils': 1.13.0
      '@egjs/children-differ': 1.0.1
      '@scena/dragscroll': 1.4.0
      '@scena/event-emitter': 1.0.5
      css-styled: 1.0.8
      css-to-mat: 1.1.1
      framework-utils: 1.1.0
      gesto: 1.19.4
      keycon: 1.4.0
      overlap-area: 1.1.0

  selenium-webdriver@4.35.0:
    dependencies:
      '@bazel/runfiles': 6.3.1
      jszip: 3.10.1
      tmp: 0.2.5
      ws: 8.18.2
    transitivePeerDependencies:
      - bufferutil
      - utf-8-validate

  semver@7.7.2: {}

  serialize-javascript@4.0.0:
    dependencies:
      randombytes: 2.1.0

  seroval-plugins@1.3.3(seroval@1.3.2):
    dependencies:
      seroval: 1.3.2

  seroval@1.3.2: {}

  set-function-length@1.2.2:
    dependencies:
      define-data-property: 1.1.4
      es-errors: 1.3.0
      function-bind: 1.1.2
      get-intrinsic: 1.3.0
      gopd: 1.2.0
      has-property-descriptors: 1.0.2

  set-function-name@2.0.2:
    dependencies:
      define-data-property: 1.1.4
      es-errors: 1.3.0
      functions-have-names: 1.2.3
      has-property-descriptors: 1.0.2

  setimmediate@1.0.5: {}

  shebang-command@2.0.0:
    dependencies:
      shebang-regex: 3.0.0

  shebang-regex@3.0.0: {}

  side-channel-list@1.0.0:
    dependencies:
      es-errors: 1.3.0
      object-inspect: 1.13.4

  side-channel-map@1.0.1:
    dependencies:
      call-bound: 1.0.4
      es-errors: 1.3.0
      get-intrinsic: 1.3.0
      object-inspect: 1.13.4

  side-channel-weakmap@1.0.2:
    dependencies:
      call-bound: 1.0.4
      es-errors: 1.3.0
      get-intrinsic: 1.3.0
      object-inspect: 1.13.4
      side-channel-map: 1.0.1

  side-channel@1.1.0:
    dependencies:
      es-errors: 1.3.0
      object-inspect: 1.13.4
      side-channel-list: 1.0.0
      side-channel-map: 1.0.1
      side-channel-weakmap: 1.0.2

  siginfo@2.0.0: {}

  signal-exit@4.1.0: {}

  sirv@2.0.4:
    dependencies:
      '@polka/url': 1.0.0-next.29
      mrmime: 2.0.1
      totalist: 3.0.1

  solid-js@1.9.7:
    dependencies:
      csstype: 3.1.3
      seroval: 1.3.2
      seroval-plugins: 1.3.3(seroval@1.3.2)

  solid-swr-store@0.10.7(solid-js@1.9.7)(swr-store@0.10.6):
    dependencies:
      solid-js: 1.9.7
      swr-store: 0.10.6

  sorcery@0.11.1:
    dependencies:
      '@jridgewell/sourcemap-codec': 1.5.0
      buffer-crc32: 1.0.0
      minimist: 1.2.8
      sander: 0.5.1

  source-map-js@1.2.1: {}

  source-map-support@0.5.21:
    dependencies:
      buffer-from: 1.1.2
      source-map: 0.6.1

  source-map@0.6.1: {}

  sshpk@1.18.0:
    dependencies:
      asn1: 0.2.6
      assert-plus: 1.0.0
      bcrypt-pbkdf: 1.0.2
      dashdash: 1.14.1
      ecc-jsbn: 0.1.2
      getpass: 0.1.7
      jsbn: 0.1.1
      safer-buffer: 2.1.2
      tweetnacl: 0.14.5

  sswr@2.0.0(svelte@3.59.2):
    dependencies:
      svelte: 3.59.2
      swrev: 4.0.0

  stackback@0.0.2: {}

  std-env@3.9.0: {}

  stop-iteration-iterator@1.1.0:
    dependencies:
      es-errors: 1.3.0
      internal-slot: 1.1.0

  string-width@1.0.2:
    dependencies:
      code-point-at: 1.1.0
      is-fullwidth-code-point: 1.0.0
      strip-ansi: 3.0.1

  string-width@4.2.3:
    dependencies:
      emoji-regex: 8.0.0
      is-fullwidth-code-point: 3.0.0
      strip-ansi: 6.0.1

  string-width@5.1.2:
    dependencies:
      eastasianwidth: 0.2.0
      emoji-regex: 9.2.2
      strip-ansi: 7.1.2

  string_decoder@1.1.1:
    dependencies:
      safe-buffer: 5.1.2

  strip-ansi@3.0.1:
    dependencies:
      ansi-regex: 2.1.1

  strip-ansi@6.0.1:
    dependencies:
      ansi-regex: 5.0.1

  strip-ansi@7.1.2:
    dependencies:
      ansi-regex: 6.2.2

  strip-final-newline@3.0.0: {}

  strip-indent@3.0.0:
    dependencies:
      min-indent: 1.0.1

  strip-json-comments@3.1.1: {}

  strip-literal@2.1.1:
    dependencies:
      js-tokens: 9.0.1

  style-mod@4.1.2: {}

  supports-color@2.0.0: {}

  supports-color@7.2.0:
    dependencies:
      has-flag: 4.0.0

  svelma@0.4.5(bulma@0.9.4):
    dependencies:
      bulma: 0.9.4

  svelte-awesome@3.3.5(svelte@4.2.20):
    dependencies:
      svelte: 4.2.20

  svelte-check@3.8.6(postcss@8.5.6)(sass@1.92.1)(svelte@3.59.2):
    dependencies:
      '@jridgewell/trace-mapping': 0.3.25
      chokidar: 3.6.0
      picocolors: 1.1.1
      sade: 1.8.1
      svelte: 3.59.2
      svelte-preprocess: 5.1.4(postcss@8.5.6)(sass@1.92.1)(svelte@3.59.2)(typescript@5.8.3)
      typescript: 5.8.3
    transitivePeerDependencies:
      - '@babel/core'
      - coffeescript
      - less
      - postcss
      - postcss-load-config
      - pug
      - sass
      - stylus
      - sugarss

  svelte-floating-ui@1.5.8:
    dependencies:
      '@floating-ui/core': 1.7.1
      '@floating-ui/dom': 1.7.1

  svelte-hmr@0.15.3(svelte@3.59.2):
    dependencies:
      svelte: 3.59.2

  svelte-jsoneditor@0.21.6:
    dependencies:
      '@codemirror/autocomplete': 6.18.6
      '@codemirror/commands': 6.8.1
      '@codemirror/lang-json': 6.0.2
      '@codemirror/language': 6.11.1
      '@codemirror/lint': 6.8.5
      '@codemirror/search': 6.5.11
      '@codemirror/state': 6.5.2
      '@codemirror/view': 6.37.2
      '@fortawesome/free-regular-svg-icons': 6.7.2
      '@fortawesome/free-solid-svg-icons': 6.7.2
      '@lezer/highlight': 1.2.1
      '@replit/codemirror-indentation-markers': 6.5.3(@codemirror/language@6.11.1)(@codemirror/state@6.5.2)(@codemirror/view@6.37.2)
      ajv: 8.17.1
      codemirror-wrapped-line-indent: 1.0.9(@codemirror/language@6.11.1)(@codemirror/state@6.5.2)(@codemirror/view@6.37.2)
      diff-sequences: 29.6.3
      immutable-json-patch: 6.0.1
      jmespath: 0.16.0
      json-source-map: 0.6.1
      jsonrepair: 3.12.0
      lodash-es: 4.17.21
      memoize-one: 6.0.0
      natural-compare-lite: 1.4.0
      sass: 1.92.1
      svelte: 4.2.20
      svelte-awesome: 3.3.5(svelte@4.2.20)
      svelte-select: 5.8.3
      svelte-simple-modal: 1.6.2(svelte@4.2.20)
      vanilla-picker: 2.12.3

  svelte-markdown@0.4.1(svelte@3.59.2):
    dependencies:
      '@types/marked': 5.0.2
      marked: 5.1.2
      svelte: 3.59.2

  svelte-moveable@0.43.4(svelte@3.59.2):
    dependencies:
      framework-utils: 1.1.0
      moveable: 0.51.2
      svelte: 3.59.2

  svelte-preprocess@5.1.4(postcss@8.5.6)(sass@1.92.1)(svelte@3.59.2)(typescript@5.8.3):
    dependencies:
      '@types/pug': 2.0.10
      detect-indent: 6.1.0
      magic-string: 0.30.17
      sorcery: 0.11.1
      strip-indent: 3.0.0
      svelte: 3.59.2
    optionalDependencies:
      postcss: 8.5.6
      sass: 1.92.1
      typescript: 5.8.3

  svelte-routing@2.13.0: {}

  svelte-search@2.1.1: {}

  svelte-select@5.8.3:
    dependencies:
      svelte-floating-ui: 1.5.8

  svelte-sequential-preprocessor@2.0.2:
    dependencies:
      svelte: 4.2.20
      tslib: 2.7.0

  svelte-simple-modal@1.6.2(svelte@4.2.20):
    dependencies:
      svelte: 4.2.20

  svelte-typeahead@4.4.2:
    dependencies:
      fuzzy: 0.1.3
      svelte-search: 2.1.1

  svelte@3.59.2: {}

  svelte@4.2.20:
    dependencies:
      '@ampproject/remapping': 2.3.0
      '@jridgewell/sourcemap-codec': 1.5.0
      '@jridgewell/trace-mapping': 0.3.25
      '@types/estree': 1.0.8
      acorn: 8.15.0
      aria-query: 5.3.2
      axobject-query: 4.1.0
      code-red: 1.0.4
      css-tree: 2.3.1
      estree-walker: 3.0.3
      is-reference: 3.0.3
      locate-character: 3.0.0
      magic-string: 0.30.17
      periscopic: 3.1.0

  swr-store@0.10.6:
    dependencies:
      dequal: 2.0.3

  swr@2.2.0(react@18.3.1):
    dependencies:
      react: 18.3.1
      use-sync-external-store: 1.5.0(react@18.3.1)

  swrev@4.0.0: {}

  swrv@1.0.4(vue@3.5.17(typescript@5.8.3)):
    dependencies:
      vue: 3.5.17(typescript@5.8.3)

  symbol-tree@3.2.4: {}

  tabbable@6.2.0: {}

  tailwind-merge@1.14.0: {}

  terser@5.43.1:
    dependencies:
      '@jridgewell/source-map': 0.3.6
      acorn: 8.15.0
      commander: 2.20.3
      source-map-support: 0.5.21

  test-exclude@7.0.1:
    dependencies:
      '@istanbuljs/schema': 0.1.3
      glob: 10.4.5
      minimatch: 9.0.5

  text-table@0.2.0: {}

  thenify-all@1.6.0:
    dependencies:
      thenify: 3.3.1

  thenify@3.3.1:
    dependencies:
      any-promise: 1.3.0

  through@2.3.8: {}

  tinro@0.6.12: {}

  tinybench@2.9.0: {}

  tinypool@0.8.4: {}

  tinyrainbow@2.0.0: {}

  tinyspy@2.2.1: {}

  tippy.js@6.3.7:
    dependencies:
      '@popperjs/core': 2.11.8

  tiptap-markdown@0.8.10(@tiptap/core@2.22.3(@tiptap/pm@2.22.3)):
    dependencies:
      '@tiptap/core': 2.22.3(@tiptap/pm@2.22.3)
      '@types/markdown-it': 13.0.9
      markdown-it: 14.1.0
      markdown-it-task-lists: 2.1.1
      prosemirror-markdown: 1.13.2

  tmp@0.2.5: {}

  to-regex-range@5.0.1:
    dependencies:
      is-number: 7.0.0

  totalist@3.0.1: {}

  tough-cookie@2.5.0:
    dependencies:
      psl: 1.15.0
      punycode: 2.3.1

  tough-cookie@4.1.4:
    dependencies:
      psl: 1.15.0
      punycode: 2.3.1
      universalify: 0.2.0
      url-parse: 1.5.10

  tr46@0.0.3: {}

  tr46@5.1.1:
    dependencies:
      punycode: 2.3.1

  tslib@2.7.0: {}

  tslib@2.8.1: {}

  tunnel-agent@0.6.0:
    dependencies:
      safe-buffer: 5.2.1

  tweetnacl@0.14.5: {}

  type-check@0.4.0:
    dependencies:
      prelude-ls: 1.2.1

  type-detect@4.1.0: {}

  type-fest@0.20.2: {}

  typescript@5.8.3: {}

  uc.micro@2.1.0: {}

  ufo@1.6.1: {}

  ulidx@2.4.1:
    dependencies:
      layerr: 3.0.0

  undici-types@5.26.5: {}

  undici-types@7.12.0: {}

  universalify@0.2.0: {}

  untildify@3.0.3: {}

  uri-js@4.4.1:
    dependencies:
      punycode: 2.3.1

  url-parse@1.5.10:
    dependencies:
      querystringify: 2.2.0
      requires-port: 1.0.0

  use-sync-external-store@1.5.0(react@18.3.1):
    dependencies:
      react: 18.3.1

  user-home@2.0.0:
    dependencies:
      os-homedir: 1.0.2

  util-deprecate@1.0.2: {}

  uuid@3.4.0: {}

  vanilla-picker@2.12.3:
    dependencies:
      '@sphinxxxx/color-conversion': 2.2.2

  verror@1.10.0:
    dependencies:
      assert-plus: 1.0.0
      core-util-is: 1.0.2
      extsprintf: 1.3.0

<<<<<<< HEAD
  vite-node@3.2.4(@types/node@24.5.2)(sass@1.92.1)(terser@5.43.1):
    dependencies:
      cac: 6.7.14
      debug: 4.4.3
      es-module-lexer: 1.7.0
      pathe: 2.0.3
      vite: 7.1.5(@types/node@24.5.2)(sass@1.92.1)(terser@5.43.1)
=======
  vite-node@1.6.1(@types/node@24.3.1)(sass@1.92.1)(terser@5.43.1):
    dependencies:
      cac: 6.7.14
      debug: 4.4.1
      pathe: 1.1.2
      picocolors: 1.1.1
      vite: 5.4.19(@types/node@24.3.1)(sass@1.92.1)(terser@5.43.1)
>>>>>>> fb5c4c9c
    transitivePeerDependencies:
      - '@types/node'
      - less
      - lightningcss
      - sass
      - sass-embedded
      - stylus
      - sugarss
      - supports-color
      - terser

  vite@4.5.14(@types/node@24.5.2)(sass@1.92.1)(terser@5.43.1):
    dependencies:
      esbuild: 0.18.20
      postcss: 8.5.6
      rollup: 3.29.5
    optionalDependencies:
      '@types/node': 24.5.2
      fsevents: 2.3.3
      sass: 1.92.1
      terser: 5.43.1

<<<<<<< HEAD
  vite@7.1.5(@types/node@24.5.2)(sass@1.92.1)(terser@5.43.1):
=======
  vite@5.4.19(@types/node@24.3.1)(sass@1.92.1)(terser@5.43.1):
>>>>>>> fb5c4c9c
    dependencies:
      esbuild: 0.21.5
      postcss: 8.5.6
      rollup: 4.44.0
    optionalDependencies:
      '@types/node': 24.5.2
      fsevents: 2.3.3
      sass: 1.92.1
      terser: 5.43.1

  vitefu@0.2.5(vite@4.5.14(@types/node@24.5.2)(sass@1.92.1)(terser@5.43.1)):
    optionalDependencies:
      vite: 4.5.14(@types/node@24.5.2)(sass@1.92.1)(terser@5.43.1)

<<<<<<< HEAD
  vitest@3.2.4(@types/node@24.5.2)(@vitest/ui@3.2.4)(jsdom@24.1.3)(sass@1.92.1)(terser@5.43.1):
    dependencies:
      '@types/chai': 5.2.2
      '@vitest/expect': 3.2.4
      '@vitest/mocker': 3.2.4(vite@7.1.5(@types/node@24.5.2)(sass@1.92.1)(terser@5.43.1))
      '@vitest/pretty-format': 3.2.4
      '@vitest/runner': 3.2.4
      '@vitest/snapshot': 3.2.4
      '@vitest/spy': 3.2.4
      '@vitest/utils': 3.2.4
      chai: 5.3.3
      debug: 4.4.3
      expect-type: 1.2.2
      magic-string: 0.30.19
      pathe: 2.0.3
      picomatch: 4.0.3
=======
  vitest@1.6.1(@types/node@24.3.1)(@vitest/ui@1.6.1)(jsdom@24.1.3)(sass@1.92.1)(terser@5.43.1):
    dependencies:
      '@vitest/expect': 1.6.1
      '@vitest/runner': 1.6.1
      '@vitest/snapshot': 1.6.1
      '@vitest/spy': 1.6.1
      '@vitest/utils': 1.6.1
      acorn-walk: 8.3.4
      chai: 4.5.0
      debug: 4.4.1
      execa: 8.0.1
      local-pkg: 0.5.1
      magic-string: 0.30.17
      pathe: 1.1.2
      picocolors: 1.1.1
>>>>>>> fb5c4c9c
      std-env: 3.9.0
      strip-literal: 2.1.1
      tinybench: 2.9.0
<<<<<<< HEAD
      tinyexec: 0.3.2
      tinyglobby: 0.2.15
      tinypool: 1.1.1
      tinyrainbow: 2.0.0
      vite: 7.1.5(@types/node@24.5.2)(sass@1.92.1)(terser@5.43.1)
      vite-node: 3.2.4(@types/node@24.5.2)(sass@1.92.1)(terser@5.43.1)
      why-is-node-running: 2.3.0
    optionalDependencies:
      '@types/node': 24.5.2
      '@vitest/ui': 3.2.4(vitest@3.2.4)
=======
      tinypool: 0.8.4
      vite: 5.4.19(@types/node@24.3.1)(sass@1.92.1)(terser@5.43.1)
      vite-node: 1.6.1(@types/node@24.3.1)(sass@1.92.1)(terser@5.43.1)
      why-is-node-running: 2.3.0
    optionalDependencies:
      '@types/node': 24.3.1
      '@vitest/ui': 1.6.1(vitest@1.6.1)
>>>>>>> fb5c4c9c
      jsdom: 24.1.3
    transitivePeerDependencies:
      - less
      - lightningcss
      - sass
      - sass-embedded
      - stylus
      - sugarss
      - supports-color
      - terser

  vue@3.5.17(typescript@5.8.3):
    dependencies:
      '@vue/compiler-dom': 3.5.17
      '@vue/compiler-sfc': 3.5.17
      '@vue/runtime-dom': 3.5.17
      '@vue/server-renderer': 3.5.17(vue@3.5.17(typescript@5.8.3))
      '@vue/shared': 3.5.17
    optionalDependencies:
      typescript: 5.8.3

  w3c-keyname@2.2.8: {}

  w3c-xmlserializer@5.0.0:
    dependencies:
      xml-name-validator: 5.0.0

  web-streams-polyfill@4.0.0-beta.3: {}

  webidl-conversions@3.0.1: {}

  webidl-conversions@7.0.0: {}

  whatwg-encoding@3.1.1:
    dependencies:
      iconv-lite: 0.6.3

  whatwg-mimetype@4.0.0: {}

  whatwg-url@14.2.0:
    dependencies:
      tr46: 5.1.1
      webidl-conversions: 7.0.0

  whatwg-url@5.0.0:
    dependencies:
      tr46: 0.0.3
      webidl-conversions: 3.0.1

  which-boxed-primitive@1.1.1:
    dependencies:
      is-bigint: 1.1.0
      is-boolean-object: 1.2.2
      is-number-object: 1.1.1
      is-string: 1.1.1
      is-symbol: 1.1.1

  which-collection@1.0.2:
    dependencies:
      is-map: 2.0.3
      is-set: 2.0.3
      is-weakmap: 2.0.2
      is-weakset: 2.0.4

  which-typed-array@1.1.19:
    dependencies:
      available-typed-arrays: 1.0.7
      call-bind: 1.0.8
      call-bound: 1.0.4
      for-each: 0.3.5
      get-proto: 1.0.1
      gopd: 1.2.0
      has-tostringtag: 1.0.2

  which@2.0.2:
    dependencies:
      isexe: 2.0.0

  why-is-node-running@2.3.0:
    dependencies:
      siginfo: 2.0.0
      stackback: 0.0.2

  word-wrap@1.2.5: {}

  wrap-ansi@7.0.0:
    dependencies:
      ansi-styles: 4.3.0
      string-width: 4.2.3
      strip-ansi: 6.0.1

  wrap-ansi@8.1.0:
    dependencies:
      ansi-styles: 6.2.3
      string-width: 5.1.2
      strip-ansi: 7.1.2

  wrappy@1.0.2: {}

  ws@8.18.2: {}

  xml-name-validator@5.0.0: {}

  xmlchars@2.2.0: {}

  yocto-queue@0.1.0: {}

  yocto-queue@1.2.1: {}<|MERGE_RESOLUTION|>--- conflicted
+++ resolved
@@ -83,7 +83,7 @@
         version: 1.55.0
       '@sveltejs/vite-plugin-svelte':
         specifier: ^2.1.0
-        version: 2.5.3(svelte@3.59.2)(vite@4.5.14(@types/node@24.5.2)(sass@1.92.1)(terser@5.43.1))
+        version: 2.5.3(svelte@3.59.2)(vite@4.5.14(@types/node@24.3.1)(sass@1.92.1)(terser@5.43.1))
       '@tauri-apps/cli':
         specifier: ^1.5.11
         version: 1.6.3
@@ -103,8 +103,8 @@
         specifier: ^7.4.3
         version: 7.4.3
       '@types/node':
-        specifier: ^24.5.2
-        version: 24.5.2
+        specifier: ^24.0.7
+        version: 24.3.1
       '@vitest/coverage-v8':
         specifier: ^3.2.4
         version: 3.2.4(vitest@1.6.1)
@@ -143,15 +143,10 @@
         version: 5.8.3
       vite:
         specifier: ^4.3.1
-        version: 4.5.14(@types/node@24.5.2)(sass@1.92.1)(terser@5.43.1)
+        version: 4.5.14(@types/node@24.3.1)(sass@1.92.1)(terser@5.43.1)
       vitest:
-<<<<<<< HEAD
-        specifier: ^3.2.4
-        version: 3.2.4(@types/node@24.5.2)(@vitest/ui@3.2.4)(jsdom@24.1.3)(sass@1.92.1)(terser@5.43.1)
-=======
         specifier: ^1.6.0
         version: 1.6.1(@types/node@24.3.1)(@vitest/ui@1.6.1)(jsdom@24.1.3)(sass@1.92.1)(terser@5.43.1)
->>>>>>> fb5c4c9c
 
 packages:
 
@@ -1391,11 +1386,11 @@
   '@types/node-fetch@2.6.12':
     resolution: {integrity: sha512-8nneRWKCg3rMtF69nLQJnOYUcbafYeFSjqkw3jCRLsqkWFlHaoQrr5mXmofFGOx3DKn7UfmBMyov8ySvLRVldA==}
 
-  '@types/node@18.19.127':
-    resolution: {integrity: sha512-gSjxjrnKXML/yo0BO099uPixMqfpJU0TKYjpfLU7TrtA2WWDki412Np/RSTPRil1saKBhvVVKzVx/p/6p94nVA==}
-
-  '@types/node@24.5.2':
-    resolution: {integrity: sha512-FYxk1I7wPv3K2XBaoyH2cTnocQEu8AOZ60hPbsyukMPLv5/5qr7V1i8PLHdl6Zf87I+xZXFvPCXYjiTFq+YSDQ==}
+  '@types/node@18.19.112':
+    resolution: {integrity: sha512-i+Vukt9POdS/MBI7YrrkkI5fMfwFtOjphSmt4WXYLfwqsfr6z/HdCx7LqT9M7JktGob8WNgj8nFB4TbGNE4Cog==}
+
+  '@types/node@24.3.1':
+    resolution: {integrity: sha512-3vXmQDXy+woz+gnrTvuvNrPzekOi+Ds0ReMxw0LzBiK3a+1k0kQn9f2NWk+lgD4rJehFUmYy2gMhJ2ZI+7YP9g==}
 
   '@types/pug@2.0.10':
     resolution: {integrity: sha512-Sk/uYFOBAB7mb74XcpizmH0KOR2Pv3D2Hmrh1Dmy5BmK3MpdSa5kqZcg6EKBdklU0bFXX9gCfzvpnyUehrPIuA==}
@@ -3658,8 +3653,8 @@
   undici-types@5.26.5:
     resolution: {integrity: sha512-JlCMO+ehdEIKqlFxk6IfVoAUVmgz7cU7zD/h9XZ0qzeosSHmUJVOzSQvvYSYWXkFXC+IfLKSIffhv0sVZup6pA==}
 
-  undici-types@7.12.0:
-    resolution: {integrity: sha512-goOacqME2GYyOZZfb5Lgtu+1IDmAlAEu5xnD3+xTzS10hT0vzpf0SPjkXwAw9Jm+4n/mQGDP3LO8CPbYROeBfQ==}
+  undici-types@7.10.0:
+    resolution: {integrity: sha512-t5Fy/nfn+14LuOc2KNYg75vZqClpAiqscVvMygNnlsHBFpSXdJaYtXMcdNLpl/Qvc3P2cB3s6lOV51nqsFq4ag==}
 
   universalify@0.2.0:
     resolution: {integrity: sha512-CJ1QgKmNg3CwvAv/kOFmtnEN05f0D/cn9QntgNOQlQF9dgvVTHj3t+8JPdjqawCHk7V/KA+fbUqzZ9XWhcqPUg==}
@@ -4563,26 +4558,26 @@
 
   '@sphinxxxx/color-conversion@2.2.2': {}
 
-  '@sveltejs/vite-plugin-svelte-inspector@1.0.4(@sveltejs/vite-plugin-svelte@2.5.3(svelte@3.59.2)(vite@4.5.14(@types/node@24.5.2)(sass@1.92.1)(terser@5.43.1)))(svelte@3.59.2)(vite@4.5.14(@types/node@24.5.2)(sass@1.92.1)(terser@5.43.1))':
-    dependencies:
-      '@sveltejs/vite-plugin-svelte': 2.5.3(svelte@3.59.2)(vite@4.5.14(@types/node@24.5.2)(sass@1.92.1)(terser@5.43.1))
+  '@sveltejs/vite-plugin-svelte-inspector@1.0.4(@sveltejs/vite-plugin-svelte@2.5.3(svelte@3.59.2)(vite@4.5.14(@types/node@24.3.1)(sass@1.92.1)(terser@5.43.1)))(svelte@3.59.2)(vite@4.5.14(@types/node@24.3.1)(sass@1.92.1)(terser@5.43.1))':
+    dependencies:
+      '@sveltejs/vite-plugin-svelte': 2.5.3(svelte@3.59.2)(vite@4.5.14(@types/node@24.3.1)(sass@1.92.1)(terser@5.43.1))
       debug: 4.4.1
       svelte: 3.59.2
-      vite: 4.5.14(@types/node@24.5.2)(sass@1.92.1)(terser@5.43.1)
+      vite: 4.5.14(@types/node@24.3.1)(sass@1.92.1)(terser@5.43.1)
     transitivePeerDependencies:
       - supports-color
 
-  '@sveltejs/vite-plugin-svelte@2.5.3(svelte@3.59.2)(vite@4.5.14(@types/node@24.5.2)(sass@1.92.1)(terser@5.43.1))':
-    dependencies:
-      '@sveltejs/vite-plugin-svelte-inspector': 1.0.4(@sveltejs/vite-plugin-svelte@2.5.3(svelte@3.59.2)(vite@4.5.14(@types/node@24.5.2)(sass@1.92.1)(terser@5.43.1)))(svelte@3.59.2)(vite@4.5.14(@types/node@24.5.2)(sass@1.92.1)(terser@5.43.1))
+  '@sveltejs/vite-plugin-svelte@2.5.3(svelte@3.59.2)(vite@4.5.14(@types/node@24.3.1)(sass@1.92.1)(terser@5.43.1))':
+    dependencies:
+      '@sveltejs/vite-plugin-svelte-inspector': 1.0.4(@sveltejs/vite-plugin-svelte@2.5.3(svelte@3.59.2)(vite@4.5.14(@types/node@24.3.1)(sass@1.92.1)(terser@5.43.1)))(svelte@3.59.2)(vite@4.5.14(@types/node@24.3.1)(sass@1.92.1)(terser@5.43.1))
       debug: 4.4.1
       deepmerge: 4.3.1
       kleur: 4.1.5
       magic-string: 0.30.17
       svelte: 3.59.2
       svelte-hmr: 0.15.3(svelte@3.59.2)
-      vite: 4.5.14(@types/node@24.5.2)(sass@1.92.1)(terser@5.43.1)
-      vitefu: 0.2.5(vite@4.5.14(@types/node@24.5.2)(sass@1.92.1)(terser@5.43.1))
+      vite: 4.5.14(@types/node@24.3.1)(sass@1.92.1)(terser@5.43.1)
+      vitefu: 0.2.5(vite@4.5.14(@types/node@24.3.1)(sass@1.92.1)(terser@5.43.1))
     transitivePeerDependencies:
       - supports-color
 
@@ -5009,16 +5004,16 @@
 
   '@types/node-fetch@2.6.12':
     dependencies:
-      '@types/node': 24.5.2
+      '@types/node': 24.3.1
       form-data: 4.0.3
 
-  '@types/node@18.19.127':
+  '@types/node@18.19.112':
     dependencies:
       undici-types: 5.26.5
 
-  '@types/node@24.5.2':
-    dependencies:
-      undici-types: 7.12.0
+  '@types/node@24.3.1':
+    dependencies:
+      undici-types: 7.10.0
 
   '@types/pug@2.0.10': {}
 
@@ -5039,11 +5034,7 @@
       std-env: 3.9.0
       test-exclude: 7.0.1
       tinyrainbow: 2.0.0
-<<<<<<< HEAD
-      vitest: 3.2.4(@types/node@24.5.2)(@vitest/ui@3.2.4)(jsdom@24.1.3)(sass@1.92.1)(terser@5.43.1)
-=======
       vitest: 1.6.1(@types/node@24.3.1)(@vitest/ui@1.6.1)(jsdom@24.1.3)(sass@1.92.1)(terser@5.43.1)
->>>>>>> fb5c4c9c
     transitivePeerDependencies:
       - supports-color
 
@@ -5053,25 +5044,11 @@
       '@vitest/utils': 1.6.1
       chai: 4.5.0
 
-<<<<<<< HEAD
-  '@vitest/mocker@3.2.4(vite@7.1.5(@types/node@24.5.2)(sass@1.92.1)(terser@5.43.1))':
-    dependencies:
-      '@vitest/spy': 3.2.4
-      estree-walker: 3.0.3
-      magic-string: 0.30.19
-    optionalDependencies:
-      vite: 7.1.5(@types/node@24.5.2)(sass@1.92.1)(terser@5.43.1)
-
-  '@vitest/pretty-format@3.2.4':
-    dependencies:
-      tinyrainbow: 2.0.0
-=======
   '@vitest/runner@1.6.1':
     dependencies:
       '@vitest/utils': 1.6.1
       p-limit: 5.0.0
       pathe: 1.1.2
->>>>>>> fb5c4c9c
 
   '@vitest/snapshot@1.6.1':
     dependencies:
@@ -5089,18 +5066,10 @@
       fast-glob: 3.3.3
       fflate: 0.8.2
       flatted: 3.3.3
-<<<<<<< HEAD
-      pathe: 2.0.3
-      sirv: 3.0.2
-      tinyglobby: 0.2.15
-      tinyrainbow: 2.0.0
-      vitest: 3.2.4(@types/node@24.5.2)(@vitest/ui@3.2.4)(jsdom@24.1.3)(sass@1.92.1)(terser@5.43.1)
-=======
       pathe: 1.1.2
       picocolors: 1.1.1
       sirv: 2.0.4
       vitest: 1.6.1(@types/node@24.3.1)(@vitest/ui@1.6.1)(jsdom@24.1.3)(sass@1.92.1)(terser@5.43.1)
->>>>>>> fb5c4c9c
 
   '@vitest/utils@1.6.1':
     dependencies:
@@ -6378,7 +6347,7 @@
 
   jest-worker@26.6.2:
     dependencies:
-      '@types/node': 24.5.2
+      '@types/node': 24.3.1
       merge-stream: 2.0.0
       supports-color: 7.2.0
 
@@ -6697,7 +6666,7 @@
 
   openai@4.104.0(ws@8.18.2):
     dependencies:
-      '@types/node': 18.19.127
+      '@types/node': 18.19.112
       '@types/node-fetch': 2.6.12
       abort-controller: 3.0.0
       agentkeepalive: 4.6.0
@@ -7623,7 +7592,7 @@
 
   undici-types@5.26.5: {}
 
-  undici-types@7.12.0: {}
+  undici-types@7.10.0: {}
 
   universalify@0.2.0: {}
 
@@ -7660,15 +7629,6 @@
       core-util-is: 1.0.2
       extsprintf: 1.3.0
 
-<<<<<<< HEAD
-  vite-node@3.2.4(@types/node@24.5.2)(sass@1.92.1)(terser@5.43.1):
-    dependencies:
-      cac: 6.7.14
-      debug: 4.4.3
-      es-module-lexer: 1.7.0
-      pathe: 2.0.3
-      vite: 7.1.5(@types/node@24.5.2)(sass@1.92.1)(terser@5.43.1)
-=======
   vite-node@1.6.1(@types/node@24.3.1)(sass@1.92.1)(terser@5.43.1):
     dependencies:
       cac: 6.7.14
@@ -7676,7 +7636,6 @@
       pathe: 1.1.2
       picocolors: 1.1.1
       vite: 5.4.19(@types/node@24.3.1)(sass@1.92.1)(terser@5.43.1)
->>>>>>> fb5c4c9c
     transitivePeerDependencies:
       - '@types/node'
       - less
@@ -7688,54 +7647,32 @@
       - supports-color
       - terser
 
-  vite@4.5.14(@types/node@24.5.2)(sass@1.92.1)(terser@5.43.1):
+  vite@4.5.14(@types/node@24.3.1)(sass@1.92.1)(terser@5.43.1):
     dependencies:
       esbuild: 0.18.20
       postcss: 8.5.6
       rollup: 3.29.5
     optionalDependencies:
-      '@types/node': 24.5.2
+      '@types/node': 24.3.1
       fsevents: 2.3.3
       sass: 1.92.1
       terser: 5.43.1
 
-<<<<<<< HEAD
-  vite@7.1.5(@types/node@24.5.2)(sass@1.92.1)(terser@5.43.1):
-=======
   vite@5.4.19(@types/node@24.3.1)(sass@1.92.1)(terser@5.43.1):
->>>>>>> fb5c4c9c
     dependencies:
       esbuild: 0.21.5
       postcss: 8.5.6
       rollup: 4.44.0
     optionalDependencies:
-      '@types/node': 24.5.2
+      '@types/node': 24.3.1
       fsevents: 2.3.3
       sass: 1.92.1
       terser: 5.43.1
 
-  vitefu@0.2.5(vite@4.5.14(@types/node@24.5.2)(sass@1.92.1)(terser@5.43.1)):
+  vitefu@0.2.5(vite@4.5.14(@types/node@24.3.1)(sass@1.92.1)(terser@5.43.1)):
     optionalDependencies:
-      vite: 4.5.14(@types/node@24.5.2)(sass@1.92.1)(terser@5.43.1)
-
-<<<<<<< HEAD
-  vitest@3.2.4(@types/node@24.5.2)(@vitest/ui@3.2.4)(jsdom@24.1.3)(sass@1.92.1)(terser@5.43.1):
-    dependencies:
-      '@types/chai': 5.2.2
-      '@vitest/expect': 3.2.4
-      '@vitest/mocker': 3.2.4(vite@7.1.5(@types/node@24.5.2)(sass@1.92.1)(terser@5.43.1))
-      '@vitest/pretty-format': 3.2.4
-      '@vitest/runner': 3.2.4
-      '@vitest/snapshot': 3.2.4
-      '@vitest/spy': 3.2.4
-      '@vitest/utils': 3.2.4
-      chai: 5.3.3
-      debug: 4.4.3
-      expect-type: 1.2.2
-      magic-string: 0.30.19
-      pathe: 2.0.3
-      picomatch: 4.0.3
-=======
+      vite: 4.5.14(@types/node@24.3.1)(sass@1.92.1)(terser@5.43.1)
+
   vitest@1.6.1(@types/node@24.3.1)(@vitest/ui@1.6.1)(jsdom@24.1.3)(sass@1.92.1)(terser@5.43.1):
     dependencies:
       '@vitest/expect': 1.6.1
@@ -7751,22 +7688,9 @@
       magic-string: 0.30.17
       pathe: 1.1.2
       picocolors: 1.1.1
->>>>>>> fb5c4c9c
       std-env: 3.9.0
       strip-literal: 2.1.1
       tinybench: 2.9.0
-<<<<<<< HEAD
-      tinyexec: 0.3.2
-      tinyglobby: 0.2.15
-      tinypool: 1.1.1
-      tinyrainbow: 2.0.0
-      vite: 7.1.5(@types/node@24.5.2)(sass@1.92.1)(terser@5.43.1)
-      vite-node: 3.2.4(@types/node@24.5.2)(sass@1.92.1)(terser@5.43.1)
-      why-is-node-running: 2.3.0
-    optionalDependencies:
-      '@types/node': 24.5.2
-      '@vitest/ui': 3.2.4(vitest@3.2.4)
-=======
       tinypool: 0.8.4
       vite: 5.4.19(@types/node@24.3.1)(sass@1.92.1)(terser@5.43.1)
       vite-node: 1.6.1(@types/node@24.3.1)(sass@1.92.1)(terser@5.43.1)
@@ -7774,7 +7698,6 @@
     optionalDependencies:
       '@types/node': 24.3.1
       '@vitest/ui': 1.6.1(vitest@1.6.1)
->>>>>>> fb5c4c9c
       jsdom: 24.1.3
     transitivePeerDependencies:
       - less
