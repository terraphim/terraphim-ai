--- conflicted
+++ resolved
@@ -14,11 +14,7 @@
 
 
 [build-dependencies]
-<<<<<<< HEAD
-tauri-build = { version = "1.5", features = [] }
-=======
 tauri-build = { version = "1.5.1", features = [] }
->>>>>>> 0830d9b9
 
 [dependencies]
 terraphim_automata = { path = "../../crates/terraphim_automata", version = "0.2.0", features = ["typescript"] }
@@ -38,7 +34,6 @@
 env_logger = "0.11.8"
 portpicker = "0.1.1"
 serde = { version = "1.0.197", features = ["derive"] }
-<<<<<<< HEAD
 tauri = { version = "1.7.1", features = [
     "dialog-all",
     "path-all",
@@ -46,14 +41,6 @@
     "global-shortcut-all",
     "system-tray",
     "updater",
-=======
-tauri = { version = "1.5.1", features = [
-  "dialog-all",
-  "fs-all",
-  "global-shortcut-all",
-  "path-all",
-  "system-tray"
->>>>>>> 0830d9b9
 ] }
 serde_json = "1.0.104"
 tokio = { version = "1.36.0", features = ["full"] }
