[package]
name = "terraphim-ai-desktop"
version = "0.1.0"
description = "Desktop app for Terraphim, a privacy preserving AI assistant: Take control of the relevance"
authors = ["Terraphim Contributors"]
license = "Apache-2.0"
homepage = "https://terraphim.ai"
documentation = "https://terraphim.ai"
repository = "https://github.com/terraphim/terraphim-ai"
keywords = ["personal-assistant", "ai", "privacy", "tauri", "desktop"]
readme = "../../README.md"
edition = "2021"
rust-version = "1.57"

[[bin]]
name = "generate-bindings"
path = "src/bin/generate-bindings.rs"

[build-dependencies]
tauri-build = { version = "2.2.0", features = [] }

[dependencies]
terraphim_automata = { path = "../../crates/terraphim_automata", version = "0.1.0", features = ["typescript"] }
terraphim_atomic_client = { path = "../../crates/terraphim_atomic_client", version = "0.1.0", features = ["native"] }
terraphim_config = { path = "../../crates/terraphim_config", version = "0.1.0", features = ["typescript"] }
terraphim_middleware = { path = "../../crates/terraphim_middleware", version = "0.1.0" }
terraphim_rolegraph = { path = "../../crates/terraphim_rolegraph", version = "0.1.0" }
terraphim_settings = { path = "../../crates/terraphim_settings", version = "0.1.0" }
terraphim_types = { path = "../../crates/terraphim_types", version = "0.1.0", features = ["typescript"] }
terraphim_persistence = { path = "../../crates/terraphim_persistence", version = "0.1.0" }
terraphim_service = { path = "../../crates/terraphim_service", version = "0.1.0" }
terraphim_mcp_server = { path = "../../crates/terraphim_mcp_server", version = "0.1.0" }
rmcp = { git = "https://github.com/modelcontextprotocol/rust-sdk.git", features = ["server"] }
serde_json_any_key = "2.0.0"
anyhow = "1.0.81"
log = "0.4.21"
env_logger = "0.11.8"
portpicker = "0.1.1"
serde = { version = "1.0.197", features = ["derive"] }
tauri = { version = "1.7.1", features = [
    "dialog-all",
    "path-all",
    "fs-all",
    "global-shortcut-all",
    "system-tray",
] }
serde_json = "1.0.104"
tokio = { version = "1.36.0", features = ["full"] }
thiserror = "1.0.58"
chrono = { version = "0.4", features = ["serde"] }
ulid = { version = "1.0", features = ["serde"] }
ahash = "0.8.11"
<<<<<<< HEAD
schemars = { version = "0.8", features = ["derive"] }
tsify = { version = "0.4", features = ["js"] }
=======
schemars = { version = "0.8.22", features = ["derive"] }
tsify = { version = "0.5", features = ["js"] }
>>>>>>> 49480c13
wasm-bindgen = "0.2"
tracing = "0.1.40"
tracing-subscriber = { version = "0.3.18", features = ["env-filter"] }
tracing-appender = "0.2.3"
tracing-log = "0.1"
ulid = "1.1.2"
chrono = { version = "0.4.38", features = ["serde"] }

[dev-dependencies]
tokio-test = "0.4.4"
serial_test = "3.1.1"
tempfile = "3.12.0"
mockall = "0.13.1"

[features]
# by default Tauri runs in production mode
# when `tauri dev` runs it is executed with `cargo run --no-default-features` if `devPath` is an URL
default = ["custom-protocol"]
# this feature is used used for production builds where `devPath` points to the filesystem
# DO NOT remove this
custom-protocol = ["tauri/custom-protocol"]
# OpenRouter AI integration feature
openrouter = ["terraphim_service/openrouter", "terraphim_config/openrouter"]
# Optional database backends
sqlite = ["terraphim_persistence/services-sqlite"]
rocksdb = ["terraphim_persistence/services-rocksdb"]
redis = ["terraphim_persistence/services-redis"]
# Enable all database backends
full-db = ["sqlite", "rocksdb", "redis"]

[package.metadata.deb]
maintainer = "Terraphim Contributors <team@terraphim.ai>"
copyright = "2024, Terraphim Contributors"
license-file = ["../../LICENSE", "4"]
extended-description = """
Terraphim AI Desktop - Privacy-first AI assistant desktop application.
Native desktop app with semantic search and knowledge management.
Built with Tauri for cross-platform compatibility."""
depends = "$auto, libwebkit2gtk-4.0-37, libgtk-3-0"
section = "utility"
priority = "optional"
assets = [
    ["target/release/terraphim-ai-desktop", "usr/bin/", "755"],
    ["icons/128x128.png", "usr/share/icons/hicolor/128x128/apps/terraphim-ai.png", "644"],
    ["../../README.md", "usr/share/doc/terraphim-ai-desktop/README", "644"],
]<|MERGE_RESOLUTION|>--- conflicted
+++ resolved
@@ -30,7 +30,7 @@
 terraphim_persistence = { path = "../../crates/terraphim_persistence", version = "0.1.0" }
 terraphim_service = { path = "../../crates/terraphim_service", version = "0.1.0" }
 terraphim_mcp_server = { path = "../../crates/terraphim_mcp_server", version = "0.1.0" }
-rmcp = { git = "https://github.com/modelcontextprotocol/rust-sdk.git", features = ["server"] }
+rmcp = { version = "0.6.1", features = ["server"] }
 serde_json_any_key = "2.0.0"
 anyhow = "1.0.81"
 log = "0.4.21"
@@ -47,16 +47,9 @@
 serde_json = "1.0.104"
 tokio = { version = "1.36.0", features = ["full"] }
 thiserror = "1.0.58"
-chrono = { version = "0.4", features = ["serde"] }
-ulid = { version = "1.0", features = ["serde"] }
 ahash = "0.8.11"
-<<<<<<< HEAD
-schemars = { version = "0.8", features = ["derive"] }
-tsify = { version = "0.4", features = ["js"] }
-=======
 schemars = { version = "0.8.22", features = ["derive"] }
 tsify = { version = "0.5", features = ["js"] }
->>>>>>> 49480c13
 wasm-bindgen = "0.2"
 tracing = "0.1.40"
 tracing-subscriber = { version = "0.3.18", features = ["env-filter"] }
