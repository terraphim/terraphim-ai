--- conflicted
+++ resolved
@@ -20,7 +20,6 @@
 tauri-build = { version = "2.2.0", features = [] }
 
 [dependencies]
-<<<<<<< HEAD
 terraphim_automata = { path = "../../crates/terraphim_automata", version = "0.2.0", features = ["typescript"] }
 terraphim_atomic_client = { path = "../../crates/terraphim_atomic_client", version = "0.2.0", features = ["native"] }
 terraphim_config = { path = "../../crates/terraphim_config", version = "0.2.0", features = ["typescript"] }
@@ -31,20 +30,7 @@
 terraphim_persistence = { path = "../../crates/terraphim_persistence", version = "0.2.0" }
 terraphim_service = { path = "../../crates/terraphim_service", version = "0.2.0" }
 terraphim_mcp_server = { path = "../../crates/terraphim_mcp_server", version = "0.2.0" }
-rmcp = { git = "https://github.com/modelcontextprotocol/rust-sdk.git", features = ["server"] }
-=======
-terraphim_automata = { path = "../../crates/terraphim_automata", version = "0.1.0", features = ["typescript"] }
-terraphim_atomic_client = { path = "../../crates/terraphim_atomic_client", version = "0.1.0", features = ["native"] }
-terraphim_config = { path = "../../crates/terraphim_config", version = "0.1.0", features = ["typescript"] }
-terraphim_middleware = { path = "../../crates/terraphim_middleware", version = "0.1.0" }
-terraphim_rolegraph = { path = "../../crates/terraphim_rolegraph", version = "0.1.0" }
-terraphim_settings = { path = "../../crates/terraphim_settings", version = "0.1.0" }
-terraphim_types = { path = "../../crates/terraphim_types", version = "0.1.0", features = ["typescript"] }
-terraphim_persistence = { path = "../../crates/terraphim_persistence", version = "0.1.0" }
-terraphim_service = { path = "../../crates/terraphim_service", version = "0.1.0" }
-terraphim_mcp_server = { path = "../../crates/terraphim_mcp_server", version = "0.1.0" }
 rmcp = { version = "0.6.1", features = ["server"] }
->>>>>>> 49480c13
 serde_json_any_key = "2.0.0"
 anyhow = "1.0.81"
 log = "0.4.21"
@@ -62,14 +48,9 @@
 tokio = { version = "1.36.0", features = ["full"] }
 thiserror = "1.0.58"
 ahash = "0.8.11"
-<<<<<<< HEAD
 lru = "0.12"
-schemars = { version = "0.8", features = ["derive"] }
-tsify = { version = "0.4", features = ["js"] }
-=======
 schemars = { version = "0.8.22", features = ["derive"] }
 tsify = { version = "0.5", features = ["js"] }
->>>>>>> 49480c13
 wasm-bindgen = "0.2"
 tracing = "0.1.40"
 tracing-subscriber = { version = "0.3.18", features = ["env-filter"] }
