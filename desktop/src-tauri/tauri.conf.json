--- conflicted
+++ resolved
@@ -1,25 +1,15 @@
 {
-<<<<<<< HEAD
   "$schema": "../node_modules/@tauri-apps/cli/schema.json",
-=======
   "package": {
     "productName": "Terraphim Desktop",
     "version": "0.2.0"
   },
->>>>>>> 0830d9b9
   "build": {
     "beforeDevCommand": "yarn run dev",
     "beforeBuildCommand": "yarn run build",
     "devPath": "http://localhost:5173",
     "distDir": "../dist"
   },
-<<<<<<< HEAD
-  "package": {
-    "productName": "Terraphim Desktop",
-    "version": "0.2.0"
-  },
-=======
->>>>>>> 0830d9b9
   "tauri": {
     "allowlist": {
       "all": false,
