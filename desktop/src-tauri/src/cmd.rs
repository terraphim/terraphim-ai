--- conflicted
+++ resolved
@@ -1315,11 +1315,7 @@
     use terraphim_service::llm;
 
     // Try to build an LLM client from the role configuration
-<<<<<<< HEAD
-    let Some(llm_client) = llm::build_llm_from_role(role_config) else {
-=======
     let Some(llm_client) = llm::build_llm_from_role(&role_config) else {
->>>>>>> c84fdfb8
         return Ok(ChatResponse {
             status: "error".to_string(),
             message: None,
