--- conflicted
+++ resolved
@@ -10,44 +10,8 @@
  * Tests core functionality including search, chat, knowledge graph integration
  */
 
-<<<<<<< HEAD
-let serverProcess: ChildProcess | null = null;
-
-test.beforeAll(async () => {
-  // Start terraphim server for testing
-  const projectRoot = path.resolve(__dirname, '../../..');
-  serverProcess = spawn('cargo', ['run', '--release', '--', '--config', 'terraphim_server/default/ollama_llama_config.json'], {
-    cwd: projectRoot,
-    stdio: 'pipe'
-  });
-
-  // Wait for server to start
-  await new Promise((resolve) => setTimeout(resolve, 5000));
-});
-
-test.afterAll(async () => {
-  if (serverProcess) {
-    serverProcess.kill();
-    serverProcess = null;
-  }
-});
-
-const workflows = [
-  {
-    name: 'Prompt Chaining',
-    path: '1-prompt-chaining',
-    description: 'Sequential prompt execution with result chaining',
-    testSelectors: {
-      executeButton: '[data-testid="execute-chain"]',
-      stepEditor: '.step-editor',
-      outputPanel: '.output-panel',
-      connectionStatus: '.connection-status'
-    }
-  },
-=======
 // Test scenarios for core Terraphim functionality
 const coreFeatures = [
->>>>>>> 49c66af7
   {
     name: 'Search Functionality',
     description: 'Document search and retrieval',
@@ -90,23 +54,6 @@
   }
 ];
 
-<<<<<<< HEAD
-// Test each workflow individually
-workflows.forEach(workflow => {
-  test.describe(`${workflow.name} Workflow`, () => {
-
-    test(`should load ${workflow.name} page without errors`, async ({ page }) => {
-      const workflowUrl = `file://${path.resolve(__dirname, `../../../examples/agent-workflows/${workflow.path}/index.html`)}`;
-
-      // Navigate to workflow page
-      await page.goto(workflowUrl);
-      await page.waitForLoadState('networkidle');
-
-      // Check page loaded successfully
-      await expect(page.locator('h1')).toContainText(workflow.name, { ignoreCase: true });
-
-      // Check no console errors
-=======
 // Test each core feature
 coreFeatures.forEach(feature => {
   test.describe(`${feature.name}`, () => {
@@ -124,7 +71,6 @@
       expect(title || await page.locator('h1, .title, [data-testid="app-title"]').first().textContent()).toBeTruthy();
 
       // Check no critical console errors
->>>>>>> 49c66af7
       const errors: string[] = [];
       page.on('console', (msg) => {
         if (msg.type() === 'error') {
@@ -147,248 +93,6 @@
       expect(criticalErrors).toHaveLength(0);
     });
 
-<<<<<<< HEAD
-    test(`should establish WebSocket connection for ${workflow.name}`, async ({ page }) => {
-      const workflowUrl = `file://${path.resolve(__dirname, `../../../examples/agent-workflows/${workflow.path}/index.html`)}`;
-
-      await page.goto(workflowUrl);
-      await page.waitForLoadState('networkidle');
-
-      // Wait for WebSocket connection to establish
-      await page.waitForTimeout(3000);
-
-      // Check connection status indicator if present
-      const connectionIndicator = page.locator('.connection-status, .ws-status, [data-testid="connection-status"]');
-      if (await connectionIndicator.count() > 0) {
-        await expect(connectionIndicator).toContainText('connected', { ignoreCase: true });
-      }
-
-      // Test WebSocket message handling
-      const wsMessages: any[] = [];
-      await page.addInitScript(() => {
-        window.addEventListener('load', () => {
-          if ((window as any).TerraphimWebSocketClient) {
-            const originalSend = WebSocket.prototype.send;
-            WebSocket.prototype.send = function(data) {
-              (window as any).testWSMessages = (window as any).testWSMessages || [];
-              (window as any).testWSMessages.push(JSON.parse(data));
-              return originalSend.call(this, data);
-            };
-          }
-        });
-      });
-
-      // Reload to capture WebSocket messages
-      await page.reload();
-      await page.waitForTimeout(3000);
-
-      // Check that WebSocket messages use correct protocol
-      const capturedMessages = await page.evaluate(() => (window as any).testWSMessages || []);
-
-      if (capturedMessages.length > 0) {
-        // Verify protocol compliance - should use command_type not type
-        capturedMessages.forEach((message: any) => {
-          expect(message).toHaveProperty('command_type');
-          expect(message).not.toHaveProperty('type');
-        });
-      }
-    });
-
-    test(`should execute ${workflow.name} workflow successfully`, async ({ page }) => {
-      const workflowUrl = `file://${path.resolve(__dirname, `../../../examples/agent-workflows/${workflow.path}/index.html`)}`;
-
-      await page.goto(workflowUrl);
-      await page.waitForLoadState('networkidle');
-
-      // Wait for initialization
-      await page.waitForTimeout(3000);
-
-      // Look for execute button with various possible selectors
-      const executeButton = page.locator(
-        workflow.testSelectors.executeButton + ', ' +
-        'button:has-text("Execute"), ' +
-        'button:has-text("Start"), ' +
-        'button:has-text("Run"), ' +
-        '.execute-btn, .start-btn, .run-btn'
-      ).first();
-
-      if (await executeButton.count() > 0) {
-        // Click execute button
-        await executeButton.click();
-
-        // Wait for workflow execution
-        await page.waitForTimeout(5000);
-
-        // Check for output or progress indicators
-        const outputElements = page.locator(
-          workflow.testSelectors.outputPanel + ', ' +
-          '.output, .result, .status, .progress, ' +
-          '[data-testid="output"], [data-testid="result"]'
-        );
-
-        if (await outputElements.count() > 0) {
-          await expect(outputElements.first()).toBeVisible();
-        }
-
-        // Check for error messages
-        const errorElements = page.locator('.error, .alert-error, [data-testid="error"]');
-        if (await errorElements.count() > 0) {
-          const errorText = await errorElements.first().textContent();
-          console.log(`Workflow ${workflow.name} showed error: ${errorText}`);
-        }
-      } else {
-        console.log(`No execute button found for ${workflow.name} workflow`);
-      }
-    });
-
-    test(`should handle WebSocket disconnection gracefully for ${workflow.name}`, async ({ page }) => {
-      const workflowUrl = `file://${path.resolve(__dirname, `../../../examples/agent-workflows/${workflow.path}/index.html`)}`;
-
-      await page.goto(workflowUrl);
-      await page.waitForLoadState('networkidle');
-
-      // Wait for connection
-      await page.waitForTimeout(3000);
-
-      // Simulate network disconnection
-      await page.setOfflineMode(true);
-      await page.waitForTimeout(2000);
-
-      // Re-enable network
-      await page.setOfflineMode(false);
-      await page.waitForTimeout(3000);
-
-      // Check that reconnection works
-      const connectionStatus = page.locator('.connection-status, .ws-status');
-      if (await connectionStatus.count() > 0) {
-        // Should show reconnected or connected status
-        await expect(connectionStatus).not.toContainText('disconnected', { ignoreCase: true });
-      }
-    });
-  });
-});
-
-test.describe('Cross-Workflow Integration Tests', () => {
-
-  test('should navigate between all workflow pages', async ({ page }) => {
-    const baseUrl = `file://${path.resolve(__dirname, '../../../examples/agent-workflows')}`;
-
-    for (const workflow of workflows) {
-      const workflowUrl = `${baseUrl}/${workflow.path}/index.html`;
-
-      await page.goto(workflowUrl);
-      await page.waitForLoadState('networkidle');
-
-      // Verify page loads correctly
-      await expect(page.locator('h1, h2, .title')).toBeVisible();
-
-      // Check for navigation elements if present
-      const navLinks = page.locator('nav a, .nav-link, [data-testid*="nav"]');
-      if (await navLinks.count() > 0) {
-        // Navigation should be functional
-        expect(await navLinks.count()).toBeGreaterThan(0);
-      }
-    }
-  });
-
-  test('should maintain consistent WebSocket protocol across workflows', async ({ page }) => {
-    const allMessages: any[] = [];
-
-    // Set up message capture
-    await page.addInitScript(() => {
-      (window as any).allWSMessages = [];
-      const originalWebSocket = window.WebSocket;
-      window.WebSocket = class extends originalWebSocket {
-        constructor(url: string, protocols?: string | string[]) {
-          super(url, protocols);
-
-          const originalSend = this.send;
-          this.send = function(data: string) {
-            try {
-              const parsed = JSON.parse(data);
-              (window as any).allWSMessages.push(parsed);
-            } catch (e) {
-              // Ignore non-JSON messages
-            }
-            return originalSend.call(this, data);
-          };
-        }
-      };
-    });
-
-    // Test each workflow
-    for (const workflow of workflows) {
-      const workflowUrl = `file://${path.resolve(__dirname, `../../../examples/agent-workflows/${workflow.path}/index.html`)}`;
-
-      await page.goto(workflowUrl);
-      await page.waitForLoadState('networkidle');
-      await page.waitForTimeout(3000);
-
-      // Execute workflow if button exists
-      const executeButton = page.locator('button:has-text("Execute"), button:has-text("Start"), .execute-btn').first();
-      if (await executeButton.count() > 0) {
-        await executeButton.click();
-        await page.waitForTimeout(2000);
-      }
-    }
-
-    // Verify all messages follow the same protocol
-    const capturedMessages = await page.evaluate(() => (window as any).allWSMessages || []);
-
-    if (capturedMessages.length > 0) {
-      capturedMessages.forEach((message: any, index: number) => {
-        expect(message, `Message ${index} should have command_type field`).toHaveProperty('command_type');
-        expect(message, `Message ${index} should not have legacy type field`).not.toHaveProperty('type');
-
-        // Verify required fields exist
-        if (message.command_type !== 'heartbeat' && message.command_type !== 'heartbeat_response') {
-          expect(message, `Message ${index} should have session_id`).toHaveProperty('session_id');
-          expect(message, `Message ${index} should have workflow_id`).toHaveProperty('workflow_id');
-        }
-      });
-    }
-  });
-
-  test('should handle concurrent workflow execution', async ({ browser }) => {
-    // Test multiple workflows running simultaneously
-    const contexts = await Promise.all([
-      browser.newContext(),
-      browser.newContext(),
-      browser.newContext()
-    ]);
-
-    const pages = await Promise.all(contexts.map(context => context.newPage()));
-
-    try {
-      // Load different workflows in parallel
-      const workflowPromises = workflows.slice(0, 3).map(async (workflow, index) => {
-        const page = pages[index];
-        const workflowUrl = `file://${path.resolve(__dirname, `../../../examples/agent-workflows/${workflow.path}/index.html`)}`;
-
-        await page.goto(workflowUrl);
-        await page.waitForLoadState('networkidle');
-        await page.waitForTimeout(2000);
-
-        // Execute if button exists
-        const executeButton = page.locator('button:has-text("Execute"), button:has-text("Start")').first();
-        if (await executeButton.count() > 0) {
-          await executeButton.click();
-        }
-
-        return page;
-      });
-
-      await Promise.all(workflowPromises);
-
-      // Verify all pages are still responsive
-      for (const page of pages) {
-        await expect(page.locator('body')).toBeVisible();
-      }
-
-    } finally {
-      // Clean up
-      await Promise.all(contexts.map(context => context.close()));
-=======
     test(`should have ${feature.name} elements available`, async ({ page }) => {
       await page.goto(feature.testUrl);
       await page.waitForLoadState('networkidle');
@@ -435,62 +139,12 @@
         await searchButton.click();
         await page.waitForTimeout(2000);
       }
->>>>>>> 49c66af7
     }
 
     // Verify page is still responsive
     await expect(page.locator('body')).toBeVisible();
   });
 
-<<<<<<< HEAD
-test.describe('WebSocket Protocol Validation', () => {
-
-  test('should send properly formatted heartbeat messages', async ({ page }) => {
-    const workflowUrl = `file://${path.resolve(__dirname, '../../../examples/agent-workflows/1-prompt-chaining/index.html')}`;
-
-    let heartbeatMessages: any[] = [];
-
-    await page.addInitScript(() => {
-      (window as any).heartbeatMessages = [];
-
-      // Capture WebSocket messages
-      const originalWebSocket = window.WebSocket;
-      window.WebSocket = class extends originalWebSocket {
-        constructor(url: string, protocols?: string | string[]) {
-          super(url, protocols);
-
-          const originalSend = this.send;
-          this.send = function(data: string) {
-            try {
-              const parsed = JSON.parse(data);
-              if (parsed.command_type === 'heartbeat' || parsed.command_type === 'heartbeat_response') {
-                (window as any).heartbeatMessages.push(parsed);
-              }
-            } catch (e) {
-              // Ignore non-JSON messages
-            }
-            return originalSend.call(this, data);
-          };
-        }
-      };
-    });
-
-    await page.goto(workflowUrl);
-    await page.waitForLoadState('networkidle');
-
-    // Wait for heartbeat messages (they should occur every 30 seconds, but we'll wait shorter)
-    await page.waitForTimeout(5000);
-
-    heartbeatMessages = await page.evaluate(() => (window as any).heartbeatMessages || []);
-
-    if (heartbeatMessages.length > 0) {
-      heartbeatMessages.forEach((message: any) => {
-        expect(message).toHaveProperty('command_type');
-        expect(['heartbeat', 'heartbeat_response']).toContain(message.command_type);
-        expect(message).toHaveProperty('data');
-        expect(message.data).toHaveProperty('timestamp');
-      });
-=======
   test('should handle chat interface', async ({ page }) => {
     await page.goto('/');
     await page.waitForLoadState('networkidle');
@@ -509,49 +163,12 @@
         await sendButton.click();
         await page.waitForTimeout(3000);
       }
->>>>>>> 49c66af7
     }
 
     // Verify page is still responsive
     await expect(page.locator('body')).toBeVisible();
   });
 
-<<<<<<< HEAD
-  test('should handle malformed server responses gracefully', async ({ page }) => {
-    const workflowUrl = `file://${path.resolve(__dirname, '../../../examples/agent-workflows/1-prompt-chaining/index.html')}`;
-
-    // Track console warnings
-    const warnings: string[] = [];
-    page.on('console', (msg) => {
-      if (msg.type() === 'warn') {
-        warnings.push(msg.text());
-      }
-    });
-
-    await page.goto(workflowUrl);
-    await page.waitForLoadState('networkidle');
-
-    // Simulate malformed WebSocket message
-    await page.evaluate(() => {
-      if ((window as any).client && (window as any).client.handleMessage) {
-        // Send malformed message to test error handling
-        (window as any).client.handleMessage({ invalid: 'message' });
-        (window as any).client.handleMessage(null);
-        (window as any).client.handleMessage('not an object');
-      }
-    });
-
-    await page.waitForTimeout(1000);
-
-    // Should have logged appropriate warnings for malformed messages
-    const relevantWarnings = warnings.filter(warning =>
-      warning.includes('malformed') ||
-      warning.includes('response_type') ||
-      warning.includes('WebSocket message')
-    );
-
-    expect(relevantWarnings.length).toBeGreaterThan(0);
-=======
   test('should handle navigation between sections', async ({ page }) => {
     await page.goto('/');
     await page.waitForLoadState('networkidle');
@@ -583,6 +200,5 @@
     // Verify we can return to main page
     await page.goto('/');
     await expect(page.locator('body')).toBeVisible();
->>>>>>> 49c66af7
   });
 });