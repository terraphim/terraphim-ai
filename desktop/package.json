--- conflicted
+++ resolved
@@ -1,19 +1,27 @@
 {
-<<<<<<< HEAD
   "name": "terraphim-search-ui",
   "private": true,
   "version": "0.0.0",
   "type": "module",
+  "engines": {
+    "node": ">=18.0.0",
+    "npm": ">=8.0.0"
+  },
   "scripts": {
     "dev": "vite",
     "build": "vite build",
+    "build:ci": "NODE_OPTIONS='--max-old-space-size=8192' npm run build",
+    "build:minimal": "vite build --mode minimal",
+    "build:ultra-minimal": "vite build --mode ultra-minimal",
     "preview": "vite preview",
     "tauri": "tauri",
     "tauri:dev": "tauri dev",
     "tauri:build": "tauri build",
     "dev:tauri": "./scripts/dev-tauri.sh",
     "check": "svelte-check --tsconfig ./tsconfig.json",
+    "check:ci": "svelte-check --tsconfig ./tsconfig.json --workspace src",
     "test": "vitest",
+    "test:ci": "CI=true vitest run --reporter=verbose --no-coverage",
     "test:watch": "vitest --watch",
     "test:coverage": "vitest --coverage",
     "test:ui": "vitest --ui",
@@ -43,6 +51,10 @@
     "benchmark": "vitest --config vitest.benchmark.config.ts --run",
     "benchmark:watch": "vitest --config vitest.benchmark.config.ts",
     "benchmark:ui": "vitest --config vitest.benchmark.config.ts --ui",
+    "install:prod": "npm install --production --no-optional",
+    "install:ci": "npm ci --prefer-offline --no-audit --no-fund",
+    "clean": "rm -rf node_modules dist .svelte-kit .vite",
+    "clean:all": "npm run clean && rm -rf package-lock.json",
     "postinstall": "patch-package"
   },
   "devDependencies": {
@@ -55,7 +67,7 @@
     "@tsconfig/svelte": "^5.0.0",
     "@types/d3": "^7.4.3",
     "@types/node": "^22.9.0",
-    "@vitest/coverage-v8": "^3.2.4",
+    "@vitest/coverage-v8": "^1.6.0",
     "@vitest/ui": "^1.6.0",
     "dotenv": "^16.4.5",
     "jsdom": "^25.0.1",
@@ -69,6 +81,22 @@
     "tslib": "^2.8.1",
     "typescript": "^5.0.4",
     "vite": "^5.3.4",
+    "vitest": "^1.6.0"
+  },
+  "optionalDependencies": {
+    "@playwright/test": "^1.44.1",
+    "@tauri-apps/cli": "^1.5.11",
+    "@testing-library/jest-dom": "^6.8.0",
+    "@testing-library/svelte": "^5.2.8",
+    "@testing-library/user-event": "^14.5.2",
+    "@types/d3": "^7.4.3",
+    "@vitest/coverage-v8": "^1.6.0",
+    "@vitest/ui": "^1.6.0",
+    "dotenv": "^17.2.3",
+    "jsdom": "^24.1.0",
+    "sass": "1.92.1",
+    "selenium-webdriver": "^4.34.0",
+    "svelte-typeahead": "^5.0.1",
     "vitest": "^1.6.0"
   },
   "dependencies": {
@@ -94,168 +122,73 @@
     "tinro": "^0.6.12",
     "tiptap-markdown": "^0.8.10",
     "tippy.js": "^6.3.7"
+  },
+  "peerDependencies": {
+    "@fortawesome/fontawesome-free": "^7.0.1",
+    "@tiptap/core": "^2.22.1",
+    "@tiptap/extension-mention": "^2.22.1",
+    "@tiptap/starter-kit": "^2.22.1",
+    "@tiptap/suggestion": "^2.22.1",
+    "@tomic/lib": "^0.40.0",
+    "@tomic/svelte": "^0.35.2",
+    "biome": "^0.3.3",
+    "bulmaswatch": "^0.8.1",
+    "d3": "^7.9.0",
+    "rollup-plugin-css-only": "^4.5.2",
+    "rollup-plugin-terser": "^7.0.2",
+    "svelma": "^0.4.5",
+    "svelte-jsoneditor": "^0.21.6",
+    "svelte-markdown": "^0.4.1",
+    "tiptap-markdown": "^0.8.10"
+  },
+  "peerDependenciesMeta": {
+    "@fortawesome/fontawesome-free": {
+      "optional": true
+    },
+    "@tiptap/core": {
+      "optional": true
+    },
+    "@tiptap/extension-mention": {
+      "optional": true
+    },
+    "@tiptap/starter-kit": {
+      "optional": true
+    },
+    "@tiptap/suggestion": {
+      "optional": true
+    },
+    "@tomic/lib": {
+      "optional": true
+    },
+    "@tomic/svelte": {
+      "optional": true
+    },
+    "biome": {
+      "optional": true
+    },
+    "bulmaswatch": {
+      "optional": true
+    },
+    "d3": {
+      "optional": true
+    },
+    "rollup-plugin-css-only": {
+      "optional": true
+    },
+    "rollup-plugin-terser": {
+      "optional": true
+    },
+    "svelma": {
+      "optional": true
+    },
+    "svelte-jsoneditor": {
+      "optional": true
+    },
+    "svelte-markdown": {
+      "optional": true
+    },
+    "tiptap-markdown": {
+      "optional": true
+    }
   }
-=======
-	"name": "terraphim-search-ui",
-	"private": true,
-	"version": "0.0.0",
-	"type": "module",
-	"engines": {
-		"node": ">=18.0.0",
-		"npm": ">=8.0.0"
-	},
-	"scripts": {
-		"dev": "vite",
-		"build": "vite build",
-		"build:ci": "NODE_OPTIONS='--max-old-space-size=8192' npm run build",
-		"build:minimal": "vite build --mode minimal",
-		"build:ultra-minimal": "vite build --mode ultra-minimal",
-		"preview": "vite preview",
-		"tauri": "tauri",
-		"tauri:dev": "tauri dev",
-		"tauri:build": "tauri build",
-		"dev:tauri": "./scripts/dev-tauri.sh",
-		"check": "svelte-check --tsconfig ./tsconfig.json",
-		"check:ci": "svelte-check --tsconfig ./tsconfig.json --workspace src",
-		"test": "vitest",
-		"test:ci": "CI=true vitest run --reporter=verbose --no-coverage",
-		"test:watch": "vitest --watch",
-		"test:coverage": "vitest --coverage",
-		"test:ui": "vitest --ui",
-		"e2e": "playwright test",
-		"e2e:ui": "playwright test --ui",
-		"e2e:ci": "CI=true playwright test --reporter=line --workers=1",
-		"e2e:headed": "playwright test --headed",
-		"e2e:debug": "playwright test --debug",
-		"test:e2e:ci": "CI=true playwright test --reporter=github,html,json --workers=1 --retries=3",
-		"test:atomic": "CI=true bash scripts/run-atomic-haystack-tests.sh",
-		"test:atomic:ci": "CI=true bash scripts/run-atomic-haystack-tests.sh --ci",
-		"test:atomic:only": "CI=true playwright test tests/e2e/atomic-server-haystack.spec.ts --workers=1 --retries=3",
-		"test:atomic:connection": "CI=true playwright test tests/e2e/atomic-connection.spec.ts --workers=1 --retries=3",
-		"test:atomic:search": "CI=true playwright test tests/e2e/atomic-haystack-search-validation.spec.ts --workers=1 --retries=3",
-		"test:atomic:lib": "CI=true playwright test tests/e2e/atomic-lib-integration.spec.ts --workers=1 --retries=3",
-		"test:atomic:secret": "CI=true playwright test tests/e2e/atomic-secret-authentication.spec.ts --workers=1 --retries=3",
-		"test:atomic:save": "CI=true playwright test tests/e2e/atomic-save-widget.spec.ts --workers=1 --retries=3",
-		"test:haystack": "CI=true playwright test tests/e2e/atomic-server-haystack.spec.ts tests/e2e/rolegraph-search-validation.spec.ts --workers=1 --retries=3",
-		"test:all": "CI=true npm run test && npm run e2e:ci",
-		"test:all:ci": "CI=true npm run test:ci && npm run test:e2e:ci",
-		"test:webdriver": "playwright test --config=playwright.webdriver.config.ts",
-		"test:webdriver:headed": "playwright test --config=playwright.webdriver.config.ts --headed",
-		"test:webdriver:ui": "playwright test --config=playwright.webdriver.config.ts --ui",
-		"test:webdriver:ci": "CI=true playwright test --config=playwright.webdriver.config.ts --reporter=line --workers=1",
-		"test:webdriver:simple": "playwright test tests/webdriver/kg-graph-simple-webdriver.spec.ts --headed",
-		"test:webdriver:simple:ci": "CI=true playwright test tests/webdriver/kg-graph-simple-webdriver.spec.ts --reporter=line",
-		"benchmark": "vitest --config vitest.benchmark.config.ts --run",
-		"benchmark:watch": "vitest --config vitest.benchmark.config.ts",
-		"benchmark:ui": "vitest --config vitest.benchmark.config.ts --ui",
-		"install:prod": "npm install --production --no-optional",
-		"install:ci": "npm ci --prefer-offline --no-audit --no-fund",
-		"clean": "rm -rf node_modules dist .svelte-kit .vite",
-		"clean:all": "npm run clean && rm -rf package-lock.json"
-	},
-	"devDependencies": {
-		"@sveltejs/vite-plugin-svelte": "^3.1.2",
-		"@tsconfig/svelte": "^5.0.4",
-		"@types/node": "^24.7.2",
-		"svelte": "^4.2.19",
-		"svelte-check": "^3.8.6",
-		"svelte-preprocess": "^6.0.2",
-		"terser": "^5.44.0",
-		"tslib": "^2.5.0",
-		"typescript": "^5.0.4",
-		"vite": "^5.4.20"
-	},
-	"optionalDependencies": {
-		"@playwright/test": "^1.44.1",
-		"@tauri-apps/cli": "^1.5.11",
-		"@testing-library/jest-dom": "^6.8.0",
-		"@testing-library/svelte": "^5.2.8",
-		"@testing-library/user-event": "^14.5.2",
-		"@types/d3": "^7.4.3",
-		"@vitest/coverage-v8": "^1.6.0",
-		"@vitest/ui": "^1.6.0",
-		"dotenv": "^17.2.3",
-		"jsdom": "^24.1.0",
-		"sass": "1.92.1",
-		"selenium-webdriver": "^4.34.0",
-		"svelte-typeahead": "^5.0.1",
-		"vitest": "^1.6.0"
-	},
-	"dependencies": {
-		"@tauri-apps/api": "^1.2.0",
-		"bulma": "^0.9.4",
-		"comlink-fetch": "^0.1.2",
-		"svelte-routing": "^2.13.0",
-		"tinro": "^0.6.12",
-		"tippy.js": "^6.3.7"
-	},
-	"peerDependencies": {
-		"@fortawesome/fontawesome-free": "^7.0.1",
-		"@tiptap/core": "^2.22.1",
-		"@tiptap/extension-mention": "^2.22.1",
-		"@tiptap/starter-kit": "^2.22.1",
-		"@tiptap/suggestion": "^2.22.1",
-		"@tomic/lib": "^0.40.0",
-		"@tomic/svelte": "^0.35.2",
-		"biome": "^0.3.3",
-		"bulmaswatch": "^0.8.1",
-		"d3": "^7.9.0",
-		"rollup-plugin-css-only": "^4.5.2",
-		"rollup-plugin-terser": "^7.0.2",
-		"svelma": "^0.4.5",
-		"svelte-jsoneditor": "^0.21.6",
-		"svelte-markdown": "^0.4.1",
-		"tiptap-markdown": "^0.8.10"
-	},
-	"peerDependenciesMeta": {
-		"@fortawesome/fontawesome-free": {
-			"optional": true
-		},
-		"@tiptap/core": {
-			"optional": true
-		},
-		"@tiptap/extension-mention": {
-			"optional": true
-		},
-		"@tiptap/starter-kit": {
-			"optional": true
-		},
-		"@tiptap/suggestion": {
-			"optional": true
-		},
-		"@tomic/lib": {
-			"optional": true
-		},
-		"@tomic/svelte": {
-			"optional": true
-		},
-		"biome": {
-			"optional": true
-		},
-		"bulmaswatch": {
-			"optional": true
-		},
-		"d3": {
-			"optional": true
-		},
-		"rollup-plugin-css-only": {
-			"optional": true
-		},
-		"rollup-plugin-terser": {
-			"optional": true
-		},
-		"svelma": {
-			"optional": true
-		},
-		"svelte-jsoneditor": {
-			"optional": true
-		},
-		"svelte-markdown": {
-			"optional": true
-		},
-		"tiptap-markdown": {
-			"optional": true
-		}
-	}
->>>>>>> 899e177a
 }