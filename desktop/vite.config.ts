--- conflicted
+++ resolved
@@ -27,69 +27,16 @@
     //       console.log(`Reading Svelte component from ${inputPath}`);
     //       const input = readFileSync(inputPath, 'utf8');
 
-<<<<<<< HEAD
-          console.log('Compiling Svelte component...');
-          const { js, css } = compile(input, {
-            generate: 'dom',
-            name: 'SplashScreen'
-          });
-=======
     //       console.log('Compiling Svelte component...');
     //       const { js, css } = compile(input, {
     //         generate: 'dom',
     //         format: 'esm',
     //         name: 'SplashScreen'
     //       });
->>>>>>> 899e177a
 
     //       console.log(`Writing JavaScript content to ${jsOutputPath}`);
     //       writeFileSync(jsOutputPath, js.code);
 
-<<<<<<< HEAD
-          console.log('Creating HTML content...');
-          const html = `
-          <!DOCTYPE html>
-          <html lang="en">
-          <head>
-            <meta charset="UTF-8">
-            <meta name="viewport" content="width=device-width, initial-scale=1.0">
-            <title>Splash Screen</title>
-            <style>
-              /* Add your CSS styles here */
-              body {
-                font-family: Arial, sans-serif;
-                background-color: #f0f0f0;
-              }
-              .splash-container {
-                display: flex;
-                justify-content: center;
-                align-items: center;
-                height: 100vh;
-              }
-              .splash-content {
-                text-align: center;
-              }
-            </style>
-          </head>
-          <body>
-            <div class="splash-container">
-              <div class="splash-content">
-                <!-- Your Svelte component content goes here -->
-              </div>
-            </div>
-            <script type="module">
-              import SplashScreen from './splashscreen.js'; // Import the compiled Svelte component
-              import { mount } from 'svelte';
-              const target = document.querySelector('.splash-content');
-              if (target) {
-                mount(SplashScreen, {
-                  target
-                });
-              }
-            </script>
-          </body>
-          `;
-=======
     //       console.log('Creating HTML content...');
     //       const html = `
     //       <!DOCTYPE html>
@@ -98,7 +45,7 @@
     //         <meta charset="UTF-8">
     //         <meta name="viewport" content="width=device-width, initial-scale=1.0">
     //         <title>Splash Screen</title>
-    //         <style>
+    //       <style>
     //           /* Add your CSS styles here */
     //           body {
     //             font-family: Arial, sans-serif;
@@ -130,7 +77,6 @@
     //         </script>
     //       </body>
     //       `;
->>>>>>> 899e177a
 
     //       console.log(`Writing HTML content to ${htmlOutputPath}`);
     //       if (!existsSync(resolve(__dirname, 'src-tauri'))) {
@@ -149,9 +95,6 @@
     alias: {
       '$lib': fileURLToPath(new URL('./src/lib', import.meta.url)),
       '$workers': fileURLToPath(new URL('./src/workers', import.meta.url)),
-<<<<<<< HEAD
-=======
-
       // Map specific Svelte sub-paths back to the real runtime so they are **not** redirected to
       // our shim (which would cause ENOTDIR errors like svelte-shim.js/store).
       'svelte/internal': resolve(__dirname, 'node_modules/svelte/src/runtime/internal'),
@@ -166,7 +109,6 @@
 
       // Any other bare `import "svelte"` should go to our shim that adds mount/unmount.
       'svelte': fileURLToPath(new URL('./src/svelte-shim.js', import.meta.url)),
->>>>>>> 899e177a
     }
   },
   clearScreen: false,
