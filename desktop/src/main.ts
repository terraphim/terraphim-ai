--- conflicted
+++ resolved
@@ -1,15 +1,10 @@
 import './lib/themeManager'; // Injects Bulmaswatch stylesheet & keeps it in sync with the theme store
 
-<<<<<<< HEAD
 import App from "./App.svelte";
 import { mount } from 'svelte';
-=======
-import App from './App.svelte';
->>>>>>> 899e177a
 // Novel's compiled CSS lives in the package's dist directory.
 import './styles/novel.css';
 
-<<<<<<< HEAD
 const target = document.getElementById('app');
 
 if (!target) {
@@ -18,10 +13,6 @@
 
 const app = mount(App, {
   target,
-=======
-const app = new App({
-	target: document.getElementById('app'),
->>>>>>> 899e177a
 });
 
 export default app;