<script lang="ts">
import { invoke } from '@tauri-apps/api/tauri';
import { Agent } from '@tomic/lib';
import { store } from '@tomic/svelte';
import { Button, Field, Input, Select, Switch } from 'svelma';
import { JSONEditor } from 'svelte-jsoneditor';
import { Route } from 'tinro';
import { configStore, is_tauri } from '$lib/stores';
import { CONFIG } from '../../config';
<<<<<<< HEAD
import { Route } from 'tinro';
import { Field, Input, Button, Switch, Select } from 'svelma';
import { JSONEditor } from 'svelte-jsoneditor';
import FetchRole from './FetchRole.svelte';
import { store } from '@tomic/svelte';
=======
import FetchRole from './FetchRole.svelte';
>>>>>>> 04dda435

let _content = {
	json: $configStore,
};
function _handleChange(updatedContent) {
	console.log('contents changed:', updatedContent);
	console.log('is tauri', $is_tauri);
	configStore.update((config) => {
		config = updatedContent.json;
		return config;
	});
	if (is_tauri) {
		console.log('Updating config on server');
		invoke('update_config', { configNew: updatedContent.json })
			.then((res) => {
				console.log(`Message: ${res}`);
			})
			.catch((e) => console.error(e));
	} else {
		// post to server using /api/config
		const configURL = `${CONFIG.ServerURL}/config/`;
		fetch(configURL, {
			method: 'POST',
			headers: {
				'Content-Type': 'application/json',
			},
			body: JSON.stringify(updatedContent.json),
		});
	}
	_content = updatedContent;
	_content;
}
let isWiki = false;
let fetchUrl =
	'https://raw.githubusercontent.com/terraphim/terraphim-cloud-fastapi/main/data/ref_arch.json';
let postUrl = 'http://localhost:8000/documents/';
let atomicServerUrl = 'http://localhost:9883/';
let agentSecret: string | undefined;
const _setAtomicServer = async () => {
	console.log('Updating atomic server configuration');
	const agent = Agent.fromSecret(agentSecret);
	store.setServerUrl(atomicServerUrl);
	console.log('Server set.Setting agent');
	// Type assertion needed due to different @tomic/lib versions between dependencies
	store.setAgent(agent as any);
};

const _handleClickUrl = async () => {
	loadWorker();
};

// import fetchStore from './fetch.js';
// const [data, loading, error, get] = fetchStore(url)
import type {
	PostMessage,
	PostMessageDataRequest,
	PostMessageDataResponse,
} from '$workers/postmessage.ts';

const onWorkerMessage = ({
	data: { msg, data },
}: MessageEvent<PostMessage<PostMessageDataResponse>>) => {
	console.log(msg, data);
};

let syncWorker: Worker | undefined;

const loadWorker = async () => {
	const SyncWorker = await import('$workers/fetcher.worker?worker');
	syncWorker = new SyncWorker.default();

	syncWorker.onmessage = onWorkerMessage;

	const message: PostMessage<PostMessageDataRequest> = {
		msg: 'fetcher',
		data: {
			url: fetchUrl,
			postUrl: postUrl,
			isWiki: isWiki,
		},
	};
	syncWorker.postMessage(message);
};

import { urls } from '@tomic/lib';
// This functiolity related to atomic server
import { getResource, getValue } from '@tomic/svelte';

// const resource = $store.getResourceLoading('http://localhost:9883/config/y3zx5wtm0bq');
const resource1 = getResource('http://localhost:9883/config/y3zx5wtm0bq');

const _name = getValue<string>(resource1, urls.properties.name);
const _roles = getValue<string[]>(resource1, 'http://localhost:9883/property/role');

// Create aliases without underscores for template usage
const handleClickUrl = _handleClickUrl;
const handleChange = _handleChange;
const content = _content;
$: name = _name;
$: roles = _roles;

// FIXME: update roles to configStore
$: console.log('Print name', $_name);
$: console.log('Print roles', $_roles);
</script>

<div class="box">
  <!-- <Tab label="Atomic"> -->
  <Route path="/atomic">
    <Field>
      <Input bind:value={atomicServerUrl} />
    </Field>
    <Field grouped>
      <Input
        type="password"
        placeholder="secret"
        icon="fas fa-lock"
        expanded
        bind:value={agentSecret}
      />
    </Field>
    <Field grouped>
      <Button
        type="is-success"
        class="is-right"
        iconPack="fa"
        iconLeft="check"
        on:click={_setAtomicServer}
        on:submit={_setAtomicServer}>Save</Button
      >
    </Field>
  </Route>
  <!-- <Tab label="JSON"> -->
  <Route path="/json">
    <Field grouped>
      <Input
        type="search"
        placeholder="Fetch JSON"
        icon="search"
        bind:value={fetchUrl}
      />
    </Field>
    <Field grouped>
      <Input
        type="search"
        placeholder="Post JSON"
        icon="search"
        bind:value={postUrl}
      />
      <Switch bind:checked={isWiki}>WikiPage</Switch>
    </Field>
    <Field grouped>
      <Button
        type="is-primary"
        on:click={_handleClickUrl}
        on:submit={_handleClickUrl}>Fetch</Button
      >
    </Field>
  </Route>
  <Route path="/editor">
    <p>
      <i
        >The best editing experience is to configure Atomic Server, in the
        meantime use editor below. You will need to refresh page via Command R
        or Ctrl-R to see changes</i
      >
    </p>
    <div class="editor">
      <JSONEditor content={_content} onChange={_handleChange} />
    </div>
  </Route>
</div>
<hr />
<Field grouped position="is-right">
  <Select>
    {#each $_roles ?? [] as role_value}
      <FetchRole subject={role_value} />
    {/each}
  </Select>
</Field>
<nav class="navbar">
  <div class="navbar-brand">
    <a class="navbar-item" href="/">
      <!-- FIXME: replace home icon with terraphim -->
      <span class="icon" style="color: #333;">
        <i class="fas fa-home"> </i>
      </span>
    </a>
    <a class="navbar-item" href="/fetch/json">Fetch JSON Data</a>
    <a class="navbar-item" href="/fetch/atomic">Set Atomic Server</a>
    <a class="navbar-item" href="/fetch/editor">Edit JSON config</a>
  </div>
</nav><|MERGE_RESOLUTION|>--- conflicted
+++ resolved
@@ -7,15 +7,7 @@
 import { Route } from 'tinro';
 import { configStore, is_tauri } from '$lib/stores';
 import { CONFIG } from '../../config';
-<<<<<<< HEAD
-import { Route } from 'tinro';
-import { Field, Input, Button, Switch, Select } from 'svelma';
-import { JSONEditor } from 'svelte-jsoneditor';
 import FetchRole from './FetchRole.svelte';
-import { store } from '@tomic/svelte';
-=======
-import FetchRole from './FetchRole.svelte';
->>>>>>> 04dda435
 
 let _content = {
 	json: $configStore,
@@ -109,14 +101,6 @@
 
 const _name = getValue<string>(resource1, urls.properties.name);
 const _roles = getValue<string[]>(resource1, 'http://localhost:9883/property/role');
-
-// Create aliases without underscores for template usage
-const handleClickUrl = _handleClickUrl;
-const handleChange = _handleChange;
-const content = _content;
-$: name = _name;
-$: roles = _roles;
-
 // FIXME: update roles to configStore
 $: console.log('Print name', $_name);
 $: console.log('Print roles', $_roles);
