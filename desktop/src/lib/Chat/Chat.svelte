--- conflicted
+++ resolved
@@ -1,34 +1,5 @@
-<<<<<<< HEAD
-<script lang="ts">
-import { invoke } from '@tauri-apps/api/tauri';
-import { onMount } from 'svelte';
-import { get } from 'svelte/store';
-import { CONFIG } from '../../config';
-import {
-	configStore,
-	currentPersistentConversationId,
-	is_tauri,
-	role,
-	showSessionList,
-} from '../stores';
-import SessionList from './SessionList.svelte';
-import ContextEditModal from './ContextEditModal.svelte';
-import ArticleModal from '../Search/ArticleModal.svelte';
-import KGSearchModal from '../Search/KGSearchModal.svelte';
-import KGContextItem from '../Search/KGContextItem.svelte';
-import Markdown from 'svelte-markdown';
-
-// Tauri APIs for saving files (only used in desktop)
-let tauriDialog: any = null;
-let tauriFs: any = null;
-
-type ChatMessage = { role: 'system' | 'user' | 'assistant'; content: string };
-type ChatResponse = { status: string; message?: string; model_used?: string; error?: string };
-type ContextItem = {
-=======
 <script context="module" lang="ts">
 export type ContextItem = {
->>>>>>> 8544f14f
 	id: string;
 	title: string;
 	summary?: string;
@@ -149,15 +120,6 @@
 let _kgTerm: string | null = null;
 let _kgRank: number | null = null;
 
-// Create reactive aliases without underscores for template usage
-$: savingContext = _savingContext;
-$: editingContext = _editingContext;
-$: contextEditMode = _contextEditMode;
-$: kgTerm = _kgTerm;
-$: kgRank = _kgRank;
-$: _showDebugRequest = __showDebugRequest;
-$: _showDebugResponse = __showDebugResponse;
-
 // --- Persistence helpers ---
 function chatStateKey(): string {
 	const r = get(role) as string;
@@ -1006,14 +968,6 @@
 function _toggleSessionList() {
 	showSessionList.update((v) => !v);
 }
-
-// Create function aliases without underscores for template usage
-const addManualContext = _addManualContext;
-const editContext = _editContext;
-const confirmDeleteContext = _confirmDeleteContext;
-const updateContext = _updateContext;
-const handleKGTermAdded = _handleKGTermAdded;
-const handleKGIndexAdded = _handleKGIndexAdded;
 </script>
 
 <section class="section" data-testid="chat-interface">
