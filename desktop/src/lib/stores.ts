--- conflicted
+++ resolved
@@ -80,7 +80,6 @@
 const contexts = writable<ContextItem[]>([]);
 
 export {
-<<<<<<< HEAD
   configStore,
   input,
   is_tauri,
@@ -96,20 +95,4 @@
   conversationStatistics,
   showSessionList,
   contexts
-=======
-	configStore,
-	input,
-	is_tauri,
-	role,
-	roles,
-	serverUrl,
-	theme,
-	typeahead,
-	thesaurus,
-	isInitialSetupComplete,
-	persistentConversations,
-	currentPersistentConversationId,
-	conversationStatistics,
-	showSessionList,
->>>>>>> b8353d07
 };