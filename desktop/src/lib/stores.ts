import { writable } from "svelte/store";
import { CONFIG } from "../config";

// TypeScript interfaces for Rust types
interface Role {
  name: string;
  theme: string;
}
interface NormalisedThesaurus {
  id: string;
  term: string;
}
// writable key value store for thesaurus, where value is id and normalised term
const thesaurus = writable<Array<Record<string, NormalisedThesaurus>>>([]);

interface Config {
  id: string;
  global_shortcut: string;
  roles: Record<string, Role>;
  default_role: string;
}

interface ConfigResponse {
  status: string;
  config: Config;
}

// Default empty configuration
const defaultConfig: Config = {
  id: "",
  global_shortcut: "",
  roles: {},
  default_role: "",
};

const theme = writable<string>("spacelab");
const role = writable<string>("selected"); // Updated to be empty by default, set upon config load
const is_tauri = writable<boolean>(false);
const atomic_configured = writable<boolean>(false);
const serverUrl = writable<string>(`${CONFIG.ServerURL}/documents/search`);
const configStore = writable<Config>(defaultConfig); // Store the whole config object
const isInitialSetupComplete = writable<boolean>(false);

// FIXME: add default role
// const roles = writable<Record<string, Role>>({}); // Store roles separately for easier access
const roles = writable<{ [key: string]: { name: string; theme: string; kg?: { publish?: boolean } } }>({});

let input = writable<string>("");
const typeahead = writable<boolean>(false);

<<<<<<< HEAD
export { configStore, input, is_tauri, role, roles, serverUrl, theme, typeahead, thesaurus, isInitialSetupComplete };
=======
export { configStore, input, is_tauri, role, roles, serverUrl, theme, typeahead, thesaurus };
>>>>>>> 043af05b
<|MERGE_RESOLUTION|>--- conflicted
+++ resolved
@@ -48,8 +48,4 @@
 let input = writable<string>("");
 const typeahead = writable<boolean>(false);
 
-<<<<<<< HEAD
-export { configStore, input, is_tauri, role, roles, serverUrl, theme, typeahead, thesaurus, isInitialSetupComplete };
-=======
-export { configStore, input, is_tauri, role, roles, serverUrl, theme, typeahead, thesaurus };
->>>>>>> 043af05b
+export { configStore, input, is_tauri, role, roles, serverUrl, theme, typeahead, thesaurus, isInitialSetupComplete };