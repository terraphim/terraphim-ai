--- conflicted
+++ resolved
@@ -29,25 +29,20 @@
 
 onMount(() => {
 	updateVisibility();
-<<<<<<< HEAD
-	window.addEventListener('popstate', updateVisibility);
-	window.addEventListener('hashchange', updateVisibility);
-=======
 
 	const handleVisibilityUpdate = () => {
 		updateVisibility();
 		// Force Svelte to re-render by updating a reactive variable
 		// biome-ignore lint/correctness/noSelfAssign: Intentional for Svelte reactivity
-		_isVisible = _isVisible; // This triggers reactivity
+		isVisible = isVisible; // This triggers reactivity
 	};
 
 	window.addEventListener('popstate', handleVisibilityUpdate);
 	window.addEventListener('hashchange', handleVisibilityUpdate);
 
->>>>>>> 04dda435
 	return () => {
-		window.removeEventListener('popstate', updateVisibility);
-		window.removeEventListener('hashchange', updateVisibility);
+		window.removeEventListener('popstate', handleVisibilityUpdate);
+		window.removeEventListener('hashchange', handleVisibilityUpdate);
 	};
 });
 </script>
