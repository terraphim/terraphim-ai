--- conflicted
+++ resolved
@@ -1,602 +1,4 @@
 <script lang="ts">
-<<<<<<< HEAD
-  import { onDestroy, onMount } from "svelte";
-  import { invoke } from "@tauri-apps/api/tauri";
-  import { Field, Input, Taglist, Tag } from "svelma";
-  import { input, is_tauri, role, roles, serverUrl } from "../stores";
-  import ResultItem from "./ResultItem.svelte";
-  import type { Document, SearchResponse } from "./SearchResult";
-  import logo from "/assets/terraphim_gray.png";
-  import { thesaurus,typeahead } from "../stores";
-  import { parseSearchInput, buildSearchQuery } from "./searchUtils";
-  import TermChip from "./TermChip.svelte";
-
-  let results: Document[] = [];
-  let error: string | null = null;
-  let suggestions: string[] = [];
-  let suggestionIndex = -1;
-
-  // SSE streaming for summarization updates
-  let sseConnection: EventSource | null = null;
-  let summarizationTaskIds: string[] = [];
-  let taskStatuses: Map<string, any> = new Map();
-
-  // Term chips state
-  interface SelectedTerm {
-    value: string;
-    isFromKG: boolean;
-  }
-  let selectedTerms: SelectedTerm[] = [];
-  let currentLogicalOperator: 'AND' | 'OR' | null = null;
-
-  $: thesaurusEntries = Object.entries($thesaurus);
-
-  // State to prevent circular updates
-  let isUpdatingFromChips = false;
-
-  // --- Persistence helpers ---
-  function searchStateKey(): string {
-    return `terraphim:searchState:${$role}`;
-  }
-
-  function loadSearchState() {
-    try {
-      if (typeof window === 'undefined') return;
-      const raw = localStorage.getItem(searchStateKey());
-      if (!raw) return;
-      const data = JSON.parse(raw);
-      if (typeof data.input === 'string') {
-        $input = data.input;
-      }
-      if (Array.isArray(data.results)) {
-        results = data.results;
-      }
-    } catch (e) {
-      console.warn('Failed to load search state:', e);
-    }
-  }
-
-  function saveSearchState() {
-    try {
-      if (typeof window === 'undefined') return;
-      const data = { input: $input, results };
-      localStorage.setItem(searchStateKey(), JSON.stringify(data));
-    } catch (e) {
-      console.warn('Failed to save search state:', e);
-    }
-  }
-
-  // Reactive statement to parse input and update chips when user types
-  // Only parse when input contains operators to avoid constant parsing
-  // Add a small delay to prevent aggressive parsing during autocomplete
-  let parseTimeout: number | null = null;
-  $: if ($input && !isUpdatingFromChips && ($input.includes(' AND ') || $input.includes(' OR ') || $input.includes(' and ') || $input.includes(' or '))) {
-    if (parseTimeout) {
-      clearTimeout(parseTimeout);
-    }
-    parseTimeout = setTimeout(() => {
-      parseAndUpdateChips($input);
-      parseTimeout = null;
-    }, 300); // 300ms delay to allow for multiple autocomplete selections
-  }
-
-  // Hydrate previous state on mount
-  onMount(() => {
-    loadSearchState();
-  });
-
-  // Clean up timeout, SSE connection, and polling on component destruction
-  onDestroy(() => {
-    if (parseTimeout) {
-      clearTimeout(parseTimeout);
-    }
-    if (sseConnection) {
-      sseConnection.close();
-      sseConnection = null;
-    }
-    stopPollingForSummaries();
-  });
-
-
-  // SSE connection management
-  function startSummarizationStreaming() {
-    if ($is_tauri) {
-      // For Tauri, use polling instead of SSE
-      startPollingForSummaries();
-      return;
-    }
-
-    if (sseConnection) {
-      sseConnection.close();
-    }
-
-    const baseUrl = $serverUrl.replace('/documents/search', '');
-    const sseUrl = `${baseUrl}/summarization/stream`;
-
-    try {
-      sseConnection = new EventSource(sseUrl);
-
-      sseConnection.onopen = () => {
-        console.log('SSE connection opened for summarization updates');
-      };
-
-      sseConnection.onmessage = (event) => {
-        try {
-          const data = JSON.parse(event.data);
-          console.log('SSE received:', data);
-
-          if (data.task_id && data.status === 'completed' && data.summary) {
-            // Update the corresponding document with the completed summary
-            updateDocumentSummary(data.task_id, data.summary);
-          }
-        } catch (error) {
-          console.warn('Failed to parse SSE message:', error);
-        }
-      };
-
-      sseConnection.onerror = (error) => {
-        console.warn('SSE connection error:', error);
-        // Auto-reconnect after a delay
-        setTimeout(() => {
-          if (sseConnection) {
-            startSummarizationStreaming();
-          }
-        }, 5000);
-      };
-    } catch (error) {
-      console.error('Failed to create SSE connection:', error);
-    }
-  }
-
-  // Polling fallback for Tauri (since EventSource isn't supported)
-  let pollingInterval: number | null = null;
-
-  function startPollingForSummaries() {
-    console.log('Starting polling for summary updates (Tauri mode)');
-
-    // Stop any existing polling
-    if (pollingInterval) {
-      clearInterval(pollingInterval);
-    }
-
-    // Poll every 2 seconds for summary updates
-    pollingInterval = setInterval(async () => {
-      if (results.length === 0) return;
-
-      try {
-        // Re-search to get updated documents with summaries
-        const searchQuery = buildSearchQueryFromInput();
-        if (!searchQuery) return;
-
-        const response: SearchResponse = await invoke("search", {
-          searchQuery,
-        });
-
-        if (response.status === "success") {
-          // Update results with any new summaries
-          const updatedResults = response.results;
-
-          // Check if any documents now have summaries that didn't before
-          let hasUpdates = false;
-          for (let i = 0; i < Math.min(results.length, updatedResults.length); i++) {
-            if (!results[i].summarization && updatedResults[i].summarization) {
-              hasUpdates = true;
-              console.log(`New AI summary found for document: ${updatedResults[i].title}`);
-            }
-          }
-
-          if (hasUpdates) {
-            results = updatedResults;
-            console.log('Updated results with new AI summaries');
-            saveSearchState();
-          }
-
-          // Stop polling if all documents that need summaries have them
-          const documentsNeedingSummaries = results.filter(doc =>
-            !doc.summarization && doc.body && doc.body.length > 500
-          );
-
-          if (documentsNeedingSummaries.length === 0) {
-            console.log('All summaries complete, stopping polling');
-            stopPollingForSummaries();
-          }
-        }
-      } catch (error) {
-        console.error('Error during summary polling:', error);
-      }
-    }, 2000); // Poll every 2 seconds
-
-    // Auto-stop polling after 30 seconds to prevent infinite polling
-    setTimeout(() => {
-      if (pollingInterval) {
-        console.log('Stopping summary polling after timeout');
-        stopPollingForSummaries();
-      }
-    }, 30000);
-  }
-
-  function stopPollingForSummaries() {
-    if (pollingInterval) {
-      clearInterval(pollingInterval);
-      pollingInterval = null;
-    }
-  }
-
-  function updateDocumentSummary(taskId: string, summary: string) {
-    // Find and update the document with the completed summary
-    results = results.map(doc => {
-      // Update document that doesn't have a summarization yet
-      if (!doc.summarization && doc.body && doc.body.length > 500) {
-        return { ...doc, summarization: summary };
-      }
-      return doc;
-    });
-    console.log(`Updated document summary for task ${taskId}:`, summary);
-    saveSearchState();
-  }
-
-  // Function to parse input and update chips
-  function parseAndUpdateChips(inputText: string) {
-    const parsed = parseSearchInput(inputText);
-
-    if (parsed.hasOperator && parsed.terms.length > 1) {
-      const newSelectedTerms = parsed.terms.map(term => {
-        const isFromKG = thesaurusEntries.some(([key]) => key.toLowerCase() === term.toLowerCase());
-        return { value: term, isFromKG };
-      });
-
-      // Only update if the terms have actually changed
-      const currentTermValues = selectedTerms.map(t => t.value);
-      const newTermValues = newSelectedTerms.map(t => t.value);
-
-      if (JSON.stringify(currentTermValues) !== JSON.stringify(newTermValues) ||
-          currentLogicalOperator !== parsed.operator) {
-        selectedTerms = newSelectedTerms;
-        currentLogicalOperator = parsed.operator;
-      }
-    } else if (parsed.terms.length === 1 && selectedTerms.length > 0) {
-      // Single term - clear chips if they exist
-      selectedTerms = [];
-      currentLogicalOperator = null;
-    } else if (parsed.terms.length === 0) {
-      // Empty input - clear everything
-      selectedTerms = [];
-      currentLogicalOperator = null;
-    }
-  }
-
-  // Helper function to get term suggestions for autocomplete
-  async function getTermSuggestions(query: string): Promise<string[]> {
-    try {
-      if ($is_tauri) {
-        const response: any = await invoke("get_autocomplete_suggestions", {
-          query: query,
-          roleName: $role,
-          limit: 8
-        });
-
-        if (response.status === 'success' && response.suggestions) {
-          return response.suggestions.map((suggestion: any) => suggestion.term);
-        }
-      } else {
-        const response = await fetch(`${$serverUrl.replace('/documents/search', '')}/autocomplete/${encodeURIComponent($role)}/${encodeURIComponent(query)}`);
-        if (response.ok) {
-          const data = await response.json();
-          if (data.status === 'success' && data.suggestions) {
-            return data.suggestions.map((suggestion: any) => suggestion.term);
-          }
-        }
-      }
-
-      // Fallback to thesaurus matching
-      return thesaurusEntries
-        .filter(([key]) => key.toLowerCase().includes(query.toLowerCase()))
-        .map(([key]) => key)
-        .slice(0, 8);
-    } catch (error) {
-      console.warn('Error fetching term suggestions:', error);
-      return [];
-    }
-  }
-
-  async function getSuggestions(value: string): Promise<string[]> {
-    const inputValue = value.trim();
-    const inputLength = inputValue.length;
-
-    // Return empty suggestions for very short inputs
-    if (inputLength === 0) {
-      return [];
-    }
-
-    // Parse the input to detect operators and terms
-    const parsed = parseSearchInput(inputValue);
-    const words = inputValue.split(/\s+/);
-    const lastWord = words[words.length - 1].toLowerCase();
-
-
-    // If we have operators in the input, prioritize term suggestions after operators
-    if (parsed.hasOperator && parsed.terms.length > 0) {
-      // Get the last term (what user is currently typing)
-      const currentTerm = parsed.terms[parsed.terms.length - 1];
-      if (currentTerm && currentTerm.length >= 2) {
-        return getTermSuggestions(currentTerm);
-      }
-      return [];
-    }
-
-    // If the last word is a partial "and" or "or", suggest these operators
-    if (words.length > 1) {
-      const operatorSuggestions = [];
-      if ("and".startsWith(lastWord)) {
-        operatorSuggestions.push("AND");
-      }
-      if ("or".startsWith(lastWord)) {
-        operatorSuggestions.push("OR");
-      }
-      if (operatorSuggestions.length > 0) {
-        return operatorSuggestions;
-      }
-    }
-
-    // If the input ends with "AND" or "OR", suggest terms but don't include operators
-    const inputLower = inputValue.toLowerCase();
-    if (inputLower.includes(" and ") || inputLower.includes(" or ") ||
-        inputLower.includes(" AND ") || inputLower.includes(" OR ")) {
-      // For multi-term queries, only suggest terms after the operator
-      const termAfterOperator = lastWord;
-      if (termAfterOperator.length < 2) {
-        return [];
-      }
-      return getTermSuggestions(termAfterOperator);
-    }
-
-    // Regular single-term autocomplete with enhanced operator suggestions
-    try {
-      const termSuggestions = await getTermSuggestions(inputValue);
-
-      // Return only term suggestions (no operators in autocomplete)
-      return termSuggestions.slice(0, 7);
-    } catch (error) {
-      console.warn('Error fetching autocomplete suggestions:', error);
-      // Fall back to thesaurus-based matching
-      const termSuggestions = thesaurusEntries
-        .filter(([key]) => key.toLowerCase().includes(inputValue.toLowerCase()))
-        .map(([key]) => key)
-        .slice(0, 5);
-
-      // Return only term suggestions (no operators in autocomplete)
-      return termSuggestions.slice(0, 7);
-    }
-  }
-
-  async function updateSuggestions(event: Event) {
-    const inputElement = event.target as HTMLInputElement | null;
-    if (!inputElement || inputElement.selectionStart == null) {
-      return;
-    }
-    const cursorPosition = inputElement.selectionStart;
-    const textBeforeCursor = $input.slice(0, cursorPosition);
-    const words = textBeforeCursor.split(/\s+/);
-    const currentWord = words[words.length - 1];
-
-    // Check if user is typing an operator
-    if (currentWord.toLowerCase() === 'a' || currentWord.toLowerCase() === 'an') {
-      suggestions = ['AND'];
-    } else if (currentWord.toLowerCase() === 'o' || currentWord.toLowerCase() === 'or') {
-      suggestions = ['OR'];
-    } else if (currentWord.length >= 2) {
-      // Get term suggestions for longer words
-      try {
-        const termSuggestions = await getSuggestions(currentWord);
-
-        // Return only term suggestions (no operators in autocomplete)
-        suggestions = termSuggestions;
-      } catch (error) {
-        console.warn('Failed to get suggestions:', error);
-        suggestions = [];
-      }
-    } else {
-      suggestions = [];
-    }
-    suggestionIndex = -1;
-  }
-
-  function handleKeydown(event: KeyboardEvent) {
-    if (suggestions.length > 0) {
-      if (event.key === "ArrowDown") {
-        event.preventDefault();
-        suggestionIndex = (suggestionIndex + 1) % suggestions.length;
-      } else if (event.key === "ArrowUp") {
-        event.preventDefault();
-        suggestionIndex = (suggestionIndex - 1 + suggestions.length) % suggestions.length;
-      } else if ((event.key === "Enter" || event.key === "Tab") && suggestionIndex !== -1) {
-        event.preventDefault();
-        applySuggestion(suggestions[suggestionIndex]);
-      } else if (event.key === "Escape") {
-        event.preventDefault();
-        suggestions = [];
-        suggestionIndex = -1;
-      }
-    } else if (event.key === "Enter") {
-      event.preventDefault();
-      parseAndSearch();
-    }
-  }
-
-  // Combined function to parse input into chips and then search
-  function parseAndSearch() {
-    // Force parsing of the current input
-    parseAndUpdateChips($input);
-    // Then perform search
-    handleSearchInputEvent();
-  }
-
-  function applySuggestion(suggestion: string) {
-    if (suggestion === 'AND' || suggestion === 'OR') {
-      // If it's an operator, set it for the next term
-      currentLogicalOperator = suggestion as 'AND' | 'OR';
-
-      // Parse current input to add current term if not already added
-      const parsed = parseSearchInput($input);
-      if (parsed.terms.length > 0 && !selectedTerms.some(t => t.value === parsed.terms[parsed.terms.length - 1])) {
-        addSelectedTerm(parsed.terms[parsed.terms.length - 1]);
-      }
-
-      $input = $input + ` ${suggestion} `;
-    } else {
-      // It's a term suggestion - replace the current partial term
-      const words = $input.trim().split(/\s+/);
-      const lastWord = words[words.length - 1];
-
-      // If the last word is a partial match for the suggestion, replace it
-      if (suggestion.toLowerCase().startsWith(lastWord.toLowerCase())) {
-        // Replace the last word with the full suggestion
-        words[words.length - 1] = suggestion;
-        $input = words.join(' ');
-
-        // Don't immediately parse - let the user continue typing
-        // The reactive statement will handle parsing with a delay when operators are present
-      } else {
-        // If no partial match, add as new term
-        addSelectedTerm(suggestion, currentLogicalOperator);
-      }
-    }
-
-    suggestions = [];
-    suggestionIndex = -1;
-  }
-
-  // Create SearchQuery using shared utilities
-  function buildSearchQueryFromInput(): any {
-    const inputText = $input.trim();
-    if (!inputText) return null;
-
-    // Use parseSearchInput to detect operators in text
-    const parsed = parseSearchInput(inputText);
-    const searchQuery = buildSearchQuery(parsed, $role);
-
-    return {
-      ...searchQuery,
-      skip: 0,
-      limit: 10,
-    };
-  }
-
-  // Term chips management
-  function addSelectedTerm(term: string, operator: 'AND' | 'OR' | null = null) {
-    // Check if term is from thesaurus (KG)
-    const isFromKG = thesaurusEntries.some(([key]) => key.toLowerCase() === term.toLowerCase());
-
-    // Don't add if already selected
-    if (selectedTerms.some(t => t.value.toLowerCase() === term.toLowerCase())) {
-      return;
-    }
-
-    selectedTerms = [...selectedTerms, { value: term, isFromKG }];
-
-    if (operator && selectedTerms.length > 1) {
-      currentLogicalOperator = operator;
-    }
-
-    // Update the input to show the structured query
-    updateInputFromSelectedTerms();
-    saveSearchState();
-  }
-
-  function removeSelectedTerm(term: string) {
-    selectedTerms = selectedTerms.filter(t => t.value !== term);
-    updateInputFromSelectedTerms();
-    saveSearchState();
-  }
-
-  function updateInputFromSelectedTerms() {
-    isUpdatingFromChips = true;
-
-    if (selectedTerms.length === 0) {
-      $input = '';
-      currentLogicalOperator = null;
-    } else if (selectedTerms.length === 1) {
-      $input = selectedTerms[0].value;
-      currentLogicalOperator = null;
-    } else {
-      const operator = currentLogicalOperator || 'AND';
-      $input = selectedTerms.map(t => t.value).join(` ${operator} `);
-    }
-
-    // Reset the flag after a brief delay to allow reactivity to settle
-    setTimeout(() => {
-      isUpdatingFromChips = false;
-    }, 10);
-  }
-
-  function clearSelectedTerms() {
-    selectedTerms = [];
-    currentLogicalOperator = null;
-    $input = '';
-    saveSearchState();
-  }
-
-  async function handleSearchInputEvent() {
-    error = null; // Clear previous errors
-
-    if ($is_tauri) {
-      if (!$input.trim()) return; // Skip if input is empty
-
-      try {
-        const searchQuery = buildSearchQueryFromInput();
-        if (!searchQuery) return;
-
-        const response: SearchResponse = await invoke("search", {
-          searchQuery,
-        });
-        if (response.status === "success") {
-          results = response.results;
-          console.log("Response results");
-          console.log(results);
-          saveSearchState();
-          // Start SSE streaming for summarization updates (Tauri doesn't support SSE)
-          // SSE will be available when using web interface
-        } else {
-          error = `Search failed: ${response.status}`;
-          console.error("Search failed:", response);
-        }
-      } catch (e) {
-        error = `Error in Tauri search: ${e}`;
-        console.error("Error in Tauri search:", e);
-      }
-    } else {
-      if (!$input.trim()) return; // Skip if input is empty
-
-      const searchQuery = buildSearchQueryFromInput();
-      if (!searchQuery) return;
-
-      const json_body = JSON.stringify(searchQuery);
-
-      try {
-        const response = await fetch($serverUrl, {
-          method: "POST",
-          headers: {
-            Accept: "application/json",
-            "Content-Type": "application/json",
-          },
-          body: json_body,
-        });
-        const data: SearchResponse = await response.json();
-        if (!response.ok) {
-          throw new Error(`HTTP error! Status: ${response.status}`);
-        }
-        results = data.results;
-        saveSearchState();
-
-        // Start SSE streaming for real-time summarization updates
-        startSummarizationStreaming();
-      } catch (err) {
-        console.error("Error fetching data:", err);
-        error = `Error fetching data: ${err}`;
-      }
-    }
-  }
-=======
 import { invoke } from '@tauri-apps/api/tauri';
 import { Field, Input, Tag, Taglist } from 'svelma';
 import { onDestroy, onMount } from 'svelte';
@@ -1207,7 +609,6 @@
 		}
 	}
 }
->>>>>>> 8544f14f
 </script>
 
 <form on:submit|preventDefault={handleSearchInputEvent}>
@@ -1223,8 +624,8 @@
           autofocus
           on:click={handleSearchInputEvent}
           on:submit={handleSearchInputEvent}
-          on:keydown={handleKeydown}
-          on:input={updateSuggestions}
+          on:keydown={_handleKeydown}
+          on:input={() => {}}
         />
       {#if suggestions.length > 0}
         <ul class="suggestions">
@@ -1258,13 +659,13 @@
               <div class="term-tag-wrapper" class:from-kg={term.isFromKG}>
                 <Tag
                   rounded
-                  on:click={() => removeSelectedTerm(term.value)}
+                  on:click={() => _removeSelectedTerm(term.value)}
                   title="Click to remove term"
                 >
                   {term.value}
                   <button
                     class="remove-tag-btn"
-                    on:click|stopPropagation={() => removeSelectedTerm(term.value)}
+                    on:click|stopPropagation={() => _removeSelectedTerm(term.value)}
                     aria-label={`Remove term: ${term.value}`}
                   >
                     ×
@@ -1280,7 +681,7 @@
               {/if}
             {/each}
           </Taglist>
-          <button type="button" class="clear-terms-btn" on:click={clearSelectedTerms}>
+          <button type="button" class="clear-terms-btn" on:click={_clearSelectedTerms}>
             Clear all
           </button>
         </div>
@@ -1298,11 +699,11 @@
   </Field>
 </form>
 
-{#if error}
-  <p class="error">{error}</p>
+{#if _error}
+  <p class="error">{_error}</p>
 {:else if results.length}
   {#each results as item}
-    <ResultItem document={item} />
+    <ResultItem {item} />
   {/each}
 {:else}
   <section class="section">
