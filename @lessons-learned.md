--- conflicted
+++ resolved
@@ -1,52 +1,302 @@
-# Lessons Learned
-
-## Technical Lessons
-
-### Rust Type System Challenges
-1. **Trait Objects with Generics** - StateManager trait with generic methods can't be made into `dyn StateManager`
-   - Solution: Either use concrete types or redesign trait without generics
-   - Alternative: Use type erasure or enum dispatch
-
-2. **Complex OTP-Style Systems** - Erlang/OTP patterns don't translate directly to Rust
-   - Rust's ownership system conflicts with actor model assumptions
-   - Message passing with `Any` types creates type safety issues
-   - Better to use Rust-native patterns like channels and async/await
-
-3. **Mock Types Proliferation** - Having multiple `MockAutomata` in different modules causes type conflicts
-   - Solution: Single shared mock type in lib.rs
-   - Better: Use traits for testability instead of concrete mocks
-
-### Design Lessons
-
-1. **Start Simple, Add Complexity Later** - The GenAgent system tried to be too sophisticated upfront
-   - Simple trait-based agents are easier to implement and test
-   - Can add complexity (supervision, lifecycle management) incrementally
-
-2. **Focus on Core Use Cases** - Task decomposition and orchestration are the main goals
-   - Complex agent runtime is nice-to-have, not essential
-   - Better to have working simple system than broken complex one
-
-3. **Integration Over Perfection** - Getting systems working together is more valuable than perfect individual components
-   - Task decomposition system works and provides value
-   - Can build orchestration on top of existing infrastructure
-
-### Process Lessons
-
-1. **Incremental Development** - Building all components simultaneously creates dependency hell
-   - Better to build and test one component at a time
-   - Use mocks/stubs for dependencies until ready to integrate
-
-2. **Test Strategy** - File-based tests fail in CI/test environments
-   - Use in-memory mocks for unit tests
-   - Save integration tests for when real infrastructure is available
-
-3. **Compilation First** - Getting code to compile is first priority
-   - Can fix logic issues once type system is satisfied
-   - Warnings are acceptable, errors block progress
-
-<<<<<<< HEAD
-## Agent Evolution System Implementation - New Lessons
-=======
+# Terraphim AI Lessons Learned
+
+## Test Infrastructure Validation and Local Services Setup (2025-09-20)
+
+### Critical Insight: Always Validate Assumptions Before Implementation
+**Context**: User requested comprehensive test validation, assuming TerraphimGraph needed implementation
+**Lesson**: Deep code review revealed TerraphimGraph was already fully implemented with sophisticated graph-based ranking
+**Implementation Detail**:
+- `crates/terraphim_rolegraph/src/lib.rs::query_graph()` provides weighted ranking: `(node.rank + edge.rank + document.rank) / 3`
+- Search flow in `crates/terraphim_service/src/lib.rs:2020-2300` uses graph ranking + TF-IDF enhancement
+- Logical operators (AND/OR) supported via `query_graph_with_operators()`
+
+**Key Insight**: Thorough investigation saved significant development time and prevented unnecessary duplication
+
+### Port Configuration Management in Microservices
+**Context**: MCP server tests failing due to incorrect port references
+**Lesson**: Service port configurations must be consistent across all files and documentation
+**Root Cause**: MCP server was referenced as port 3001 in code but actually runs on port 8001
+**Fix Pattern**:
+```rust
+// Wrong (old):
+.unwrap_or_else(|| "http://127.0.0.1:3001".to_string())
+
+// Correct (new):
+.unwrap_or_else(|| "http://127.0.0.1:8001".to_string())
+```
+**Key Insight**: Use grep to find ALL port references when changing service configurations
+
+### Local Services vs Docker for Development Testing
+**Context**: Need to validate services work together without Docker complexity
+**Lesson**: Local services provide faster iteration and easier debugging for development
+**Implementation Strategy**:
+- Use locally installed Ollama (via Ollama.app) - already running, fast access
+- Use local atomic-server binary (`../atomic-server/target/release/atomic-server`) - no container overhead
+- Build and run services directly with cargo - easier debugging and log access
+- Environment variables in `.env.test` for configuration consistency
+
+**Key Insight**: Local services reduce startup time from ~2-3 minutes (Docker) to ~30 seconds and provide direct log access
+
+### Test Infrastructure Architecture Pattern
+**Context**: Need comprehensive test orchestration for complex multi-service system
+**Lesson**: Create layered test infrastructure with automated service management
+**Architecture**:
+```bash
+# Layer 1: Environment setup
+./scripts/test_env_setup_local.sh    # Start all services
+.env.test                            # Service configuration
+
+# Layer 2: Validation tests
+tests/validate_local_setup.rs        # Service availability
+cargo test -- --ignored             # Service integration
+
+# Layer 3: Comprehensive testing
+./scripts/run_all_tests.sh          # Unit + Integration + E2E
+./scripts/test_env_teardown.sh      # Clean shutdown
+```
+**Key Insight**: Automated service lifecycle management enables reliable CI/CD and developer workflows
+
+### Knowledge Graph vs Context API Distinction
+**Context**: User mentioned "existing API endpoints to edit knowledge graph terms"
+**Lesson**: Distinguish between knowledge graph editing (thesaurus modification) and context management
+**Actual Implementation**:
+- **Context APIs**: `/conversations/:id/context/kg/term` - Add KG terms to conversation context
+- **Knowledge Graph**: Built from source files (markdown), no direct editing API
+- **Thesaurus Management**: File-based rebuilding, not runtime modification
+
+**Key Insight**: User may conflate related but different functionalities - always verify the actual use case
+
+## Auto-Update Architecture Implementation (2025-09-16)
+
+### Critical Security Pattern: 1Password Integration with op inject
+**Context**: Implementing secure auto-update system with Tauri signing keys
+**Lesson**: Never hardcode secrets, even as placeholders - use template-based injection
+**Implementation**:
+```bash
+# Create template with 1Password references
+op inject -i src-tauri/tauri.conf.json.template -o src-tauri/tauri.conf.json
+
+# Template pattern
+"pubkey": "op://Terraphim-Deployment/Tauri Update Signing/TAURI_PUBLIC_KEY"
+```
+**Key Insight**: User feedback "Don't hardcode keys - use op inject" led to proper template system, demonstrating importance of security-first mindset
+
+### Tauri v1 vs v2 Compatibility Considerations
+**Context**: Project uses Tauri v1.8.3, user specifically mentioned "we are on tauri 1"
+**Lesson**: Version-specific implementation matters for updater configuration
+**Technical Details**:
+- Tauri v1 uses different updater API than v2
+- Must check project's actual Tauri version before implementing
+- Updater endpoints, public key format, and configuration structure all version-dependent
+
+### Shared Crate Pattern for CLI Updates
+**Context**: Multiple CLI binaries (terraphim_server, terraphim_tui, terraphim_mcp_server) need self-update
+**Lesson**: Create shared module instead of duplicating self_update integration
+**Implementation**:
+```rust
+// crates/terraphim_update/src/lib.rs
+pub async fn update_binary(bin_name: impl Into<String>) -> Result<UpdateStatus>
+
+// Usage in each binary
+use terraphim_update::update_binary;
+let status = update_binary("terraphim_server").await?;
+```
+**Benefit**: Single source of truth for update logic, consistent behavior across binaries
+
+### GitHub Releases as Distribution Channel
+**Context**: Need reliable distribution for both desktop and CLI updates
+**Lesson**: GitHub Releases provide free, reliable CDN with proper versioning
+**Architecture**:
+- Desktop: latest.json manifest points to GitHub Release assets
+- CLI: self_update crate fetches from GitHub API
+- Single release process creates all artifacts
+
+### CI/CD with 1Password Service Accounts
+**Context**: Automated builds need access to signing secrets without exposing them
+**Lesson**: 1Password service accounts provide secure, auditable secret access for CI
+**Implementation**:
+```yaml
+# GitHub Actions
+- name: Install 1Password CLI
+  uses: 1password/install-cli-action@v1
+
+- name: Build with secrets
+  env:
+    OP_SERVICE_ACCOUNT_TOKEN: ${{ secrets.OP_SERVICE_ACCOUNT_TOKEN }}
+  run: |
+    op inject -i config.template -o config.json
+    op run --env-file=.env.ci -- build-command
+```
+
+### Release Automation Script Architecture
+**Context**: Complex release process with version updates, testing, building, and deployment
+**Lesson**: Comprehensive script with dry-run mode enables safe automation
+**Key Features**:
+- Prerequisite validation (1Password CLI, git status, etc.)
+- Version validation and conflict checking
+- Multiple file format updates (Cargo.toml, package.json, manifest.json)
+- Integrated testing and building
+- Confirmation prompts for destructive operations
+- Dry-run mode for testing
+
+### Template-Based Configuration Management
+**Context**: Need to inject secrets into configuration files without storing them in git
+**Lesson**: Separate templates from actual config files, use op inject pattern
+**File Structure**:
+```
+tauri.conf.json          <- Generated, in .gitignore
+tauri.conf.json.template <- In git, contains op:// references
+```
+**Process**: Build scripts inject secrets from template to create actual config
+
+## Browser Extension Development (2025-01-09)
+
+### Chrome Extension Message Size Limits and WASM Integration Issues
+
+**Problem**: Browser extension failing with "unreachable" WASM errors and Chrome message size limits.
+
+**Root Causes**:
+1. **WASM Serialization**: Rust WASM function used deprecated `.into_serde()` method causing panics
+2. **Web Worker Compatibility**: ES6 modules don't work with `importScripts()` in Web Workers
+3. **Chrome Message Limits**: Sending 921KB+ of processed HTML exceeded extension message size limits
+4. **API Response Structure**: Server returned nested JSON `{"status":"success","config":{...}}` but client expected direct config
+5. **Hardcoded URLs**: Extension contained hardcoded `https://alexmikhalev.terraphim.cloud/` references
+6. **Message Channel Closure**: Unhandled async errors caused message channels to close before responses were received
+
+**Solutions Applied**:
+1. **Web Worker Wrapper**: Created custom WASM wrapper that exposes functions via `globalThis` instead of ES6 exports
+2. **JavaScript Fallback**: Implemented regex-based text replacement as fallback when WASM fails
+3. **Client-Side Processing**: Changed architecture to send replacement maps instead of processed HTML
+4. **Config Extraction**: Fixed API client to extract nested config: `this.config = data.config`
+5. **Dynamic URLs**: Replaced hardcoded URLs with configurable knowledge graph domains
+6. **Async Error Handling**: Added global try-catch wrapper around async message handler to prevent channel closure
+7. **API Instance Management**: Fixed duplicate API instance creation causing configuration mismatches
+8. **Dependency-Specific Error Messages**: Added clear error messages for missing Cloudflare credentials in concept mapping
+
+**Key Technical Insights**:
+- Chrome extensions have strict message size limits (~1MB)
+- WASM functions in Web Workers need careful serialization handling
+- DOM processing should happen client-side for large content
+- Always implement fallback mechanisms for WASM functionality
+- Async message handlers must handle all errors to prevent channel closure
+- Singleton pattern critical for consistent state across extension components
+- Configuration dependencies should have specific error messages for user guidance
+
+**Architecture Pattern**:
+```
+Background Script: Generate replacement rules → send to content script
+Content Script: Apply rules directly to DOM using TreeWalker
+```
+
+**Error Handling Pattern**:
+```javascript
+chrome.runtime.onMessage.addListener(function (message, sender, senderResponse) {
+    (async () => {
+        try {
+            // Check if API is initialized and configured
+            if (!api) {
+                api = terraphimAPI; // Fallback to singleton if not set
+            }
+            if (!api.isConfigured()) {
+                await api.initialize(); // Try to re-initialize
+            }
+            // ... message handling code
+        } catch (globalError) {
+            console.error("Global message handler error:", globalError);
+            senderResponse({ error: "Message handler failed: " + globalError.message });
+        }
+    })();
+    return true;
+});
+```
+
+**Singleton Pattern for Extensions**:
+```javascript
+// Create singleton instance
+const terraphimAPI = new TerraphimAPI();
+
+// Auto-initialize with retry logic
+async function autoInitialize() {
+    try {
+        await terraphimAPI.initialize();
+        console.log('TerraphimAPI auto-initialization completed successfully');
+    } catch (error) {
+        if (initializationAttempts < maxInitAttempts) {
+            setTimeout(autoInitialize, 2000); // Retry after 2 seconds
+        }
+    }
+}
+```
+
+This pattern avoids large message passing, provides better performance, ensures functionality regardless of WASM compatibility issues, and prevents message channel closure errors.
+
+## CI/CD Migration and WebKit Dependency Management (2025-09-04)
+
+### 🔧 GitHub Actions Ubuntu Package Dependencies
+
+**Critical Lesson**: Ubuntu package names change between LTS versions, requiring careful tracking of system dependencies in CI workflows.
+
+**Problem Encountered**: All GitHub Actions workflows failing with "E: Unable to locate package libwebkit2gtk-4.0-dev" on Ubuntu 24.04 runners.
+
+**Root Cause Analysis**:
+- Ubuntu 24.04 (Noble) deprecated `libwebkit2gtk-4.0-dev` in favor of `libwebkit2gtk-4.1-dev`
+- WebKit 2.4.0 → WebKit 2.4.1 major version change
+- CI workflows written for older Ubuntu versions (20.04, 22.04) broke on 24.04
+
+**Solution Pattern**:
+```yaml
+# ❌ Fails on Ubuntu 24.04
+- name: Install system dependencies
+  run: |
+    sudo apt-get install -y libwebkit2gtk-4.0-dev
+
+# ✅ Works on Ubuntu 24.04
+- name: Install system dependencies
+  run: |
+    sudo apt-get install -y libwebkit2gtk-4.1-dev
+```
+
+**Prevention Strategy**:
+1. **Version Matrix Testing**: Include Ubuntu 24.04 in CI matrix to catch package changes early
+2. **Conditional Package Installation**: Use Ubuntu version detection for version-specific packages
+3. **Regular Dependency Audits**: Quarterly review of system dependencies for deprecations
+4. **Package Alternatives**: Document fallback packages for cross-version compatibility
+
+**Impact**: Fixed 7 workflow files across the entire CI/CD pipeline, restoring comprehensive build functionality.
+
+### 🚀 GitHub Actions Workflow Architecture Patterns
+
+**Key Learning**: Reusable workflows with matrix strategies require careful separation of concerns.
+
+**Effective Architecture**:
+```yaml
+# Main orchestration workflow
+jobs:
+  build-rust:
+    uses: ./.github/workflows/rust-build.yml
+    with:
+      rust-targets: ${{ needs.setup.outputs.rust-targets }}
+
+# Reusable workflow with internal matrix
+# rust-build.yml
+jobs:
+  build:
+    strategy:
+      matrix:
+        target: ${{ fromJSON(inputs.rust-targets) }}
+```
+
+**Anti-pattern Avoided**:
+```yaml
+# ❌ Cannot use both uses: and strategy: in same job
+jobs:
+  build-rust:
+    uses: ./.github/workflows/rust-build.yml
+    strategy:  # This causes syntax error
+      matrix:
+        target: [x86_64, aarch64]
+```
+
 ## Comprehensive Clippy Warnings Resolution (2025-01-31)
 
 ### 🎯 Code Quality and Performance Optimization Strategies
@@ -792,1457 +1042,981 @@
   }
 }
 ```
->>>>>>> 642fc490
-
-### **What Worked Exceptionally Well**
-
-1. **Systematic Component-by-Component Approach** - Building each major piece (memory, tasks, lessons, workflows) separately and then integrating
-   - Each component could be designed, implemented, and tested independently
-   - Clear interfaces made integration seamless
-   - Avoided complex interdependency issues
-
-2. **Mock-First Testing Strategy** - Using MockLlmAdapter throughout enabled full testing
-   - No external service dependencies in tests
-   - Fast test execution and reliable CI/CD
-   - Easy to simulate different scenarios and failure modes
-
-3. **Trait-Based Architecture** - WorkflowPattern trait enabled clean extensibility
-   - Each of the 5 patterns implemented independently
-   - Factory pattern for intelligent workflow selection
-   - Easy to add new patterns without changing existing code
-
-4. **Time-Based Versioning Design** - Simple but powerful approach to evolution tracking
-   - Every agent state change gets timestamped snapshot
-   - Enables powerful analytics and comparison features
-   - Scales well with agent complexity growth
-
-### **Technical Implementation Insights**
-
-1. **Rust Async/Concurrent Patterns** - tokio-based execution worked perfectly
-   - join_all for parallel execution in workflow patterns
-   - Proper timeout handling with tokio::time::timeout
-   - Channel-based communication where needed
-
-2. **Error Handling Strategy** - Custom error types with proper propagation
-   - WorkflowError for workflow-specific issues
-   - EvolutionResult<T> type alias for consistency
-   - Graceful degradation when components fail
-
-3. **Resource Tracking** - Built-in observability from the start
-   - Token consumption estimation
-   - Execution time measurement
-   - Quality score tracking
-   - Memory usage monitoring
-
-### **Design Patterns That Excelled**
-
-1. **Factory + Strategy Pattern** - WorkflowFactory with intelligent selection
-   - TaskAnalysis drives automatic pattern selection  
-   - Each pattern implements common WorkflowPattern trait
-   - Easy to extend with new selection criteria
-
-2. **Builder Pattern for Configuration** - Flexible configuration without constructor complexity
-   - Default configurations with override capability
-   - Method chaining for readable setup
-   - Type-safe parameter validation
-
-3. **Integration Layer Pattern** - EvolutionWorkflowManager as orchestration layer
-   - Clean separation between workflow execution and evolution tracking
-   - Single point of coordination
-   - Maintains consistency across all operations
-
-### **Scaling and Architecture Insights**
-
-1. **Modular Crate Design** - Single crate with clear module boundaries
-   - All related functionality in one place
-   - Clear public API surface
-   - Easy to reason about and maintain
-
-2. **Evolution State Management** - Separate but coordinated state tracking
-   - Memory, Tasks, and Lessons as independent but linked systems
-   - Snapshot-based consistency guarantees
-   - Efficient incremental updates
-
-3. **Quality-Driven Execution** - Quality gates throughout the system
-   - Threshold-based early stopping
-   - Continuous improvement feedback loops
-   - Resource optimization based on quality metrics
-
-## Interactive Examples Project - Major Progress ✅
-
-### **Successfully Making Complex Systems Accessible** 
-The AI agent orchestration system is now being demonstrated through 5 interactive web examples:
-
-**Completed Examples (3/5):**
-1. **Prompt Chaining** - Step-by-step coding environment with 6-stage development pipeline
-2. **Routing** - Lovable-style prototyping with intelligent model selection 
-3. **Parallelization** - Multi-perspective analysis with 6 concurrent AI viewpoints
-
-### **Key Implementation Lessons Learned**
-
-**1. Shared Infrastructure Approach** ✅
-- Creating common CSS design system, API client, and visualizer saved massive development time
-- Consistent visual language across all examples improves user understanding
-- Reusable components enabled focus on unique workflow demonstrations
-
-**2. Real-time Visualization Strategy** ✅  
-- Progress bars and timeline visualizations make async/parallel operations tangible
-- Users can see abstract AI concepts (routing logic, parallel execution) in action
-- Visual feedback transforms complex backend processes into understandable experiences
-
-**3. Interactive Configuration Design** ✅
-- Template selection, perspective choosing, model selection makes users active participants
-- Configuration drives understanding - users learn by making choices and seeing outcomes
-- Auto-save and state persistence creates professional user experience
-
-**4. Comprehensive Documentation** ✅
-- Each example includes detailed README with technical implementation details
-- Code examples show both frontend interaction patterns and backend integration
-- Architecture diagrams help developers understand system design
-
-### **Technical Web Development Insights**
-
-**1. Vanilla JavaScript Excellence** - No framework dependencies proved optimal
-- Faster load times and broader compatibility
-- Direct DOM manipulation gives precise control over complex visualizations
-- Easy to integrate with any backend API (REST, WebSocket, etc.)
-
-**2. CSS Grid + Flexbox Mastery** - Modern layout techniques handle complex interfaces
-- Grid for major layout structure, flexbox for component internals
-- Responsive design that works seamlessly across all device sizes
-- Clean visual hierarchy guides users through complex workflows
-
-**3. Progressive Enhancement Success** - Start simple, add sophistication incrementally
-- Basic HTML structure → CSS styling → JavaScript interactivity → Advanced features
-- Graceful degradation ensures accessibility even if JavaScript fails
-- Performance remains excellent even with complex visualizations
-
-**4. Mock-to-Real Integration Pattern** - Smooth development to production transition
-- Start with realistic mock data for rapid prototyping
-- Gradually replace mocks with real API calls
-- Simulation layer enables full functionality without backend dependency
-
-## Code Quality and Pre-commit Infrastructure (2025-09-15)
-
-### **New Critical Lessons: Development Workflow Excellence**
-
-**1. Pre-commit Hook Integration is Essential** ✅
-- Pre-commit checks catch errors before they block team development
-- Investment in hook setup saves massive time in CI/CD debugging
-- False positive handling (API key detection) needs careful configuration
-- Format-on-commit ensures consistent code style across team
-
-**2. Rust Struct Evolution Challenges** 🔧
-- Adding fields to existing structs breaks all initialization sites
-- Feature-gated fields (#[cfg(feature = "openrouter")]) require careful handling
-- Test files often lag behind struct evolution - systematic checking needed
-- AHashMap import requirements for extra fields often overlooked
-
-**3. Trait Object Compilation Issues** 🎯
-- `Arc<StateManager>` vs `Arc<dyn StateManager>` - missing `dyn` keyword common
-- Rust 2021 edition more strict about trait object syntax
-- StateManager trait with generic methods cannot be made into trait objects
-- Solution: Either redesign trait or use concrete types instead
-
-**4. Systematic Error Resolution Process** ⚡
-- Group similar errors (E0063, E0782) and fix in batches
-- Use TodoWrite tool to track progress on multi-step fixes
-- Prioritize compilation errors over warnings for productivity
-- cargo fmt should be run after all fixes to ensure consistency
-
-**5. Git Workflow with Pre-commit Integration** 🚀
-- `--no-verify` flag useful for false positives but use sparingly
-- Commit only files related to the fix, not all modified files
-- Clean commit messages without unnecessary attribution
-- Pre-commit hook success indicates ready-to-merge state
-
-### **Quality Assurance Insights**
-
-**1. False Positive Management** - Test file names trigger security scans
-- "validation", "token", "secret" in function names can trigger false alerts
-- Need to distinguish between test code and actual secrets
-- Consider .gitignore patterns or hook configuration refinement
-
-**2. Absurd Comparison Detection** - Clippy catches impossible conditions
-- `len() >= 0` comparisons always true since len() returns usize
-- Replace with descriptive comments about what we're actually validating
-- These indicate potential logic errors in the original code
-
-**3. Import Hygiene** - Unused imports create maintenance burden
-- Regular cleanup prevents accumulation of dead imports
-- Auto-removal tools can be too aggressive, manual review preferred
-- Keep imports aligned with actual usage patterns
-
-## Multi-Role Agent System Architecture (2025-09-16) - BREAKTHROUGH LESSONS
-
-### **Critical Insight: Leverage Existing Infrastructure Instead of Rebuilding** 🎯
-
-**1. Roles ARE Agents - Fundamental Design Principle** ✅
-- Each Role configuration in Terraphim is already an agent specification
-- Has haystacks (data sources), LLM config, knowledge graph, capabilities
-- Don't build parallel agent system - enhance the role system
-- Multi-agent = multi-role coordination, not new agent infrastructure
-
-**2. Rig Framework Integration Strategy** 🚀
-- Professional LLM management instead of handcrafted calls
-- Built-in token counting, cost tracking, model abstraction
-- Streaming support, timeout handling, error management
-- Replaces all custom LLM interaction code with battle-tested library
-
-**3. Knowledge Graph as Agent Intelligence** 🧠
-- Use existing rolegraph/automata for agent capabilities
-- `extract_paragraphs_from_automata` for context enrichment
-- `is_all_terms_connected_by_path` for task-agent matching
-- Knowledge graph connectivity drives task routing decisions
-
-**4. Individual Agent Evolution** 📈
-- Each agent (role) needs own memory/tasks/lessons tracking
-- Global goals + individual agent goals for alignment
-- Command history and context snapshots for learning
-- Knowledge accumulation and performance improvement over time
-
-**5. True Multi-Agent Coordination** 🤝
-- AgentRegistry for discovery and capability mapping
-- Inter-agent messaging for task delegation and knowledge sharing
-- Load balancing based on agent performance and availability
-- Workflow patterns adapted to multi-role execution
-
-## Multi-Agent System Implementation Success (2025-09-16) - MAJOR BREAKTHROUGH
-
-### **Successfully Implemented Production-Ready Multi-Agent System** 🚀
-
-**1. Complete Architecture Implementation** ✅
-- TerraphimAgent with Role integration and professional LLM management
-- RigLlmClient with comprehensive token/cost tracking
-- AgentRegistry with capability mapping and discovery
-- Context management with knowledge graph enrichment
-- Individual agent evolution with memory/tasks/lessons
-
-**2. Professional LLM Integration Excellence** 💫
-- Mock Rig framework ready for seamless production swap
-- Multi-provider support (OpenAI, Claude, Ollama) with auto-detection
-- Temperature control per command type for optimal results
-- Real-time cost calculation with model-specific pricing
-- Built-in timeout, streaming, and error handling
-
-**3. Intelligent Command Processing System** 🧠
-- 5 specialized command handlers with context awareness
-- Generate (creative, temp 0.8), Answer (knowledge-based), Analyze (focused, temp 0.3)
-- Create (innovative), Review (balanced, temp 0.4)
-- Automatic context injection from knowledge graph and agent memory
-- Quality scoring and learning integration
-
-**4. Complete Resource Tracking & Observability** 📊
-- TokenUsageTracker with per-request metrics and duration tracking
-- CostTracker with budget alerts and model-specific pricing
-- CommandHistory with quality scores and context snapshots
-- Performance metrics for optimization and trend analysis
-- Individual agent state management with persistence
-
-### **Critical Success Factors Identified**
-
-**1. Systematic Component-by-Component Development** ⭐
-- Built each module (agent, llm_client, tracking, context) independently
-- Clear interfaces enabled smooth integration
-- Compilation errors fixed incrementally, not all at once
-- Mock-first approach enabled testing without external dependencies
-
-**2. Type System Integration Mastery** 🎯
-- Proper import resolution (ahash, CostRecord, method names)
-- Correct field access patterns (role.name.as_lowercase() vs to_lowercase())
-- Trait implementation requirements (Persistable, add_record methods)
-- Pattern matching completeness (all ContextItemType variants)
-
-**3. Professional Error Handling Strategy** 🛡️
-- Comprehensive MultiAgentError types with proper propagation
-- Graceful degradation when components fail
-- Clear error messages for debugging and operations
-- Recovery mechanisms for persistence and network failures
-
-**4. Production-Ready Design Patterns** 🏭
-- Arc<RwLock<T>> for safe concurrent access to agent state
-- Async-first architecture with tokio integration
-- Resource cleanup and proper lifecycle management
-- Configuration flexibility with sensible defaults
-
-### **Architecture Lessons That Scaled**
-
-**1. Role-as-Agent Pattern Validation** ✅
-- Each Role configuration seamlessly becomes an autonomous agent
-- Existing infrastructure (rolegraph, automata, haystacks) provides intelligence
-- No parallel system needed - enhanced existing role system
-- Natural evolution path from current architecture
-
-**2. Knowledge Graph Intelligence Integration** 🧠
-- RoleGraph provides agent capabilities and task matching
-- AutocompleteIndex enables fast concept extraction and context enrichment
-- Knowledge connectivity drives intelligent task routing
-- Existing thesaurus and automata become agent knowledge bases
-
-**3. Individual vs Collective Intelligence Balance** ⚖️
-- Each agent has own memory/tasks/lessons for specialization
-- Shared knowledge graph provides collective intelligence
-- Personal goals + global alignment for coordinated behavior
-- Learning from both individual experience and peer knowledge sharing
-
-**4. Complete Observability from Start** 📈
-- Every token counted, every cost tracked, every interaction recorded
-- Quality metrics enable continuous improvement
-- Performance data drives optimization decisions
-- Historical trends inform capacity planning and scaling
-
-### **Technical Implementation Insights**
-
-**1. Rust Async Patterns Excellence** ⚡
-- tokio::sync::RwLock for concurrent agent state access
-- Arc<T> sharing for efficient multi-threaded access
-- Async traits and proper error propagation
-- Channel-based communication ready for multi-agent messaging
-
-**2. Mock-to-Production Strategy** 🔄
-- MockLlmAdapter enables full testing without external services
-- Configuration extraction supports multiple LLM providers
-- Seamless swap from mock to real Rig framework
-- Development-to-production continuity maintained
-
-**3. Persistence Integration Success** 💾
-- DeviceStorage abstraction works across storage backends
-- Agent state serialization with version compatibility
-- Incremental state updates for performance
-- Recovery and consistency mechanisms ready
-
-**4. Type Safety and Performance** 🚀
-- Zero-cost abstractions with full compile-time safety
-- Efficient memory usage with Arc sharing
-- No runtime overhead for tracking and observability
-- Production-ready performance characteristics
-
-### **Updated Best Practices for Multi-Agent Systems**
-
-1. **Role-as-Agent Principle** - Transform existing role systems into agents, don't rebuild
-2. **Professional LLM Integration** - Use battle-tested frameworks (Rig) instead of custom code
-3. **Complete Tracking from Start** - Every token, cost, command, context must be tracked
-4. **Individual Agent Evolution** - Each agent needs personal memory/tasks/lessons
-5. **Knowledge Graph Intelligence** - Leverage existing graph data for agent capabilities
-6. **Mock-First Development** - Build with mocks, swap to real services for production
-7. **Component-by-Component Implementation** - Build modules independently, integrate incrementally
-8. **Type System Mastery** - Proper imports, method names, trait implementations critical
-9. **Context-Aware Processing** - Automatic context injection makes agents truly intelligent
-10. **Production Observability** - Performance metrics, error handling, and monitoring built-in
-11. **Multi-Provider Flexibility** - Support OpenAI, Claude, Ollama, etc. with auto-detection
-12. **Quality-Driven Execution** - Quality scores and learning loops for continuous improvement
-13. **Async-First Architecture** - tokio patterns for concurrent, high-performance execution
-14. **Configuration Extraction** - Mine existing configs for LLM settings and capabilities
-15. **Systematic Error Resolution** - Group similar errors, fix incrementally, test thoroughly
-
-## Multi-Agent System Implementation Complete (2025-09-16) - PRODUCTION READY 🚀
-
-The Terraphim Multi-Role Agent System is now fully implemented, tested, and production-ready:
-- ✅ **Complete Architecture**: All 8 modules implemented and compiling successfully
-- ✅ **Professional LLM Management**: Rig integration with comprehensive tracking
-- ✅ **Intelligent Processing**: Context-aware command handlers with knowledge graph enrichment
-- ✅ **Individual Evolution**: Per-agent memory/tasks/lessons with persistence
-- ✅ **Production Features**: Error handling, observability, multi-provider support, cost tracking
-- ✅ **Comprehensive Testing**: 20+ core tests with 100% pass rate validating all major components
-- ✅ **Knowledge Graph Integration**: Smart context enrichment with rolegraph/automata integration
-
-### **Final Testing and Validation Results (2025-09-16)** 📊
-
-**✅ Complete Test Suite Validation**
-- **20+ Core Module Tests**: 100% passing rate across all system components
-- **Context Management**: All 5 tests passing (agent context, item creation, formatting, token limits, pinned items)  
-- **Token Tracking**: All 5 tests passing (pricing, budget limits, cost tracking, usage records, token tracking)
-- **Command History**: All 4 tests passing (history management, record creation, statistics, execution steps)
-- **LLM Integration**: All 4 tests passing (message creation, request building, config extraction, token calculation)
-- **Agent Goals**: Goal validation and alignment scoring working correctly
-- **Basic Integration**: Module compilation and import validation successful
-
-**✅ Production Architecture Validation**
-- Full compilation success with only expected warnings (unused variables)
-- Knowledge graph integration fully functional with proper API compatibility
-- All 8 major system modules (agent, context, error, history, llm_client, registry, tracking, workflows) compiling cleanly
-- Memory safety patterns working correctly with Arc<RwLock<T>> for concurrent access
-- Professional error handling with comprehensive MultiAgentError types
-
-**✅ Knowledge Graph Intelligence Confirmed**
-- Smart context enrichment with `get_enriched_context_for_query()` implementation
-- RoleGraph integration with `find_matching_node_ids()`, `is_all_terms_connected_by_path()`, `query_graph()` 
-- Multi-layered context assembly (graph + memory + haystacks + role data)
-- Query-specific context injection for all 5 command types (Generate, Answer, Analyze, Create, Review)
-- Semantic relationship discovery and validation working correctly
-
-**🎯 System Ready for Production Deployment**
-
-## Dynamic Model Selection Implementation (2025-09-17) - CRITICAL SUCCESS LESSONS ⭐
-
-### **Key Technical Achievement: Eliminating Hardcoded Model Dependencies** 
-
-**Problem Solved:** User requirement "model names should not be hardcoded - in user facing flow user shall be able to select it via UI or configuration wizard."
-
-**Solution Implemented:** 4-level configuration hierarchy system with complete dynamic model selection.
-
-### **Critical Implementation Insights**
-
-**1. Configuration Hierarchy Design Pattern** ✅
-- **4-Level Priority System**: Request → Role → Global → Hardcoded fallback
-- **Graceful Degradation**: Always have working defaults while allowing complete override
-- **Type Safety**: Optional fields with proper validation and error handling
-- **Zero Breaking Changes**: Existing configurations continue working unchanged
-
+
+2. **Proper Error Handling Patterns**
+   - **Pattern**: Return structured error responses rather than HTTP error codes alone
+   - **Implementation**: `{"status": "error", "error": "Role 'NonExistent' not found"}`
+   - **Benefits**: Frontend can display meaningful error messages and handle different error types
+
+3. **URL Encoding and Special Characters**
+   - **Lesson**: Always use `encodeURIComponent()` for role names containing spaces or special characters
+   - **Pattern**: Frontend encoding ensures proper server routing for role names like "Terraphim Engineer"
+   - **Implementation**: `fetch(\`\${CONFIG.ServerURL}/thesaurus/\${encodeURIComponent(roleName)}\`)`
+
+### 🏗️ Frontend Integration Architecture
+
+1. **Environment Detection and Feature Branching**
+   - **Lesson**: Use runtime detection rather than build-time flags for environment-specific features
+   - **Pattern**: Check `$is_tauri` store for capability detection and conditional feature activation
+   - **Implementation**: Separate code paths for Tauri invoke vs HTTP fetch while maintaining same data flow
+   - **Why**: Single codebase supports multiple deployment targets without complexity
+
+2. **Store-Driven UI Consistency**
+   - **Lesson**: Centralized state management ensures consistent UI behavior regardless of data source
+   - **Pattern**: Multiple data sources (HTTP, Tauri) populate same store, UI reacts to store changes
+   - **Implementation**: Both `fetch()` and `invoke()` update `thesaurus.set()`, `Search.svelte` reads from store
+   - **Benefits**: UI components remain agnostic to data source, simplified testing and maintenance
+
+3. **Graceful Degradation Strategy**
+   - **Lesson**: Network failures should not break the user interface, provide meaningful fallbacks
+   - **Pattern**: Try primary method, fall back to secondary, always update UI state appropriately
+   - **Implementation**: HTTP fetch failures log errors and set `typeahead.set(false)` to disable feature
+   - **Why**: Better user experience and application stability under adverse conditions
+
+### 🚨 Common Pitfalls and Solutions
+
+1. **Data Format Mismatches**
+   - **Problem**: Backend returns data in format that doesn't match frontend expectations
+   - **Solution**: Design API responses to match existing store structures
+   - **Pattern**: Survey frontend usage first, then design backend response format accordingly
+
+2. **Missing Error Handling**
+   - **Problem**: Network failures crash UI or leave it in inconsistent state
+   - **Solution**: Comprehensive error handling with user feedback and state cleanup
+   - **Pattern**: `.catch()` handlers that log errors and update UI state appropriately
+
+3. **URL Encoding Issues**
+   - **Problem**: Role names with spaces cause 404 errors and routing failures
+   - **Solution**: Always use `encodeURIComponent()` for URL parameters
+   - **Pattern**: Frontend responsibility to properly encode, backend expects encoded parameters
+
+### 🎯 Testing and Verification Strategies
+
+1. **Cross-Platform Validation**
+   - **Pattern**: Test same functionality in both web browser and Tauri desktop environments
+   - **Implementation**: Manual testing in both modes, automated API endpoint testing
+   - **Validation**: Verify identical behavior and error handling across platforms
+
+2. **Comprehensive API Testing**
+```bash
+# Test KG-enabled roles
+curl -s "http://127.0.0.1:8000/thesaurus/Engineer" | jq '{status, thesaurus_count: (.thesaurus | length)}'
+
+# Test non-KG roles
+curl -s "http://127.0.0.1:8000/thesaurus/Default" | jq '{status, error}'
+
+# Test role names with spaces
+curl -s "http://127.0.0.1:8000/thesaurus/Terraphim%20Engineer" | jq '.status'
+```
+
+3. **Data Validation**
+   - **Pattern**: Verify correct data formats, counts, and error responses
+   - **Implementation**: Test role availability, thesaurus entry counts, error message clarity
+   - **Benefits**: Ensures robust integration and user experience validation
+
+### 📊 Performance and User Experience Impact
+
+- ✅ **140 autocomplete suggestions** for KG-enabled roles providing rich semantic search
+- ✅ **Cross-platform consistency** between web and desktop autocomplete experience
+- ✅ **Graceful error handling** with informative user feedback for network issues
+- ✅ **URL encoding support** for role names with spaces and special characters
+- ✅ **Unified data flow** with single store managing state across different data sources
+- ✅ **Progressive enhancement** enabling platform-specific optimizations without breaking compatibility
+
+### 🎯 Architectural Lessons for Dual-Mode Applications
+
+1. **Store-First Design**: Design shared state management before implementing data sources
+2. **Environment Detection**: Use runtime detection rather than build-time flags for flexibility
+3. **API Format Matching**: Design backend responses to match frontend data structure expectations
+4. **Comprehensive Error Handling**: Network operations require robust error handling and fallbacks
+5. **URL Encoding**: Always encode URL parameters to handle special characters and spaces
+6. **Testing Strategy**: Validate functionality across all supported platforms and environments
+
+## Code Duplication Elimination and Refactoring Patterns (2025-01-31)
+
+### 🎯 Key Refactoring Strategies
+
+1. **Duplicate Detection Methodology**
+   - **Grep-based Analysis**: Used systematic grep searches to identify duplicate patterns (`struct.*Params`, `reqwest::Client::new`, `fn score`)
+   - **Structural Comparison**: Compared entire struct definitions to find exact duplicates vs. similar patterns
+   - **Import Analysis**: Tracked imports to understand dependencies and usage patterns
+
+2. **Centralization Patterns**
+   - **Common Module Creation**: Created `score/common.rs` as single source of truth for shared structs
+   - **Re-export Strategy**: Used `pub use` to maintain backwards compatibility during refactoring
+   - **Import Path Updates**: Updated all consumers to import from centralized location
+
+3. **Testing-Driven Refactoring**
+   - **Test-First Verification**: Ran comprehensive tests before and after changes to ensure functionality preservation
+   - **Import Fixing**: Updated test imports to match new module structure (`use crate::score::common::{BM25Params, FieldWeights}`)
+   - **Compilation Validation**: Used `cargo test` as primary validation mechanism
+
+### 🔧 Implementation Best Practices
+
+1. **BM25 Struct Consolidation**
 ```rust
-// Winning Pattern:
-fn resolve_llm_config(&self, request_config: Option<&LlmConfig>, role_name: &str) -> LlmConfig {
-    let mut resolved = LlmConfig::default();
-    
-    // 1. Hardcoded safety net
-    resolved.llm_model = Some("llama3.2:3b".to_string());
-    
-    // 2. Global defaults from config
-    // 3. Role-specific overrides  
-    // 4. Request-level overrides (highest priority)
+// Before: Duplicate in bm25.rs and bm25_additional.rs
+pub struct BM25Params { k1: f64, b: f64, delta: f64 }
+
+// After: Single definition in common.rs
+pub struct BM25Params {
+    /// k1 parameter controls term frequency saturation
+    pub k1: f64,
+    /// b parameter controls document length normalization
+    pub b: f64,
+    /// delta parameter for BM25+ to address the lower-bounding problem
+    pub delta: f64,
 }
 ```
 
-**2. Field Name Consistency Critical** 🎯
-- **Root Cause of Original Issue**: Using wrong field names (`ollama_model` vs `llm_model`)
-- **Lesson**: Always validate field names against actual configuration structure
-- **Solution**: Systematic field mapping with clear naming conventions
-- **Prevention**: Configuration extraction methods with validation
-
-**3. Multi-Level Configuration Merging Strategy** 🔧
-- **Challenge**: Merging optional configuration across 4 different sources
-- **Solution**: Sequential override pattern with explicit priority ordering
-- **Pattern**: Start with defaults, progressively override with higher priority sources
-- **Benefit**: Clear, predictable configuration resolution behavior
-
-### **Architecture Lessons That Scale**
-
-**1. API Design for UI Integration** 🎨
-- **WorkflowRequest Enhancement**: Added optional `llm_config` field
-- **Backward Compatibility**: Existing requests continue working without changes
-- **Forward Compatibility**: UI can progressively adopt model selection features
-- **Validation**: Clear error messages for invalid model configurations
-
-**2. Configuration Propagation Pattern** 📡
-- **Single Source of Truth**: Configuration resolution happens once per request
-- **Consistent Application**: Same resolved config used across all agent creation
-- **Performance**: Avoid repeated configuration lookup during execution
-- **Debugging**: Clear configuration tracing through system layers
-
-**3. Role-as-Configuration-Source** 🎭
-- **Insight**: Each Role in Terraphim already contains LLM preferences
-- **Pattern**: Extract LLM settings from role `extra` parameters
-- **Benefit**: Administrators can set organization-wide model policies per role
-- **Flexibility**: Users can still override for specific requests
-
-### **Testing and Validation Insights**
-
-**1. Real vs Simulation Testing Strategy** 🧪
-- **Discovery**: Only real endpoint testing revealed hardcoded model issues
-- **Lesson**: Mock testing insufficient for configuration validation
-- **Solution**: Always test with actual LLM models in integration validation
-- **Best Practice**: Validate multiple models work, not just default
-
-**2. End-to-End Validation Requirements** 🔄
-- **Critical**: Test entire request → agent creation → execution → response flow
-- **Discovery**: Configuration issues only surface during real agent instantiation
-- **Validation**: Confirm both default and override configurations produce content
-- **Documentation**: Capture working examples for future reference
-
-**3. User Feedback Integration** 🎯
-- **User Insight**: "only one model run - gemma never run" revealed testing gaps
-- **Response**: Immediate testing of both models to validate dynamic selection
-- **Pattern**: User feedback drives thorough validation of claimed features
-- **Process**: Always validate user concerns with concrete testing
-
-### **Production Deployment Insights**
-
-**1. Configuration Validation Chain** ⛓️
-- **Request Level**: Validate incoming `llm_config` parameters
-- **Role Level**: Ensure role `extra` parameters contain valid LLM settings
-- **Global Level**: Validate fallback configurations in server config
-- **Runtime**: Graceful error handling when model unavailable
-
-**2. Monitoring and Observability** 📊
-- **Config Resolution**: Log which configuration source was used for each request
-- **Model Usage**: Track which models are actually being used vs configured
-- **Performance**: Monitor response times per model for optimization
-- **Errors**: Clear error messages when model configuration fails
-
-**3. UI Integration Readiness** 🖥️
-- **Discovery API**: Endpoints can report available models for UI selection
-- **Configuration API**: UI can query current role configurations
-- **Override API**: UI can send request-level model overrides
-- **Validation API**: UI can validate model configurations before submission
-
-### **Key Technical Patterns for Future Development**
-
-**1. Optional Configuration Merging Pattern**
+2. **Query Struct Simplification**
 ```rust
-// Pattern: Progressive override with defaults
-if let Some(value) = request_level_config {
-    resolved.field = value;
-} else if let Some(value) = role_level_config {
-    resolved.field = value;
-} else {
-    resolved.field = global_default;
+// Before: Complex Query with IMDb-specific fields
+pub struct Query { name: Option<String>, year: Range<u32>, votes: Range<u32>, ... }
+
+// After: Streamlined TerraphimQuery for document search
+pub struct Query { pub name: String, pub name_scorer: QueryScorer, pub similarity: Similarity, pub size: usize }
+```
+
+3. **Module Organization Pattern**
+```rust
+// mod.rs structure for shared components
+pub mod common;           // Shared structs and utilities
+pub mod bm25;            // Main BM25F/BM25Plus implementations
+pub mod bm25_additional; // Extended BM25 variants (Okapi, TFIDF, Jaccard)
+```
+
+### 🚨 Common Pitfalls and Solutions
+
+1. **Import Path Dependencies**
+   - **Problem**: Tests failing with "private struct import" errors
+   - **Solution**: Update test imports to use centralized module paths
+   - **Pattern**: `use crate::score::common::{BM25Params, FieldWeights}`
+
+2. **Backwards Compatibility**
+   - **Problem**: External code using old struct paths
+   - **Solution**: Use `pub use` re-exports to maintain API compatibility
+   - **Pattern**: `pub use common::{BM25Params, FieldWeights}`
+
+3. **Complex File Dependencies**
+   - **Problem**: Files with legacy dependencies from other projects
+   - **Solution**: Extract minimal required functionality rather than refactor entire complex files
+   - **Approach**: Created simplified structs instead of trying to fix external dependencies
+
+4. **Test Coverage Validation**
+   - **Essential**: Run full test suite after each major refactoring step
+   - **Pattern**: `cargo test -p terraphim_service --lib` to verify specific crate functionality
+   - **Result**: 51/56 tests passing (failures unrelated to refactoring)
+
+### 🎯 Refactoring Impact Metrics
+
+- **Code Reduction**: ~50-100 lines eliminated from duplicate structs alone
+- **Test Coverage**: All BM25-related functionality preserved and validated
+- **Maintainability**: Single source of truth established for critical scoring components
+- **Documentation**: Enhanced with detailed parameter explanations and usage examples
+- **API Consistency**: Streamlined Query interface focused on actual use cases
+
+## HTTP Client Consolidation and Dependency Management (2025-08-23)
+
+### 🎯 HTTP Client Factory Pattern
+
+1. **Centralized Client Creation**
+   - **Pattern**: Create specialized factory functions for different use cases
+   - **Implementation**: `crates/terraphim_service/src/http_client.rs` with 5 factory functions
+   - **Benefits**: Consistent configuration, timeout handling, user agents
+
+2. **Factory Function Design**
+```rust
+// General purpose client with 30s timeout
+pub fn create_default_client() -> reqwest::Result<Client>
+
+// API client with JSON headers
+pub fn create_api_client() -> reqwest::Result<Client>
+
+// Scraping client with longer timeout and rotation-friendly headers
+pub fn create_scraping_client() -> reqwest::Result<Client>
+
+// Custom client builder for specialized needs
+pub fn create_custom_client(timeout_secs: u64, user_agent: &str, ...) -> reqwest::Result<Client>
+```
+
+3. **Circular Dependency Resolution**
+   - **Problem**: terraphim_middleware cannot depend on terraphim_service (circular)
+   - **Solution**: Apply inline optimization pattern for external crates
+   - **Pattern**: `Client::builder().timeout().user_agent().build().unwrap_or_else(|_| Client::new())`
+
+### 🔧 Implementation Strategies
+
+1. **Update Pattern for Internal Crates**
+```rust
+// Before
+let client = reqwest::Client::new();
+
+// After
+let client = terraphim_service::http_client::create_default_client()
+    .unwrap_or_else(|_| reqwest::Client::new());
+```
+
+2. **Inline Optimization for External Crates**
+```rust
+// For crates that can't import terraphim_service
+let client = reqwest::Client::builder()
+    .timeout(std::time::Duration::from_secs(30))
+    .user_agent("Terraphim-Atomic-Client/1.0")
+    .build()
+    .unwrap_or_else(|_| reqwest::Client::new());
+```
+
+3. **Dependency Management Best Practices**
+   - **Lesson**: Move commonly used dependencies from optional to standard
+   - **Pattern**: Make `reqwest` standard dependency when HTTP client factory is core functionality
+   - **Update**: Adjust feature flags accordingly (`openrouter = ["terraphim_config/openrouter"]`)
+
+### 🏗️ Architecture Insights
+
+1. **Respect Crate Boundaries**
+   - **Lesson**: Don't create circular dependencies for code sharing
+   - **Solution**: Use inline patterns or extract common functionality to lower-level crate
+   - **Pattern**: Dependency hierarchy should flow in one direction
+
+2. **Gradual Migration Strategy**
+   - **Phase 1**: Update files within same crate using centralized factory
+   - **Phase 2**: Apply inline optimization to external crates
+   - **Phase 3**: Extract common HTTP patterns to shared utility crate if needed
+
+3. **Build Verification Process**
+   - **Test Strategy**: `cargo build -p <crate> --quiet` after each change
+   - **Expected**: Warnings about unused code during refactoring are normal
+   - **Validate**: All tests should continue passing
+
+## Logging Standardization and Framework Integration (2025-08-23)
+
+### 🎯 Centralized Logging Architecture
+
+1. **Multiple Framework Support**
+   - **Pattern**: Support both `env_logger` and `tracing` within single logging module
+   - **Implementation**: `crates/terraphim_service/src/logging.rs` with configuration presets
+   - **Benefits**: Consistent initialization across different logging frameworks
+
+2. **Configuration Presets**
+```rust
+pub enum LoggingConfig {
+    Server,           // WARN level, structured format
+    Development,      // INFO level, human-readable
+    Test,             // DEBUG level, test-friendly
+    IntegrationTest,  // INFO level, reduced noise
+    Custom { level }, // Custom log level
 }
 ```
 
-**2. Field Name Validation Pattern**
+3. **Smart Environment Detection**
+   - **Pattern**: Auto-detect appropriate logging level based on compilation flags and environment
+   - **Implementation**: `detect_logging_config()` checks debug assertions, test environment, LOG_LEVEL env var
+   - **Benefits**: Zero-configuration logging with sensible defaults
+
+### 🔧 Framework-Specific Patterns
+
+1. **env_logger Standardization**
 ```rust
-// Pattern: Extract and validate against known fields
-fn extract_llm_config(extra: &HashMap<String, Value>) -> LlmConfig {
-    LlmConfig {
-        llm_model: extra.get("llm_model").and_then(|v| v.as_str().map(String::from)),
-        llm_provider: extra.get("llm_provider").and_then(|v| v.as_str().map(String::from)),
-        // Explicit field mapping prevents typos
+// Before: Inconsistent patterns
+env_logger::init();
+env_logger::try_init();
+env_logger::builder().filter_level(...).try_init();
+
+// After: Centralized with presets
+terraphim_service::logging::init_logging(
+    terraphim_service::logging::detect_logging_config()
+);
+```
+
+2. **tracing Enhancement**
+```rust
+// Before: Basic setup
+tracing_subscriber::fmt().init();
+
+// After: Enhanced with environment filter
+let subscriber = tracing_subscriber::fmt()
+    .with_env_filter(
+        tracing_subscriber::EnvFilter::from_default_env()
+            .add_directive(level.into())
+    );
+```
+
+3. **Test Environment Handling**
+   - **Pattern**: `.is_test(true)` for test-friendly formatting
+   - **Implementation**: Separate test configurations to reduce noise
+   - **Benefits**: Clean test output while maintaining debug capability
+
+### 🏗️ Dependency Management Strategies
+
+1. **Core vs Optional Dependencies**
+   - **Lesson**: Make common logging framework (env_logger) a standard dependency
+   - **Pattern**: Optional advanced features (tracing) via feature flags
+   - **Implementation**: `env_logger = "0.10"` standard, `tracing = { optional = true }`
+
+2. **Circular Dependency Avoidance**
+   - **Problem**: Middleware crates can't depend on service crate for logging
+   - **Solution**: Apply inline standardization patterns maintaining consistency
+   - **Pattern**: Consistent `env_logger::builder()` setup without shared module
+
+3. **Feature Flag Organization**
+```toml
+[features]
+default = []
+tracing = ["dep:tracing", "dep:tracing-subscriber"]
+```
+
+### 🎯 Binary-Specific Implementations
+
+1. **Main Server Applications**
+   - **terraphim_server**: Uses centralized detection with fallback to development logging
+   - **desktop/src-tauri**: Desktop app with same centralized approach
+   - **terraphim_mcp_server**: Enhanced tracing with SSE-aware timestamp formatting
+
+2. **Test File Patterns**
+   - **Integration Tests**: `LoggingConfig::IntegrationTest` for reduced noise
+   - **Unit Tests**: `LoggingConfig::Test` for full debug output
+   - **Middleware Tests**: Inline standardized patterns due to dependency constraints
+
+3. **Specialized Requirements**
+   - **MCP Server**: Conditional timestamps (SSE needs them, stdio skips for clean output)
+   - **Desktop App**: Separate MCP server mode vs desktop app mode logging
+   - **Test Files**: `.is_test(true)` for test-friendly output formatting
+
+### 🚨 Common Pitfalls and Solutions
+
+1. **Framework Mixing**
+   - **Problem**: Some binaries use tracing, others use env_logger
+   - **Solution**: Support both frameworks in centralized module with feature flags
+   - **Pattern**: Provide helpers for both, let binaries choose appropriate framework
+
+2. **Circular Dependencies**
+   - **Problem**: Lower-level crates can't depend on service layer for logging
+   - **Solution**: Apply consistent inline patterns rather than shared dependencies
+   - **Implementation**: Standardized builder patterns without importing shared module
+
+3. **Test Environment Detection**
+   - **Lesson**: `cfg!(test)` and `RUST_TEST_THREADS` env var detect test environment
+   - **Pattern**: Automatic test configuration without manual setup
+   - **Benefits**: Consistent test logging without boilerplate in each test
+
+## Error Handling Consolidation and Trait-Based Architecture (2025-08-23)
+
+### 🎯 Error Infrastructure Design Patterns
+
+1. **Base Error Trait Pattern**
+   - **Lesson**: Create foundational trait defining common error behavior across all crates
+   - **Pattern**: `TerraphimError` trait with categorization, recoverability flags, and user messaging
+   - **Implementation**: `trait TerraphimError: std::error::Error + Send + Sync + 'static`
+   - **Benefits**: Enables systematic error classification and consistent handling patterns
+
+2. **Error Categorization System**
+   - **Lesson**: Systematic error classification improves debugging, monitoring, and user experience
+   - **Categories**: Network, Configuration, Auth, Validation, Storage, Integration, System
+   - **Implementation**: `ErrorCategory` enum with specific handling patterns per category
+   - **Usage**: Enables category-specific retry logic, user messaging, and monitoring alerts
+
+3. **Structured Error Construction**
+   - **Lesson**: Helper factory functions reduce boilerplate and ensure consistent error patterns
+   - **Pattern**: Factory methods like `CommonError::network_with_source()`, `CommonError::config_field()`
+   - **Implementation**: Builder pattern with optional fields for context, source errors, and metadata
+   - **Benefits**: Reduces error construction complexity and ensures proper error chaining
+
+### 🔧 Error Chain Management
+
+1. **Error Source Preservation**
+   - **Lesson**: Maintain full error chain for debugging while providing clean user messages
+   - **Pattern**: `#[source]` attributes and `Box<dyn std::error::Error + Send + Sync>` for nested errors
+   - **Implementation**: Source error wrapping with context preservation
+   - **Why**: Enables root cause analysis while maintaining clean API surface
+
+2. **Error Downcasting Strategies**
+   - **Lesson**: Trait object downcasting requires concrete type matching, not trait matching
+   - **Problem**: `anyhow::Error::downcast_ref::<dyn TerraphimError>()` doesn't work due to `Sized` requirement
+   - **Solution**: Check for specific concrete types implementing the trait
+   - **Pattern**: Error chain inspection with type-specific downcasting
+
+3. **API Error Response Enhancement**
+   - **Lesson**: Enrich API error responses with structured metadata for better client-side handling
+   - **Implementation**: Add `category` and `recoverable` fields to `ErrorResponse`
+   - **Pattern**: Error chain traversal to extract terraphim-specific error information
+   - **Benefits**: Enables smarter client-side retry logic and user experience improvements
+
+### 🏗️ Cross-Crate Error Integration
+
+1. **Existing Error Type Enhancement**
+   - **Lesson**: Enhance existing error enums to implement new trait without breaking changes
+   - **Pattern**: Add `CommonError` variant to existing enums, implement `TerraphimError` trait
+   - **Implementation**: Backward compatibility through enum extension and trait implementation
+   - **Benefits**: Gradual migration path without breaking existing error handling
+
+2. **Service Layer Error Aggregation**
+   - **Lesson**: Service layer should aggregate and categorize errors from all underlying layers
+   - **Pattern**: `ServiceError` implements `TerraphimError` and delegates to constituent errors
+   - **Implementation**: Match-based categorization with recoverability assessment
+   - **Why**: Provides unified error interface while preserving detailed error information
+
+3. **Server-Level Error Translation**
+   - **Lesson**: HTTP API layer should translate internal errors to structured client responses
+   - **Pattern**: Error chain inspection in `IntoResponse` implementation
+   - **Implementation**: Type-specific downcasting with fallback to generic error handling
+   - **Benefits**: Clean API responses with actionable error information
+
+### 🚨 Common Pitfalls and Solutions
+
+1. **Trait Object Sizing Issues**
+   - **Problem**: `downcast_ref::<dyn Trait>()` fails with "size cannot be known" error
+   - **Solution**: Downcast to specific concrete types implementing the trait
+   - **Pattern**: Check for known error types in error chain traversal
+   - **Learning**: Rust's type system requires concrete types for downcasting operations
+
+2. **Error Chain Termination**
+   - **Problem**: Need to traverse error chain without infinite loops
+   - **Solution**: Use `source()` method with explicit loop termination
+   - **Pattern**: `while let Some(source) = current_error.source()` with break conditions
+   - **Implementation**: Safe error chain traversal with cycle detection
+
+3. **Backward Compatibility Maintenance**
+   - **Lesson**: Enhance existing error types incrementally without breaking consumers
+   - **Pattern**: Add new variants and traits while preserving existing error patterns
+   - **Implementation**: Extension through enum variants and trait implementations
+   - **Benefits**: Zero-breaking-change migration to enhanced error handling
+
+### 🎯 Error Handling Best Practices
+
+1. **Factory Method Design**
+   - **Pattern**: Provide both simple and complex constructors for different use cases
+   - **Implementation**: `CommonError::network()` for simple cases, `CommonError::network_with_source()` for complex
+   - **Benefits**: Reduces boilerplate while enabling rich error context when needed
+
+2. **Utility Function Patterns**
+   - **Pattern**: Convert arbitrary errors to categorized errors with context
+   - **Implementation**: `utils::as_network_error()`, `utils::as_storage_error()` helpers
+   - **Usage**: `map_err(|e| utils::as_network_error(e, "fetching data"))`
+   - **Benefits**: Consistent error categorization across codebase
+
+3. **Testing Error Scenarios**
+   - **Lesson**: Test error categorization, recoverability, and message formatting
+   - **Pattern**: Unit tests for error construction, categorization, and trait implementation
+   - **Implementation**: Comprehensive test coverage for error infrastructure
+   - **Why**: Ensures error handling behaves correctly under all conditions
+
+### 📈 Error Handling Impact Metrics
+
+- ✅ **13+ Error Types** surveyed and categorized across codebase
+- ✅ **Core Error Infrastructure** established with trait-based architecture
+- ✅ **API Response Enhancement** with structured error metadata
+- ✅ **Zero Breaking Changes** to existing error handling patterns
+- ✅ **Foundation Established** for systematic error improvement across all crates
+- ✅ **Testing Coverage** maintained with 24/24 tests passing
+
+### 🔄 Remaining Consolidation Targets
+
+1. **Configuration Loading**: Consolidate 15+ config loading patterns into shared utilities
+2. **Testing Utilities**: Standardize test setup and teardown patterns
+3. **Error Migration**: Apply new error patterns to remaining 13+ error types across crates
+
+## Async Queue System and Production-Ready Summarization (2025-01-31)
+
+### 🎯 Key Architecture Patterns
+
+1. **Priority Queue with Binary Heap**
+   - **Lesson**: Use `BinaryHeap` for efficient priority queue implementation
+   - **Pattern**: Wrap tasks in `Reverse()` for min-heap behavior (highest priority first)
+   - **Benefits**: O(log n) insertion/extraction, automatic ordering
+
+2. **Token Bucket Rate Limiting**
+   - **Lesson**: Token bucket algorithm provides smooth rate limiting with burst capacity
+   - **Implementation**: Track tokens, refill rate, and request count per window
+   - **Pattern**: Use `Arc<Mutex<>>` for thread-safe token management
+
+3. **DateTime Serialization for Async Systems**
+   - **Problem**: `std::time::Instant` doesn't implement `Serialize/Deserialize`
+   - **Solution**: Use `chrono::DateTime<Utc>` for serializable timestamps
+   - **Pattern**: Convert durations to seconds (u64) for API responses
+
+4. **Background Worker Pattern**
+   - **Lesson**: Separate queue management from processing with channels
+   - **Pattern**: Use `mpsc::channel` for command communication
+   - **Benefits**: Clean shutdown, pause/resume capabilities, status tracking
+
+### 🔧 Implementation Best Practices
+
+1. **Task Status Management**
+```rust
+// Use Arc<RwLock<HashMap>> for concurrent status tracking
+pub(crate) task_status: Arc<RwLock<HashMap<TaskId, TaskStatus>>>
+// Make field pub(crate) for internal access
+```
+
+2. **Retry Logic with Exponential Backoff**
+```rust
+let delay = Duration::from_secs(2u64.pow(task.retry_count));
+tokio::time::sleep(delay).await;
+```
+
+3. **RESTful API Design**
+   - POST `/api/summarize/async` - Submit task, return TaskId
+   - GET `/api/summarize/status/{id}` - Check task status
+   - DELETE `/api/summarize/cancel/{id}` - Cancel task
+   - GET `/api/summarize/queue/stats` - Queue statistics
+
+### 🚨 Common Pitfalls and Solutions
+
+1. **Missing Dependencies**
+   - Always add `uuid` with `["v4", "serde"]` features
+   - Include `chrono` with `["serde"]` feature for DateTime
+
+2. **Visibility Issues**
+   - Use `pub(crate)` for internal module access
+   - Avoid private fields in structs accessed across modules
+
+3. **Enum Variant Consistency**
+   - Add new variants (e.g., `PartialSuccess`) to all match statements
+   - Update error enums when adding new states
+
+## AWS Credentials and Settings Configuration (2025-01-31)
+
+### 🎯 Settings Loading Chain Issue
+
+1. **Problem**: AWS_ACCESS_KEY_ID required even for local development
+   - **Root Cause**: `DEFAULT_SETTINGS` includes S3 profile from `settings_full.toml`
+   - **Impact**: Blocks local development without AWS credentials
+
+2. **Settings Resolution Chain**:
+   ```
+   1. terraphim_persistence tries settings_local_dev.toml
+   2. terraphim_settings DEFAULT_SETTINGS = settings_full.toml
+   3. If no config exists, creates using settings_full.toml
+   4. S3 profile requires AWS environment variables
+   ```
+
+3. **Solution Approaches**:
+   - Change DEFAULT_SETTINGS to local-only profiles
+   - Make S3 profile optional with fallback
+   - Use feature flags for cloud storage profiles
+
+## MCP Server Development and Protocol Integration (2025-01-31)
+
+### 🎯 Key Challenges and Solutions
+
+1. **MCP Protocol Implementation Complexity**
+   - **Lesson**: The `rmcp` crate requires precise trait implementation for proper method routing
+   - **Challenge**: `tools/list` method not reaching `list_tools` function despite successful protocol handshake
+   - **Evidence**: Debug prints in `list_tools` not appearing, empty tools list responses
+   - **Investigation**: Multiple approaches attempted (manual trait, macro-based, signature fixes)
+
+2. **Trait Implementation Patterns**
+   - **Lesson**: `ServerHandler` trait requires exact method signatures with proper async patterns
+   - **Correct Pattern**: `async fn list_tools(...) -> Result<ListToolsResult, ErrorData>`
+   - **Incorrect Pattern**: `fn list_tools(...) -> impl Future<Output = Result<...>>`
+   - **Solution**: Use `async fn` syntax instead of manual `impl Future` returns
+
+3. **Error Type Consistency**
+   - **Lesson**: `ErrorData` from `rmcp::model` must be used consistently across trait implementation
+   - **Challenge**: Type mismatches between `McpError` trait requirement and `ErrorData` implementation
+   - **Solution**: Import `ErrorData` from `rmcp::model` and use consistently
+
+4. **Protocol Handshake vs. Method Routing**
+   - **Lesson**: Successful protocol handshake doesn't guarantee proper method routing
+   - **Evidence**: `initialize` method works, but `tools/list` returns empty responses
+   - **Implication**: Protocol setup correct, but tool listing mechanism broken
+
+### 🔧 Technical Implementation Insights
+
+1. **MCP Tool Registration**
+```rust
+// Correct tool registration pattern
+let tools = vec![
+    Tool {
+        name: "autocomplete_terms".to_string(),
+        description: "Autocomplete terms from thesaurus".to_string(),
+        input_schema: Arc::new(serde_json::json!({
+            "type": "object",
+            "properties": {
+                "query": {"type": "string"},
+                "role": {"type": "string"}
+            }
+        }).as_object().unwrap().clone()),
+    },
+    // ... more tools
+];
+```
+
+2. **Async Method Implementation**
+```rust
+// Correct async method signature
+async fn list_tools(
+    &self,
+    _params: Option<ListToolsRequestParam>,
+    _context: &Context,
+) -> Result<ListToolsResult, ErrorData> {
+    println!("DEBUG: list_tools called!"); // Debug logging
+    // ... implementation
+}
+```
+
+3. **Error Handling Strategy**
+   - Return `ErrorData` consistently across all trait methods
+   - Use proper error construction for different failure modes
+   - Maintain error context for debugging
+
+### 🚀 Performance and Reliability
+
+1. **Transport Layer Stability**
+   - **Stdio Transport**: More reliable for testing, but connection closure issues
+   - **SSE Transport**: HTTP-based, but POST endpoint routing problems
+   - **Recommendation**: Use stdio for development, SSE for production
+
+2. **Database Backend Selection**
+   - **RocksDB**: Caused locking issues in local development
+   - **OpenDAL Alternatives**: memory, dashmap, sqlite, redb provide non-locking options
+   - **Solution**: Created `settings_local_dev.toml` with OpenDAL priorities
+
+3. **Testing Strategy**
+   - **Integration Tests**: Essential for MCP protocol validation
+   - **Debug Logging**: Critical for troubleshooting routing issues
+   - **Multiple Approaches**: Test both stdio and SSE transports
+
+### 📊 Testing Best Practices
+
+1. **MCP Protocol Testing**
+```rust
+#[tokio::test]
+async fn test_tools_list_only() {
+    let mut child = Command::new("cargo")
+        .args(["run", "--bin", "terraphim_mcp_server"])
+        .stdin(Stdio::piped())
+        .stdout(Stdio::piped())
+        .spawn()
+        .expect("Failed to spawn server");
+
+    // Test protocol handshake and tools/list
+    // Verify debug output appears
+}
+```
+
+2. **Debug Output Validation**
+   - Add `println!` statements in `list_tools` function
+   - Verify output appears in test results
+   - Use `--nocapture` flag for test output
+
+3. **Transport Testing**
+   - Test both stdio and SSE transports
+   - Verify protocol handshake success
+   - Check method routing for each transport
+
+### 🎯 User Experience Considerations
+
+1. **Autocomplete Integration**
+   - **Novel Editor**: Leverage built-in autocomplete functionality
+   - **MCP Service**: Provide autocomplete suggestions via MCP tools
+   - **UI Controls**: Show autocomplete status and enable/disable controls
+
+2. **Error Reporting**
+   - Clear error messages for MCP protocol failures
+   - Graceful degradation when tools unavailable
+   - User-friendly status indicators
+
+3. **Configuration Management**
+   - Environment-specific settings (local dev vs. production)
+   - Non-locking database backends for development
+   - Easy startup scripts for local development
+
+### 🔍 Debugging Strategies
+
+1. **Protocol Level Debugging**
+   - Add debug logging to all trait methods
+   - Verify method signatures match trait requirements
+   - Check transport layer communication
+
+2. **Transport Level Debugging**
+   - Test with minimal MCP client implementations
+   - Verify protocol handshake sequence
+   - Check for connection closure issues
+
+3. **Integration Level Debugging**
+   - Test individual components in isolation
+   - Verify tool registration and routing
+   - Check error handling and response formatting
+
+### 📚 Documentation and Examples
+
+1. **MCP Implementation Guide**
+   - Document correct trait implementation patterns
+   - Provide working examples for common tools
+   - Include troubleshooting section for common issues
+
+2. **Testing Documentation**
+   - Document test setup and execution
+   - Include expected output examples
+   - Provide debugging tips and common pitfalls
+
+3. **Integration Examples**
+   - Show how to integrate with different editors
+   - Provide configuration examples
+   - Include performance optimization tips
+
+## Enhanced QueryRs Haystack Implementation (2025-01-31)
+
+### 🎯 Key Success Factors
+
+1. **API Discovery is Critical**
+   - **Lesson**: Initially planned HTML parsing, but discovered `/suggest/{query}` JSON API
+   - **Discovery**: query.rs has server-side JSON APIs, not just client-side HTML
+   - **Benefit**: Much more reliable than HTML parsing, better performance
+
+2. **OpenSearch Suggestions Format**
+   - **Lesson**: `/suggest/{query}` returns OpenSearch Suggestions format
+   - **Format**: `[query, [completions], [descriptions], [urls]]`
+   - **Parsing**: Completion format is `"title - url"` with space-dash-space separator
+   - **Implementation**: Smart parsing with `split_once(" - ")`
+
+3. **Configuration Loading Priority**
+   - **Lesson**: Server hardcoded to load `terraphim_engineer_config.json` first
+   - **Discovery**: Custom config files need to be integrated into default loading path
+   - **Solution**: Updated existing config file instead of creating new one
+
+4. **Concurrent API Integration**
+   - **Lesson**: Using `tokio::join!` for parallel API calls improves performance
+   - **Implementation**: Reddit API + Suggest API called concurrently
+   - **Benefit**: Faster response times and better user experience
+
+### 🔧 Technical Implementation Insights
+
+1. **Smart Search Type Detection**
+```rust
+fn determine_search_type(&self, title: &str, url: &str) -> &'static str {
+    if url.contains("doc.rust-lang.org") {
+        if title.contains("attr.") { "attribute" }
+        else if title.contains("trait.") { "trait" }
+        else if title.contains("struct.") { "struct" }
+        // ... more patterns
     }
 }
 ```
 
-**3. Configuration Documentation Pattern**
+2. **Result Classification**
+   - **Reddit Posts**: Community discussions with score ranking
+   - **Std Documentation**: Official Rust documentation with proper categorization
+   - **Tag Generation**: Automatic tag assignment based on content type
+
+3. **Error Handling Strategy**
+   - Return empty results instead of errors for network failures
+   - Log warnings for debugging but don't fail the entire search
+   - Graceful degradation improves user experience
+
+### 🚀 Performance and Reliability
+
+1. **API Response Times**
+   - Reddit API: ~500ms average response time
+   - Suggest API: ~300ms average response time
+   - Combined: <2s total response time
+   - Concurrent calls reduce total latency
+
+2. **Result Quality**
+   - **Reddit**: 20+ results per query (community discussions)
+   - **Std Docs**: 5-10 results per query (official documentation)
+   - **Combined**: 25-30 results per query (comprehensive coverage)
+
+3. **Reliability**
+   - JSON APIs more reliable than HTML parsing
+   - Graceful fallback when one API fails
+   - No brittle CSS selectors or HTML structure dependencies
+
+### 📊 Testing Best Practices
+
+1. **Comprehensive Test Scripts**
+```bash
+# Test multiple search types
+test_search "Iterator" 10 "std library trait"
+test_search "derive" 5 "Rust attributes"
+test_search "async" 15 "async/await"
+```
+
+2. **Result Validation**
+   - Count results by type (Reddit vs std)
+   - Validate result format and content
+   - Check performance metrics
+
+3. **Configuration Testing**
+   - Verify role availability
+   - Test configuration loading
+   - Validate API integration
+
+### 🎯 User Experience Considerations
+
+1. **Result Formatting**
+   - Clear prefixes: `[Reddit]` for community posts, `[STD]` for documentation
+   - Descriptive titles with full std library paths
+   - Proper tagging for filtering and categorization
+
+2. **Search Coverage**
+   - Comprehensive coverage of Rust ecosystem
+   - Community insights + official documentation
+   - Multiple search types (traits, structs, functions, modules)
+
+3. **Performance**
+   - Fast response times (<2s)
+   - Concurrent API calls
+   - Graceful error handling
+
+### 🔍 Debugging Techniques
+
+1. **API Inspection**
+```bash
+# Check suggest API directly
+curl -s "https://query.rs/suggest/Iterator" | jq '.[1][0]'
+
+# Test server configuration
+curl -s http://localhost:8000/config | jq '.config.roles | keys'
+```
+
+2. **Result Analysis**
+   - Count results by type
+   - Validate result format
+   - Check performance metrics
+
+3. **Configuration Debugging**
+   - Verify config file loading
+   - Check role availability
+   - Validate API endpoints
+
+### 📈 Success Metrics
+
+- ✅ **28 results** for "Iterator" (20 Reddit + 8 std docs)
+- ✅ **21 results** for "derive" (Reddit posts)
+- ✅ **<2s response time** for comprehensive searches
+- ✅ **Multiple search types** supported (traits, structs, functions, modules)
+- ✅ **Error handling** graceful and informative
+- ✅ **Configuration integration** seamless
+
+### 🚀 Future Enhancements
+
+## OpenRouter Summarization + Chat (2025-08-08)
+## MCP Client Integration (2025-08-13)
+
+### Key Insights
+- Feature-gate new protocol clients so default builds stay green; ship HTTP/SSE fallback first.
+- Align to crate API from crates.io (`mcp-client 0.1.0`): use `McpService` wrapper; `SseTransport`/`StdioTransport` provide handles, not Tower services.
+- SDK `Content` doesn't expose direct `text` field; tool responses may be text blocks or structured JSON — parse defensively.
+
+### Implementation Notes
+- `terraphim_middleware` features: `mcp` (SSE/http), `mcp-rust-sdk` (SDK clients optional).
+- SSE/http path: probe `/{base}/sse`, POST to `/{base}/search` then fallback `/{base}/list`, support array or `{items: [...]}` responses.
+- OAuth: pass bearer when configured.
+- SDK path: create transport, wrap with `McpService`, build `McpClient`, initialize, `list_tools(None)`, pick `search` or `list`, `call_tool`.
+
+### Testing
+- Live: `npx -y @modelcontextprotocol/server-everything sse` on port 3001; set `MCP_SERVER_URL` and run ignored test.
+- Default, `mcp`, and `mcp-rust-sdk` builds compile after aligning content parsing to `mcp-spec` types.
+
+
+### Key Insights
+- Feature-gated integration lets default builds stay lean; enable with `--features openrouter` on server/desktop.
+- Role config needs sensible defaults for all OpenRouter fields to avoid initializer errors.
+- Summarization must handle `Option<Document>` carefully and avoid holding config locks across awaits.
+
+### Implementation Notes
+- Backend:
+  - Added endpoints: POST `/documents/summarize`, POST `/chat` (axum).
+  - `OpenRouterService` used for summaries and chat completions; rate-limit and error paths covered.
+  - `Role` extended with: `openrouter_auto_summarize`, `openrouter_chat_enabled`, `openrouter_chat_model`, `openrouter_chat_system_prompt`.
+  - Fixed borrow checker issues by cloning role prior to dropping lock; corrected `get_document_by_id` usage.
+- Desktop:
+  - `ConfigWizard.svelte` updated to expose auto-summarize and chat settings.
+  - New `Chat.svelte` with minimal streaming-free chat UI (Enter to send, model hint, error display).
+
+### Testing
+- Build server: `cargo build -p terraphim_server --features openrouter` (compiles green).
+- Manual chat test via curl:
+  ```bash
+  curl -s X POST "$SERVER/chat" -H 'Content-Type: application/json' -d '{"role":"Default","messages":[{"role":"user","content":"hello"}]}' | jq
+  ```
+
+### Future Work
+- Add streaming SSE for chat, caching for summaries, and model list fetch UI.
+
+## LLM Abstraction + Ollama Support (2025-08-12)
+
+### Key Insights
+- Introduce a provider-agnostic trait first, then migrate callsites. Keeps incremental risk low.
+- Use `Role.extra` for non-breaking config while existing OpenRouter fields continue to work.
+- Ollama's chat API is OpenAI-like but returns `{ message: { content } }`; handle that shape.
+
+### Implementation Notes
+- New `terraphim_service::llm` module with `LlmClient` trait and `SummarizeOptions`.
+- Adapters:
+  - OpenRouter wraps existing client; preserves headers and token handling.
+  - Ollama uses `POST /api/chat` with `messages` array; non-stream for now.
+- Selection logic prefers `llm_provider` in `Role.extra`, else falls back to OpenRouter-if-configured, else Ollama if hints exist.
+
+### Testing
+- Compiles with default features and `--features openrouter`.
+- Added `ollama` feature flag; verify absence doesn't impact default builds.
+ - Mocking Ollama with `wiremock` is straightforward using `/api/chat`; ensure response parsing targets `message.content`.
+ - End-to-end tests should skip gracefully if local Ollama is unreachable; probe `/api/tags` with a short timeout first.
+
+### Next
+- Add streaming methods to trait and wire SSE/websocket/line-delimited streaming.
+- Centralize retries/timeouts and redact model API logs.
+ - Extend UI to validate Ollama connectivity (simple GET to `/api/tags` or chat with minimal prompt) and list local models.
+ - Integrate `genai` as an alternative provider while keeping current adapters.
+1. **Advanced Query Syntax**
+   - Support for `optionfn:findtrait:Iterator` syntax
+   - Function signature search
+   - Type signature matching
+
+2. **Performance Optimization**
+   - Result caching for frequent queries
+   - Rate limiting for API calls
+   - Connection pooling
+
+3. **Feature Expansion**
+   - Support for books, lints, caniuse, error codes
+   - Advanced filtering options
+   - Result ranking improvements
+
+## QueryRs Haystack Integration (2025-01-29)
+
+### 🎯 Key Success Factors
+
+1. **Repository Analysis is Critical**
+   - Always clone and examine the actual repository structure
+   - Don't assume API endpoints based on URL patterns
+   - Look for server-side code to understand actual implementation
+
+2. **API Response Format Verification**
+   - **Lesson**: Initially assumed query.rs returned JSON, but it returns HTML for most endpoints
+   - **Solution**: Used `curl` and `jq` to verify actual response formats
+   - **Discovery**: Only `/posts/search?q=keyword` returns JSON (Reddit posts)
+
+3. **Incremental Implementation Approach**
+   - Start with working endpoints (Reddit JSON API)
+   - Leave placeholders for complex features (HTML parsing)
+   - Focus on end-to-end functionality first
+
+4. **End-to-End Testing is Essential**
+   - Unit tests with mocked responses miss real-world issues
+   - Use `curl` and `jq` for API validation
+   - Test actual server startup and configuration updates
+
+### 🔧 Technical Implementation Insights
+
+1. **Async Trait Implementation**
 ```rust
-// Pattern: Self-documenting configuration structure
-#[derive(Debug, Deserialize, Clone)]
-pub struct LlmConfig {
-    /// LLM provider (e.g., "ollama", "openai", "claude")
-    pub llm_provider: Option<String>,
-    /// Model name (e.g., "llama3.2:3b", "gpt-4", "claude-3-sonnet")
-    pub llm_model: Option<String>,
-    /// Provider base URL for self-hosted models
-    pub llm_base_url: Option<String>,
-    /// Temperature for creativity control (0.0-1.0)
-    pub llm_temperature: Option<f64>,
+   // Correct pattern for async traits
+   fn index(
+       &self,
+       needle: &str,
+       _haystack: &Haystack,
+   ) -> impl std::future::Future<Output = Result<Index>> + Send {
+       async move {
+           // Implementation here
+  }
 }
 ```
 
-### **Updated Best Practices for Multi-Agent Configuration**
-
-1. **Configuration Hierarchy Principle** - Always provide 4-level override system: hardcoded → global → role → request
-2. **Field Name Consistency** - Use consistent naming across configuration sources (avoid `ollama_model` vs `llm_model`)
-3. **Graceful Degradation** - Always have working defaults, never fail due to missing configuration
-4. **Request-Level Override Support** - Enable UI/API clients to override any configuration parameter
-5. **Real Testing Requirements** - Test dynamic configuration with actual models, not just mocks
-6. **User Feedback Integration** - Immediately validate user reports with concrete testing
-7. **Configuration Validation** - Validate configurations at multiple levels with clear error messages
-8. **Documentation with Examples** - Document working configuration examples for all override levels
-9. **Progressive Enhancement** - Design APIs to work without configuration, improve with configuration
-10. **Monitoring Configuration Usage** - Track which configuration sources are actually used in production
-
-## Dynamic Model Selection Complete (2025-09-17) - PRODUCTION READY 🚀
-
-The successful implementation of dynamic model selection represents a major step toward production-ready multi-agent systems:
-- ✅ **Zero Hardcoded Dependencies**: Complete elimination of hardcoded model references
-- ✅ **UI-Ready Architecture**: Full support for frontend model selection interfaces  
-- ✅ **Production Testing Validated**: All workflow patterns working with dynamic configuration
-- ✅ **Real Integration Confirmed**: Web examples using actual multi-agent execution
-- ✅ **Scalable Foundation**: Ready for advanced configuration features and enterprise deployment
-
-**🎯 Ready for UI Configuration Wizards and Production Deployment**
-
-## Agent Workflow UI Connectivity Debugging (2025-09-17) - CRITICAL SEPARATION LESSONS ⚠️
-
-### **Major Discovery: Frontend vs Backend Issue Classification**
-
-**User Issue:** "Lier. Go through each flow with UI and test and make sure it's fully functional or fix. Prompt chaining @examples/agent-workflows/1-prompt-chaining reports Offline and error websocket-client.js:110 Unknown message type: undefined"
-
-**Critical Insight:** What appeared to be a single "web examples not working" issue was actually two completely independent problems requiring different solutions.
-
-### **Frontend Connectivity Issues - Systematic Resolution** ✅
-
-**Problem Root Causes Identified:**
-1. **Protocol Mismatch**: Using `window.location` for file:// protocol broke WebSocket URL generation
-2. **Settings Framework Failure**: TerraphimSettingsManager couldn't initialize for local HTML files
-3. **Malformed Message Handling**: Backend sending WebSocket messages without required type field
-4. **URL Configuration**: Wrong server URLs for file:// vs HTTP protocols
-
-**Solutions Applied:**
-
-**1. WebSocket URL Protocol Detection** 🔧
-```javascript
-// File: examples/agent-workflows/shared/websocket-client.js
-getWebSocketUrl() {
-  // For local examples, use hardcoded server URL
-  if (window.location.protocol === 'file:') {
-    return 'ws://127.0.0.1:8000/ws';
-  }
-  // Existing HTTP logic...
-}
-```
-
-**2. Settings Framework Fallback System** 🛡️
-```javascript
-// File: examples/agent-workflows/shared/settings-integration.js
-// If settings initialization fails, create a basic fallback API client
-if (!result && !window.apiClient) {
-  const serverUrl = window.location.protocol === 'file:' 
-    ? 'http://127.0.0.1:8000' 
-    : 'http://localhost:8000';
-  
-  window.apiClient = new TerraphimApiClient(serverUrl, {
-    enableWebSocket: true,
-    autoReconnect: true
-  });
-  
-  return true; // Return true so examples work
-}
-```
-
-**3. WebSocket Message Validation** 🔍
-```javascript
-// File: examples/agent-workflows/shared/websocket-client.js
-handleMessage(message) {
-  // Handle malformed messages
-  if (!message || typeof message !== 'object') {
-    console.warn('Received malformed WebSocket message:', message);
-    return;
-  }
-  
-  const { type, workflowId, sessionId, data } = message;
-  
-  // Handle messages without type field
-  if (!type) {
-    console.warn('Received WebSocket message without type field:', message);
-    return;
-  }
-  // ... proper handling
-}
-```
-
-**4. Protocol-Aware Default Configuration** ⚙️
-```javascript
-// File: examples/agent-workflows/shared/settings-manager.js
-this.defaultSettings = {
-  serverUrl: window.location.protocol === 'file:' ? 'http://127.0.0.1:8000' : 'http://localhost:8000',
-  wsUrl: window.location.protocol === 'file:' ? 'ws://127.0.0.1:8000/ws' : 'ws://localhost:8000/ws',
-  // ... rest of defaults
-}
-```
-
-### **Backend Workflow Execution Issues - Discovered** ❌
-
-**Critical Finding:** After fixing all UI connectivity issues, discovered the backend multi-agent workflow execution is completely broken.
-
-**User Testing Confirmed:** "I tested first prompt chaining and it's not calling LLM model - no activity on ollama ps and then times out"
-
-**Technical Analysis:**
-- ✅ **Ollama Server**: Running with llama3.2:3b model available
-- ✅ **Terraphim Server**: Health endpoint responding, configuration loaded
-- ✅ **API Endpoints**: All workflow endpoints return HTTP 200 OK
-- ✅ **WebSocket Server**: Accepting connections and establishing sessions
-- ❌ **LLM Execution**: Zero activity in `ollama ps` during workflow calls
-- ❌ **Workflow Processing**: Endpoints accept requests but hang indefinitely
-- ❌ **Progress Updates**: Backend sending malformed WebSocket messages
-
-**Root Cause:** Backend `MultiAgentWorkflowExecutor` accepting HTTP requests but not actually executing TerraphimAgent instances or making LLM calls.
-
-### **Critical Debugging Lessons Learned**
-
-**1. Problem Separation is Essential** 🎯
-- **Mistake**: Assuming related symptoms indicate single problem
-- **Reality**: UI connectivity and backend execution are completely independent
-- **Solution**: Fix obvious frontend issues first to reveal hidden backend problems
-- **Pattern**: Layer-by-layer debugging prevents masking of underlying issues
-
-**2. End-to-End Testing Reveals True Issues** 🔄
-- **UI Tests Passed**: All connectivity, settings, WebSocket communication working
-- **Backend Tests Needed**: Only real workflow execution testing revealed core problem
-- **Integration Gaps**: HTTP API responding correctly doesn't mean workflow execution works
-- **Validation Requirements**: Must test complete user journey, not just individual components
-
-**3. User Feedback as Ground Truth** 📊
-- **User Report**: "not calling LLM model - no activity on ollama ps" was 100% accurate
-- **Initial Response**: Focused on UI errors instead of investigating LLM execution
-- **Lesson**: User observations about system behavior are critical diagnostic data
-- **Process**: Validate user claims with concrete testing before dismissing
-
-**4. Frontend Resilience Patterns** 🛡️
-- **Graceful Degradation**: Settings framework falls back to basic API client
-- **Error Handling**: WebSocket client handles malformed messages without crashing
-- **Protocol Awareness**: Automatic detection of file:// vs HTTP protocols
-- **User Experience**: System provides feedback about connection status and errors
-
-### **Testing Infrastructure Success** ✅
-
-**Created Comprehensive Test Framework:**
-- `test-connection.html`: Basic connectivity verification
-- `ui-test-working.html`: Comprehensive UI functionality demonstration
-- Both files prove UI fixes work correctly independent of backend issues
-
-**Validation Results:**
-- ✅ **Server Health Check**: HTTP 200 OK from /health endpoint
-- ✅ **WebSocket Connection**: Successfully established to ws://127.0.0.1:8000/ws
-- ✅ **Settings Initialization**: Working with fallback API client
-- ✅ **API Client Creation**: Functional for all workflow examples
-- ✅ **Error Handling**: Graceful fallbacks and informative messages
-
-### **Architecture Insights for Multi-Agent Systems**
-
-**1. Frontend-Backend Separation Design** 🏗️
-- **Principle**: Frontend connectivity must work independently of backend execution
-- **Implementation**: Robust fallback mechanisms and error boundaries
-- **Benefit**: UI remains functional even when backend workflows fail
-- **Testing**: Separate test suites for connectivity vs execution
-
-**2. Progressive Enhancement Strategy** 📈
-- **Layer 1**: Basic HTML structure and static content
-- **Layer 2**: CSS styling and responsive design
-- **Layer 3**: JavaScript interactivity and API calls
-- **Layer 4**: Real-time features and WebSocket integration
-- **Layer 5**: Advanced features like workflow execution
-
-**3. Error Propagation vs Isolation** ⚖️
-- **Propagate**: Network errors, configuration failures, authentication issues
-- **Isolate**: Malformed messages, parsing errors, individual component failures
-- **Pattern**: Fail fast for fatal errors, graceful degradation for recoverable issues
-- **User Experience**: Always provide meaningful feedback about system state
-
-**4. Configuration Complexity Management** 🔧
-- **Challenge**: Multiple configuration sources (file:// vs HTTP, local vs remote)
-- **Solution**: Protocol detection with hardcoded fallbacks for edge cases
-- **Lesson**: Account for deployment contexts (local files, development, production)
-- **Pattern**: Environmental awareness with sensible defaults
-
-### **Updated Best Practices for Web-Based Agent Interfaces**
-
-1. **Protocol Awareness Principle** - Always detect file:// vs HTTP protocols for URL generation
-2. **Fallback API Client Strategy** - Provide working API client even when settings initialization fails
-3. **WebSocket Message Validation** - Validate all incoming messages for required fields
-4. **Progressive Error Handling** - Layer error handling from network to application level
-5. **UI-Backend Independence** - Design frontend to work even when backend execution fails
-6. **User Feedback Integration** - Treat user observations as critical diagnostic data
-7. **End-to-End Testing Requirements** - Test complete user journeys, not just individual components
-8. **Configuration Source Flexibility** - Support multiple configuration sources with clear priority
-9. **Real-time Status Feedback** - Provide clear status about connectivity, settings, and execution
-10. **Problem Separation Debugging** - Fix obvious issues first to reveal hidden problems
-
-### **Session Success Summary** 📈
-
-**✅ Systematic Issue Resolution:**
-- Identified 4 separate frontend connectivity issues
-- Applied targeted fixes with comprehensive validation
-- Created test framework demonstrating fixes work correctly
-- Isolated backend execution problem as separate issue
-
-**✅ Technical Debt Reduction:**
-- Protocol detection prevents future file:// protocol issues
-- Fallback mechanisms improve system resilience
-- Message validation prevents frontend crashes from malformed data
-- Comprehensive error handling improves user experience
-
-**✅ Future-Proofing:**
-- Established clear separation between UI and backend concerns
-- Created reusable patterns for protocol-aware development
-- Built test framework for validating connectivity independent of backend
-- Documented debugging process for similar issues
-
-**🎯 Next Phase: Backend Workflow Execution Debug**
-The frontend connectivity issues are completely resolved. The critical next step is debugging the backend MultiAgentWorkflowExecutor to fix the actual workflow execution problems that prevent LLM calls and cause request timeouts.
-
-## Agent System Configuration Integration Fix (2025-09-17) - CRITICAL BACKEND RESOLUTION ⚡
-
-### **Major Discovery: Broken Configuration State Propagation in Workflows**
-
-**User Frustration:** "We spend too much time on it - fix it or my money back" - Workflows not calling LLM models, timing out with WebSocket errors.
-
-**Root Cause Analysis:** Systematic investigation revealed 4 critical configuration issues preventing proper LLM execution in all agent workflows.
-
-### **Critical Fixes Applied - Complete System Repair** ✅
-
-**1. Workflow Files Not Using Config State** 🔧
-- **Problem**: 4 out of 5 workflow files calling `MultiAgentWorkflowExecutor::new()` instead of `new_with_config()`
-- **Impact**: Workflows had no access to role configurations, LLM settings, or base URLs
-- **Files Fixed**:
-  - `terraphim_server/src/workflows/routing.rs`
-  - `terraphim_server/src/workflows/parallel.rs` 
-  - `terraphim_server/src/workflows/orchestration.rs`
-  - `terraphim_server/src/workflows/optimization.rs`
-- **Solution**: Changed all to use `MultiAgentWorkflowExecutor::new_with_config(state.config_state.clone()).await`
-
-**2. TerraphimAgent Missing LLM Base URL Extraction** 🔗
-- **Problem**: Agent only extracted `llm_provider` and `llm_model` from role config, ignored `llm_base_url`
-- **Impact**: All agents defaulted to hardcoded Ollama URL regardless of configuration
-- **Solution**: Updated `crates/terraphim_multi_agent/src/agent.rs` to extract:
-```rust
-let base_url = role_config.extra.get("llm_base_url")
-    .and_then(|v| v.as_str())
-    .map(|s| s.to_string());
-```
-
-**3. GenAiLlmClient Hardcoded URL Problem** 🛠️
-- **Problem**: `GenAiLlmClient::from_config()` method didn't accept custom base URLs
-- **Impact**: Even when base_url extracted, couldn't be passed to LLM client
-- **Solution**: Added new method `from_config_with_url()` in `crates/terraphim_multi_agent/src/genai_llm_client.rs`:
-```rust
-pub fn from_config_with_url(provider: &str, model: Option<String>, base_url: Option<String>) -> MultiAgentResult<Self> {
-    match provider.to_lowercase().as_str() {
-        "ollama" => {
-            let mut config = ProviderConfig::ollama(model);
-            if let Some(url) = base_url {
-                config.base_url = url;
-            }
-            Self::new("ollama".to_string(), config)
-        }
-        // ... other providers
-    }
-}
-```
-
-**4. Workflows Creating Ad-Hoc Roles Instead of Using Configuration** 🎭
-- **Problem**: Workflow handlers creating roles with hardcoded settings instead of using configured roles
-- **Impact**: Custom system prompts and specialized agent configurations ignored
-- **Solution**: Updated `terraphim_server/src/workflows/multi_agent_handlers.rs`:
-  - Added `get_configured_role()` helper method
-  - Updated all agent creation methods to use configured roles:
-```rust
-async fn create_simple_agent(&self) -> MultiAgentResult<TerraphimAgent> {
-    log::debug!("🔧 Creating simple agent using configured role: SimpleTaskAgent");
-    let role = self.get_configured_role("SimpleTaskAgent")?;
-    let mut agent = TerraphimAgent::new(role, self.persistence.clone(), None).await?;
-    agent.initialize().await?;
-    Ok(agent)
-}
-```
-
-### **Role Configuration Enhancement - Custom System Prompts** 🎯
-
-**User Request:** "Adjust roles configuration to be able to add different system prompts for each role/agents"
-
-**Implementation**: Added 6 specialized agent roles to `ollama_llama_config.json`:
-- **DevelopmentAgent**: "You are a DevelopmentAgent specialized in software development, code analysis, and architecture design..."
-- **SimpleTaskAgent**: "You are a SimpleTaskAgent specialized in handling straightforward, well-defined tasks efficiently..."
-- **ComplexTaskAgent**: "You are a ComplexTaskAgent specialized in handling multi-step, interconnected tasks requiring deep analysis..."
-- **OrchestratorAgent**: "You are an OrchestratorAgent responsible for coordinating and managing multiple specialized agents..."
-- **GeneratorAgent**: "You are a GeneratorAgent specialized in creative content generation, ideation, and solution synthesis..."
-- **EvaluatorAgent**: "You are an EvaluatorAgent specialized in quality assessment, performance evaluation, and critical analysis..."
-
-### **Comprehensive Debug Logging Integration** 📊
-
-**Added Throughout System:**
-```rust
-log::debug!("🤖 LLM Request to Ollama: {} at {}", self.model, url);
-log::debug!("📋 Messages ({}):", ollama_request.messages.len());
-log::debug!("✅ LLM Response from {}: {}", self.model, response_preview);
-log::debug!("🔧 Creating simple agent using configured role: SimpleTaskAgent");
-```
-
-### **Successful End-to-End Testing** ✅
-
-**Test Case**: Prompt-chain workflow with custom LLM configuration
-- **Input**: POST to `/workflows/prompt-chain` with Rust factorial function documentation request
-- **Execution**: 
-  - DevelopmentAgent properly instantiated with custom system prompt
-  - All 6 pipeline steps executed successfully
-  - LLM calls made to Ollama llama3.2:3b model
-  - Generated comprehensive technical documentation
-- **Result**: Complete workflow execution with proper LLM integration
-
-**Log Evidence**:
-```
-🤖 LLM Request to Ollama: llama3.2:3b at http://127.0.0.1:11434/api/chat
-📋 Messages (2): [system prompt + user request]
-✅ LLM Response from llama3.2:3b: # Complete Documentation for Rust Factorial Function...
-```
-
-### **Critical Lessons for Agent System Architecture**
-
-**1. Configuration State Propagation is Essential** ⚡
-- **Lesson**: Every workflow must receive full config state to access role configurations
-- **Pattern**: Always use `new_with_config()` instead of `new()` when config state exists
-- **Testing**: Verify config propagation by checking LLM base URL extraction
-- **Impact**: Without config state, agents revert to hardcoded defaults
-
-**2. Chain of Configuration Dependencies** 🔗
-- **Discovery**: 4 separate fixes required for end-to-end configuration flow
-- **Pattern**: Workflow → Agent → LLM Client → Provider URL
-- **Validation**: Test complete chain, not individual components
-- **Debugging**: Break configuration chain systematically to identify break points
-
-**3. Role-Based Agent Architecture Success** 🎭
-- **Principle**: Each Role configuration becomes a specialized agent type
-- **Implementation**: Extract LLM settings and system prompts from role.extra
-- **Benefit**: No parallel agent system needed - enhance existing role infrastructure
-- **Scalability**: Easy to add new agent types by adding role configurations
-
-**4. Real vs Mock Testing Requirements** 🧪
-- **Discovery**: Mock tests passing but real execution failing due to configuration issues
-- **Lesson**: Always test with actual LLM providers to validate configuration flow
-- **Pattern**: Unit tests for logic, integration tests for configuration
-- **Validation**: Verify LLM activity during testing (e.g., `ollama ps` shows model activity)
-
-**5. Systematic Debugging Process** 🔍
-- **Approach**: Fix configuration propagation layer by layer
-- **Priority**: Workflow → Agent → LLM Client → Provider
-- **Validation**: Test each layer before moving to next
-- **Documentation**: Record fixes for future similar issues
-
-### **Updated Best Practices for Multi-Agent Workflow Systems**
-
-1. **Config State Propagation Principle** - Always pass config state to workflow executors
-2. **Complete Configuration Chain** - Ensure config flows: Workflow → Agent → LLM → Provider
-3. **Role-as-Agent Architecture** - Use existing role configurations as agent specifications
-4. **Custom System Prompt Support** - Enable specialized agent behavior through configuration
-5. **Base URL Configuration Flexibility** - Support custom LLM provider URLs per role
-6. **Real Integration Testing** - Test with actual LLM providers, not just mocks
-7. **Comprehensive Debug Logging** - Log configuration extraction and LLM requests
-8. **Systematic Layer Debugging** - Fix configuration issues one layer at a time
-9. **Agent Specialization via Configuration** - Create agent types through role configuration
-10. **End-to-End Validation Requirements** - Test complete workflow execution, not just API responses
-
-### **Session Success Summary** 🚀
-
-**✅ Complete System Repair:**
-- Fixed 4 critical configuration propagation issues
-- Restored proper LLM integration across all workflows
-- Added custom system prompts for agent specialization
-- Validated fixes with end-to-end testing
-
-**✅ Architecture Validation:**
-- Role-as-Agent pattern successfully implemented
-- Configuration hierarchy working correctly
-- Custom LLM provider support functional
-- Debug logging providing full observability
-
-**✅ Production Readiness:**
-- All 5 workflow patterns now functional
-- Proper error handling and logging
-- Flexible configuration system
-- Validated with real LLM execution
-
-**🎯 Agent System Integration Complete and Production Ready**
-
-## WebSocket Protocol Fix (2025-09-17) - CRITICAL COMMUNICATION LESSONS 🔄
-
-### **Major Discovery: Protocol Mismatch Causing System-Wide Connectivity Failure**
-
-**User Issue:** "when I run 1-prompt-chaining/ it keeps going offline with errors"
-
-**Root Cause:** Complete protocol mismatch between client WebSocket messages and server expectations causing all WebSocket communications to fail.
-
-### **Critical Protocol Issues Identified and Fixed** ✅
-
-**1. Message Field Structure Mismatch** 🚨
-- **Problem**: Client sending `{type: 'heartbeat'}` but server expecting `{command_type: 'heartbeat'}`
-- **Error**: "Received WebSocket message without type field" + "missing field `command_type` at line 1 column 59"
-- **Impact**: ALL WebSocket messages rejected by server, causing constant disconnections
-- **Solution**: Systematic update of ALL client message formats to match server WebSocketCommand structure
-
-**2. Message Structure Requirements** 📋
-- **Server Expected Format**:
-```rust
-struct WebSocketCommand {
-    command_type: String,
-    session_id: Option<String>,
-    workflow_id: Option<String>,
-    data: Option<serde_json::Value>,
-}
-```
-- **Client Was Sending**: `{type: 'heartbeat', timestamp: '...'}`
-- **Client Now Sends**: `{command_type: 'heartbeat', session_id: null, workflow_id: null, data: {timestamp: '...'}}`
-
-**3. Response Message Handling** 📨
-- **Problem**: Client expecting `type` field in server responses but server sending `response_type`
-- **Solution**: Updated client message handling to process `response_type` field instead
-- **Pattern**: Server-to-client uses `response_type`, client-to-server uses `command_type`
-
-### **Comprehensive Protocol Fix Implementation** 🔧
-
-**Files Modified for Protocol Compliance:**
-- **`examples/agent-workflows/shared/websocket-client.js`**: All message sending methods updated
-- **Message Types Fixed**: heartbeat, start_workflow, pause_workflow, resume_workflow, stop_workflow, update_config, heartbeat_response
-- **Response Handling**: Updated to expect `response_type` instead of `type` from server
-
-**Critical Code Changes:**
-```javascript
-// Before (BROKEN)
-this.send({
-  type: 'heartbeat',
-  timestamp: new Date().toISOString()
-});
-
-// After (FIXED)
-this.send({
-  command_type: 'heartbeat',
-  session_id: null,
-  workflow_id: null,
-  data: {
-    timestamp: new Date().toISOString()
-  }
-});
-```
-
-### **Testing Infrastructure Created for Protocol Validation** 🧪
-
-**Comprehensive Test Coverage:**
-- **Playwright E2E Tests**: `/desktop/tests/e2e/agent-workflows.spec.ts` - All 5 workflows with protocol validation
-- **Vitest Unit Tests**: `/desktop/tests/unit/websocket-client.test.js` - Message format compliance testing
-- **Integration Tests**: `/desktop/tests/integration/agent-workflow-integration.test.js` - Real WebSocket testing
-- **Manual Validation**: `examples/agent-workflows/test-websocket-fix.html` - Live protocol verification
-
-**Test Validation Results:**
-- ✅ Protocol compliance tests verify `command_type` usage and reject legacy `type` format
-- ✅ WebSocket stability tests confirm connections remain stable under load
-- ✅ Message validation tests handle malformed messages gracefully
-- ✅ Integration tests verify cross-workflow protocol consistency
-
-### **Critical Lessons for WebSocket Communication** 📚
-
-**1. Protocol Specification Documentation is Essential** 📖
-- **Lesson**: Client and server must share identical understanding of message structure
-- **Problem**: No documentation of required WebSocketCommand structure for frontend developers
-- **Solution**: Clear protocol specification with examples for all message types
-- **Prevention**: API documentation must include exact message format requirements
-
-**2. Comprehensive Testing Across Communication Layer** 🔍
-- **Discovery**: Unit tests passed but integration failed due to protocol mismatch
-- **Lesson**: Must test actual WebSocket message serialization/deserialization
-- **Pattern**: Test both directions - client-to-server AND server-to-client messages
-- **Implementation**: Integration tests with real WebSocket connections required
-
-**3. Field Naming Consistency Across Boundaries** 🏷️
-- **Critical**: `type` vs `command_type` vs `response_type` confusion caused system failure
-- **Solution**: Consistent field naming conventions across all system boundaries
-- **Pattern**: Server defines message structure, client must conform exactly
-- **Documentation**: Clear mapping between frontend and backend field expectations
-
-**4. Error Messages Must Be Actionable** 💡
-- **Problem**: "Unknown message type: undefined" didn't indicate protocol mismatch
-- **Solution**: Enhanced error messages showing expected vs received message structure
-- **Pattern**: Error messages should guide developers to correct implementation
-- **Implementation**: Message validation with clear error descriptions
-
-**5. Graceful Degradation for Communication Failures** 🛡️
-- **Pattern**: System should remain functional even when real-time features fail
-- **Implementation**: WebSocket failures shouldn't crash application functionality
-- **User Experience**: Clear status indicators for connection state
-- **Recovery**: Automatic reconnection with exponential backoff
-
-### **Protocol Debugging Process That Worked** 🔧
-
-**1. Systematic Message Flow Analysis** 
-- Captured actual messages being sent from client
-- Compared with server error messages about missing fields
-- Identified exact field name mismatches (`type` vs `command_type`)
-
-**2. Server Error Log Investigation**
-- `"missing field command_type at line 1 column 59"` provided exact location
-- `"Received WebSocket message without type field"` showed client expectations
-- Combined errors revealed bidirectional protocol mismatch
-
-**3. Message Format Standardization**
-- Created consistent message structure for all command types
-- Ensured all required fields present in every message
-- Validated message format compliance in tests
-
-**4. End-to-End Validation**
-- Tested complete workflow execution with fixed protocol
-- Verified stable connections during high-frequency messaging
-- Confirmed graceful handling of connection failures
-
-### **Updated Best Practices for WebSocket Communication** 🎯
-
-1. **Protocol Documentation First** - Document exact message structure before implementation
-2. **Bidirectional Testing** - Test both client-to-server and server-to-client message formats
-3. **Field Name Consistency** - Use identical field names across all system boundaries
-4. **Required Field Validation** - Validate all required fields present in every message
-5. **Comprehensive Error Messages** - Provide actionable error descriptions for protocol mismatches
-6. **Integration Testing Mandatory** - Unit tests insufficient for communication protocol validation
-7. **Message Structure Standardization** - Consistent message envelope across all communication types
-8. **Graceful Degradation Design** - System functionality independent of real-time communication status
-9. **Connection State Management** - Clear status indicators and automatic recovery mechanisms
-10. **Protocol Version Management** - Plan for protocol evolution without breaking existing clients
-
-### **WebSocket Protocol Fix Success Impact** 🚀
-
-**✅ Complete Error Resolution:**
-- No more "Received WebSocket message without type field" errors
-- No more "missing field `command_type`" serialization failures
-- No more constant disconnections and "offline" status
-- All 5 workflow examples maintain stable connections
-
-**✅ System Reliability Enhancement:**
-- Robust message validation prevents crashes from malformed data
-- Clear connection status feedback improves user experience
-- Automatic reconnection with proper protocol compliance
-- Performance validated for high-frequency and concurrent usage
-
-**✅ Development Process Improvement:**
-- Comprehensive test suite prevents future protocol regressions
-- Clear documentation of correct message formats
-- Debugging process documented for similar issues
-- Integration testing framework for protocol validation
-
-**✅ Architecture Pattern Success:**
-- Frontend-backend protocol separation clearly defined
-- Message envelope standardization across all communication types
-- Error handling and recovery mechanisms proven effective
-- Real-time communication reliability achieved
-
-### **WebSocket Communication System Status: PRODUCTION READY** ✅
-
-The WebSocket protocol fix represents a critical success in establishing reliable real-time communication for the multi-agent system. All agent workflow examples now maintain stable connections and provide consistent WebSocket-based progress updates.
-
-**🎯 Next Focus: Performance optimization and scalability enhancements for the multi-agent architecture.**
-
-## Agent Workflow UI Bug Fix - JavaScript Progression Issues (2025-10-01) - CRITICAL DOM LESSONS 🎯
-
-### **Major Success: Systematic JavaScript Workflow Debugging and Production Fix**
-
-**User Issue:** "Fix 2-routing workflow: JavaScript workflow progression bug (Generate Prototype button stays disabled)"
-
-**Achievement:** Complete resolution of multiple interconnected JavaScript issues preventing proper workflow progression, with validated end-to-end testing and production-quality implementation.
-
-### **Critical JavaScript DOM Management Issues Fixed** ✅
-
-**1. Duplicate Button ID Conflicts** 🆔
-- **Problem**: HTML contained duplicate button IDs in sidebar and main canvas (`generate-btn`, `analyze-btn`, `refine-btn`)
-- **Impact**: Event handlers attached to wrong elements, causing button state management failures
-- **Solution**: Renamed sidebar buttons with "sidebar-" prefix for unique identification
-- **Lesson**: DOM ID uniqueness is critical for proper event handler attachment in complex UIs
-
-**2. Step ID Reference Mismatches** 🔄
-- **Problem**: JavaScript using incorrect step identifiers in 6 locations ('task-analysis' vs 'analyze', 'generation' vs 'generate')
-- **Impact**: `updateStepStatus()` calls failed to find correct DOM elements, buttons remained disabled
-- **Files Fixed**: `/examples/agent-workflows/2-routing/app.js` - Updated all 6 `updateStepStatus()` calls
-- **Solution**: Systematic correction of step IDs to match actual HTML structure:
-```javascript
-// Before (BROKEN)
-this.updateStepStatus('task-analysis', 'active');
-this.updateStepStatus('generation', 'completed');
-
-// After (FIXED)  
-this.updateStepStatus('analyze', 'active');
-this.updateStepStatus('generate', 'completed');
-```
-
-**3. Missing DOM Elements for Workflow Output** 📱
-- **Problem**: JavaScript references to `output-frame` and `results-container` elements that didn't exist in HTML
-- **Impact**: Prototype rendering failed with "Cannot set properties of null" errors
-- **Solution**: Added missing HTML structure to `/examples/agent-workflows/2-routing/index.html`:
-```html
-<!-- Added to prototype-preview section -->
-<iframe id="output-frame" style="display: none; width: 100%; height: 400px; border: 1px solid var(--border); border-radius: var(--radius-md); margin-top: 1rem;"></iframe>
-
-<!-- Added to results-content section -->
-<div id="results-container"></div>
-```
-
-**4. Uninitialized JavaScript Object Properties** ⚙️
-- **Problem**: `this.outputFrame` property not initialized in demo object, causing undefined property access
-- **Impact**: "Cannot set properties of undefined (setting 'srcdoc')" errors during prototype generation
-- **Solution**: Added proper element initialization in `init()` method:
-```javascript
-async init() {
-    // Initialize element references
-    this.promptInput = document.getElementById('prototype-prompt');
-    this.generateButton = document.getElementById('generate-btn');
-    this.analyzeButton = document.getElementById('analyze-btn');
-    this.refineButton = document.getElementById('refine-btn');
-    this.outputFrame = document.getElementById('output-frame'); // Added this line
-    // ... rest of initialization
-}
-```
-
-**5. WorkflowVisualizer Constructor Pattern Error** 📊
-- **Problem**: Incorrect instantiation pattern passing container ID separately instead of to constructor
-- **Impact**: "Container with id 'undefined' not found" errors preventing visualization
-- **Solution**: Fixed constructor usage pattern:
-```javascript
-// Before (BROKEN)
-const visualizer = new WorkflowVisualizer();
-visualizer.createResultsDisplay({...}, 'results-container');
-
-// After (FIXED)
-const visualizer = new WorkflowVisualizer('results-container');
-visualizer.createResultsDisplay({...});
-```
-
-### **End-to-End Testing and Validation Success** ✅
-
-**Complete Workflow Testing:**
-- ✅ **Task Analysis Phase**: Button enables properly after analysis completion
-- ✅ **Model Selection**: AI routing works with complexity assessment using local Ollama models
-- ✅ **Prototype Generation**: Full integration with gemma3:270m and llama3.2:3b models
-- ✅ **Results Display**: Proper DOM structure renders generated content correctly
-- ✅ **WebSocket Integration**: Real-time progress updates working with fixed protocol
-- ✅ **Cache Busting**: Browser cache invalidation during testing and development
-
-**Production Quality Validation:**
-- ✅ **Pre-commit Checks**: All code quality standards enforced and passing
-- ✅ **HTTP Server Testing**: Proper testing environment using Python HTTP server instead of file:// protocol
-- ✅ **Clean Code Commit**: Changes committed without AI attribution for professional git history
-- ✅ **Cross-Browser Compatibility**: Validated across different browsers and development environments
-
-### **Critical Technical Insights for JavaScript Workflow Development** 📚
-
-**1. DOM Element Lifecycle Management** 🔄
-- **Pattern**: Always initialize all element references in application initialization phase
-- **Validation**: Check for element existence before attaching event handlers or properties
-- **Error Handling**: Graceful degradation when expected elements are missing
-- **Testing**: Validate DOM structure matches JavaScript expectations in all workflow phases
-
-**2. Event Handler and State Management** 🎛️
-- **ID Uniqueness**: Every interactive element must have unique ID across entire application
-- **State Synchronization**: Button states must be synchronized with actual workflow progression
-- **Error Isolation**: Individual component failures shouldn't crash entire workflow system
-- **Progress Tracking**: Clear visual feedback for each workflow step completion
-
-**3. Dynamic Content Rendering Patterns** 🖼️
-- **Container Preparation**: Ensure output containers exist before attempting content injection
-- **iframe Management**: Proper iframe initialization and content setting for dynamic prototypes
-- **Error Boundaries**: Handle rendering failures gracefully without breaking application flow
-- **Content Validation**: Validate generated content before attempting to display
-
-**4. Testing Strategy for Complex JavaScript Workflows** 🧪
-- **End-to-End Validation**: Test complete user journey from start to finish
-- **Real LLM Integration**: Use actual AI models for testing, not just mocks
-- **Protocol Compliance**: Validate WebSocket message formats and communication patterns
-- **Environment Consistency**: Test in actual deployment environment (HTTP server) not development shortcuts
-
-**5. Systematic Debugging Process for UI Issues** 🔍
-- **Layer-by-Layer Analysis**: Fix DOM structure, then JavaScript logic, then integration issues
-- **Error Classification**: Separate syntax errors from logic errors from integration failures
-- **User Journey Validation**: Test from user perspective, not just individual component functionality
-- **Browser Cache Management**: Account for caching issues during development and testing
-
-### **Production-Ready Architecture Patterns Established** 🏗️
-
-**1. Robust DOM Management Pattern**
-```javascript
-class WorkflowDemo {
-    async init() {
-        // Initialize all element references with existence validation
-        this.elements = {
-            promptInput: this.getElementRequired('prototype-prompt'),
-            generateButton: this.getElementRequired('generate-btn'),
-            outputFrame: this.getElementRequired('output-frame'),
-            // ... all required elements
-        };
-        
-        // Validate all required elements exist
-        this.validateDOMStructure();
-    }
-    
-    getElementRequired(id) {
-        const element = document.getElementById(id);
-        if (!element) {
-            throw new Error(`Required element with id '${id}' not found`);
-        }
-        return element;
-    }
-}
-```
-
-**2. Step-Based Workflow Management Pattern**
-```javascript
-// Centralized step configuration with validation
-const WORKFLOW_STEPS = {
-    analyze: { id: 'analyze', name: 'Task Analysis', required: true },
-    generate: { id: 'generate', name: 'Prototype Generation', required: true },
-    review: { id: 'review', name: 'Quality Review', required: false }
-};
-
-updateStepStatus(stepId, status) {
-    // Validate step exists in configuration
-    if (!WORKFLOW_STEPS[stepId]) {
-        console.error(`Unknown workflow step: ${stepId}`);
-        return;
-    }
-    // Update with validated step ID
-    // ... rest of implementation
-}
-```
-
-**3. Component Integration Safety Pattern**
-```javascript
-// Safe component instantiation with error handling
-createVisualization(containerId, data) {
-    try {
-        const container = document.getElementById(containerId);
-        if (!container) {
-            console.warn(`Visualization container '${containerId}' not found, skipping`);
-            return null;
-        }
-        
-        const visualizer = new WorkflowVisualizer(containerId);
-        return visualizer.createResultsDisplay(data);
-    } catch (error) {
-        console.error('Visualization creation failed:', error);
-        return null;
-    }
-}
-```
-
-<<<<<<< HEAD
-### **Updated Best Practices for JavaScript Workflow Applications** 🎯
-
-1. **DOM Element Initialization Principle** - Initialize all element references during application startup with existence validation
-2. **Unique ID Management** - Ensure every interactive element has unique ID across entire application scope
-3. **Step ID Consistency** - Use consistent step identifiers between HTML structure and JavaScript logic
-4. **Component Isolation** - Design components to fail gracefully without affecting other workflow functionality
-5. **Real Integration Testing** - Test with actual backend services and real user data, not just mocks
-6. **HTTP Server Development** - Always test in proper HTTP environment, never use file:// protocol for complex applications
-7. **State Synchronization** - Keep UI state synchronized with actual workflow progression at all times
-8. **Error Boundary Implementation** - Implement comprehensive error handling for all async operations and DOM manipulations
-9. **Cache Management Strategy** - Account for browser caching during development and implement cache-busting when needed
-10. **Production Deployment Preparation** - Ensure all fixes work across different browsers and deployment environments
-
-### **Session Success Impact on Multi-Agent System** 🚀
-
-**✅ Complete User Interface Reliability:**
-- All 5 agent workflow examples now have validated UI functionality
-- Robust error handling prevents workflow failures from UI issues
-- Professional user experience with clear progress feedback and error messaging
-- Production-quality code standards enforced through pre-commit validation
-
-**✅ Technical Debt Elimination:**
-- Systematic resolution of JavaScript DOM management issues
-- Established patterns for robust workflow component development
-- Comprehensive testing strategy validated with real backend integration
-- Clean codebase ready for advanced UI features and enterprise deployment
-
-**✅ Development Process Improvement:**
-- Clear debugging methodology for complex JavaScript workflow issues
-- Testing strategy that validates complete user journeys with real AI integration
-- Professional git workflow with clean commit history and quality standards
-- Documentation of successful patterns for future workflow development
-
-**✅ Production Readiness Enhancement:**
-- User interface now matches the production-quality backend multi-agent implementation
-- End-to-end system validation from UI interaction through AI model execution
-- Robust error handling and graceful degradation across all workflow components
-- Professional user experience ready for demonstration and enterprise deployment
-
-### **JavaScript Workflow System Status: PRODUCTION READY** ✅
-
-The 2-routing workflow bug fix represents the final critical piece in creating a production-ready multi-agent system with professional user interface. The systematic resolution of DOM management, event handling, and component integration issues ensures reliable user experience across all agent workflow patterns.
-
-**🎯 Complete Multi-Agent System Ready: Backend architecture, frontend interface, real-time communication, and end-to-end integration all validated and production-ready.**
-
-## System Status Review and Compilation Fixes (2025-10-05) - CRITICAL MAINTENANCE LESSONS 🔧
-
-### **Major Discovery: Test Infrastructure Maintenance Debt**
-
-**Issue Context:** During routine system status review, discovered critical compilation issues preventing full test execution despite production-ready core functionality.
-
-### **Critical Compilation Issues and Fixes** ✅
-
-**1. Type System Evolution Challenges** 🎯
-- **Problem**: `pool_manager.rs` line 495 had type mismatch `&RoleName` vs `&str` 
-- **Root Cause**: Role name field type evolution not propagated to all test code
-- **Solution**: Changed `&role.name` to `&role.name.to_string()` for proper type conversion
-- **Lesson**: Type evolution requires systematic update of all usage sites, including tests
-
-**2. Test Module Visibility Architecture** 📦
-- **Problem**: `test_utils` module only available with `#[cfg(test)]`, blocking integration tests and examples
-- **Root Cause**: Overly restrictive cfg attributes preventing test utilities from being used by external test files
-- **Solution**: Changed to `#[cfg(any(test, feature = "test-utils"))]` with dedicated feature flag
-- **Pattern**: Test utilities need flexible visibility for integration testing and examples
-
-**3. Role Structure Field Evolution** 🏗️
-- **Problem**: Examples failing with "missing fields `llm_api_key`, `llm_auto_summarize`, `llm_chat_enabled`" 
-- **Root Cause**: Role struct evolved to include 8 additional fields, but examples still use old initialization patterns
-- **Impact**: 9 examples failing compilation due to incomplete struct initialization
-- **Solution**: Update examples to use complete Role struct initialization or builder pattern
-
-### **Test Infrastructure Insights** 🧪
-
-**1. Segmentation Fault Discovery** ⚠️
-- **Observation**: Tests passing individually but segfault (signal 11) during full test run
-- **Implication**: Memory safety issue in concurrent test execution or resource cleanup
-- **Investigation Needed**: Memory access patterns, concurrent resource usage, cleanup order
-- **Pattern**: Complex systems require careful resource lifecycle management in tests
-
-**2. Test Suite Fragmentation** 📊
-- **Discovery**: 20/20 tests passing in agent_evolution, 18+ passing in multi_agent lib tests
-- **Issue**: Integration tests and examples not compiling, creating false sense of system health
-- **Lesson**: Full compilation health requires testing ALL components, not just core functionality
-- **Pattern**: Compilation success != system health when test coverage is fragmented
-
-**3. Test Utilities Architecture Lessons** 🔧
-- **Challenge**: Test utilities needed by lib tests, integration tests, examples, and external crates
-- **Solution**: Feature-gated visibility with flexible cfg conditions
-- **Best Practice**: `#[cfg(any(test, feature = "test-utils"))]` provides maximum flexibility
-- **Alternative**: Consider moving test utilities to separate testing crate for shared usage
-
-### **System Maintenance Process Insights** 🔄
-
-**1. Incremental Development vs System Health** ⚖️
-- **Observation**: Core functionality working while test infrastructure degraded
-- **Issue**: Focus on new features can mask growing technical debt in supporting infrastructure
-- **Solution**: Regular full-system compilation checks including examples and integration tests
-- **Process**: Include compilation health checks in CI/CD to catch regressions early
-
-**2. Type Evolution Management** 📈
-- **Challenge**: Adding fields to core structs like Role breaks examples and external usage
-- **Pattern**: Use builder patterns or Default implementations for complex structs
-- **Strategy**: Deprecation warnings for old initialization patterns
-- **Tool**: Consider using `#[non_exhaustive]` for evolving structs
-
-**3. Test Organization Strategy** 📂
-- **Current**: Mix of lib tests, integration tests, examples all needing test utilities
-- **Issue**: Circular dependencies and visibility complications
-- **Recommendation**: Extract common test utilities to dedicated crate or shared module
-- **Pattern**: Test-support crate with utilities, fixtures, and mocks for ecosystem testing
-
-### **Critical Technical Debt Items Identified** 📋
-
-**1. High Priority (Blocking Tests)**
-- Fix Role struct initialization in 9 examples
-- Resolve segfault during concurrent test execution
-- Add missing helper functions (`create_memory_storage`, `create_test_rolegraph`)
-- Fix agent status comparison (Arc<RwLock<T>> vs direct comparison)
-
-**2. Medium Priority (Code Quality)**
-- Address 141 warnings in terraphim_server (mostly unused functions)
-- Organize test utilities into coherent, reusable modules
-- Standardize Role creation patterns across examples
-
-**3. Low Priority (Maintenance)**
-- Create comprehensive test documentation
-- Establish test infrastructure maintenance procedures
-- Consider test utilities architecture refactoring
-
-### **Updated Best Practices for System Maintenance** 🎯
-
-1. **Full Compilation Health Principle** - Regular checks must include ALL components: lib, integration tests, examples
-2. **Type Evolution Management** - Struct changes require systematic update of all usage patterns
-3. **Test Utility Visibility Strategy** - Use feature flags for flexible test utility access patterns
-4. **Memory Safety in Concurrent Tests** - Investigate and fix segfault patterns in complex test suites
-5. **Technical Debt Monitoring** - Track compilation warnings and test infrastructure health metrics
-6. **Example Code Maintenance** - Keep examples synchronized with core struct evolution
-7. **Test Architecture Planning** - Design test utilities for maximum reusability across components
-8. **Incremental Fix Strategy** - Address compilation issues systematically by priority and impact
-9. **CI/CD Integration Health** - Include full compilation checks in continuous integration
-10. **Documentation Synchronization** - Update tracking files regularly during maintenance cycles
-
-### **Session Success Summary** 📈
-
-**✅ Critical Issues Identified:**
-- Located and documented 2 critical compilation errors blocking test execution
-- Discovered segfault pattern requiring memory safety investigation
-- Identified 9 examples with Role struct initialization issues
-
-**✅ Immediate Fixes Applied:**
-- Fixed pool manager type mismatch enabling multi-agent crate compilation
-- Enabled test utilities access for integration tests and examples
-- Updated tracking documentation with current system health status
-
-**✅ Technical Debt Mapped:**
-- Catalogued all compilation issues by priority and impact
-- Established clear action plan for systematic resolution
-- Created maintenance process insights for future development
-
-**✅ System Understanding Enhanced:**
-- Confirmed core functionality (38+ tests passing across components)
-- Identified infrastructure maintenance requirements
-- Documented patterns for sustainable development practices
-
-### **Current System Status: CORE FUNCTIONAL, INFRASTRUCTURE MAINTENANCE NEEDED** ⚡
-
-The Terraphim AI agent system demonstrates strong core functionality with 38+ tests passing, but requires systematic infrastructure maintenance to restore full test coverage and resolve compilation issues across the complete codebase.
-=======
 2. **Error Handling Strategy**
    - Return empty results instead of errors for network failures
    - Log warnings for debugging but don't fail the entire search
@@ -3228,5 +3002,4 @@
 - Use git init for new repos, then copy crate contents
 - Add git dependency with tag for stability
 - Preserve git history by moving directories properly
-- Test compilation in private repo independently
->>>>>>> 642fc490
+- Test compilation in private repo independently