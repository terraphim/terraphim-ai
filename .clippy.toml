--- conflicted
+++ resolved
@@ -9,13 +9,9 @@
 # Reduce false positives and focus on important issues
 disallowed-names = []
 doc-valid-idents = ["Cli", "TODO", "FIXME", "XXX", "WIP", "WARN", "NOTE", "INFO", "DEBUG"]
-<<<<<<< HEAD
-enum-variant-name-threshold = 50
-=======
 # Performance optimizations
 max-trait-bounds = 3
 max-fn-params-bools = 3
 enum-variant-name-threshold = 50
 # Allow certain patterns for faster development
-single-char-binding-names-threshold = 4
->>>>>>> 8544f14f
+single-char-binding-names-threshold = 4