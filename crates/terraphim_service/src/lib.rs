--- conflicted
+++ resolved
@@ -3,7 +3,7 @@
 use terraphim_automata::builder::{Logseq, ThesaurusBuilder};
 use terraphim_automata::load_thesaurus;
 use terraphim_automata::{replace_matches, LinkType};
-pub use terraphim_config::{ConfigState, Role};
+use terraphim_config::{ConfigState, Role};
 use terraphim_middleware::thesaurus::build_thesaurus_from_haystack;
 use terraphim_persistence::Persistable;
 use terraphim_rolegraph::{RoleGraph, RoleGraphSync};
@@ -27,7 +27,6 @@
 pub mod logging;
 
 // Summarization queue system for production-ready async processing
-pub mod queue_based_rate_limiter;
 pub mod rate_limiter;
 pub mod summarization_manager;
 pub mod summarization_queue;
@@ -38,9 +37,6 @@
 
 // Context management for LLM conversations
 pub mod context;
-
-// Conversation service for chat session history
-pub mod conversation_service;
 
 #[cfg(test)]
 mod context_tests;
@@ -110,131 +106,19 @@
 
 pub type Result<T> = std::result::Result<T, ServiceError>;
 
-/// Enhanced search result that includes both documents and async task IDs
-#[derive(Debug, Clone)]
-pub struct SearchResult {
-    /// The found documents
-    pub documents: Vec<Document>,
-    /// Task IDs for async summarization operations (if any)
-    pub summarization_task_ids: Vec<String>,
+pub struct TerraphimService {
+    config_state: ConfigState,
 }
 
-impl SearchResult {
-    pub fn new(documents: Vec<Document>) -> Self {
-        Self {
-            documents,
-            summarization_task_ids: Vec::new(),
-        }
-    }
-
-    pub fn with_task_ids(documents: Vec<Document>, task_ids: Vec<String>) -> Self {
-        Self {
-            documents,
-            summarization_task_ids: task_ids,
-        }
-    }
-
-    /// Merge completed summarizations into documents
-    pub async fn merge_completed_summaries(
-        mut self,
-        _summarization_manager: Option<
-            &std::sync::Arc<tokio::sync::Mutex<crate::summarization_manager::SummarizationManager>>,
-        >,
-    ) -> Self {
-        if self.summarization_task_ids.is_empty() {
-            return self;
-        }
-
-        // Brief wait for fast summarizations to complete and be persisted
-        tokio::time::sleep(std::time::Duration::from_millis(200)).await;
-
-        let mut updated_documents = Vec::new();
-
-        for mut document in self.documents {
-            // Try to load from persistence if no summary exists
-            if document.summarization.is_none() {
-                match Document::new(document.id.clone()).load().await {
-                    Ok(persisted_doc) => {
-                        if let Some(ref summary) = persisted_doc.summarization {
-                            document.summarization = Some(summary.clone());
-                            log::debug!("Loaded persisted summary for document: {}", document.id);
-                        }
-                    }
-                    Err(e) => {
-                        log::debug!(
-                            "No persisted summary found for document {}: {:?}",
-                            document.id,
-                            e
-                        );
-                    }
-                }
-            }
-
-            updated_documents.push(document);
-        }
-
-        self.documents = updated_documents;
-        self
-    }
-}
-
-pub struct TerraphimService {
-    pub config_state: ConfigState,
-    summarization_manager: Option<
-        std::sync::Arc<tokio::sync::Mutex<crate::summarization_manager::SummarizationManager>>,
-    >,
-    /// Track processed documents to prevent duplicate KG preprocessing
-    pub processed_documents: std::collections::HashMap<String, bool>,
-}
-
 impl TerraphimService {
-    /// Create a new TerraphimService with an external summarization manager
-    pub fn with_manager(
-        config_state: ConfigState,
-        summarization_manager: std::sync::Arc<
-            tokio::sync::Mutex<crate::summarization_manager::SummarizationManager>,
-        >,
-    ) -> Self {
-        Self {
-            config_state,
-            summarization_manager: Some(summarization_manager),
-            processed_documents: std::collections::HashMap::new(),
-        }
-    }
-
-    /// Create a new TerraphimService with its own summarization manager
+    /// Create a new TerraphimService
     pub fn new(config_state: ConfigState) -> Self {
-        // Initialize summarization manager with default configuration
-        let queue_config = crate::summarization_queue::QueueConfig {
-            max_concurrent_workers: 4,
-            max_queue_size: 1000,
-            max_queue_time: std::time::Duration::from_secs(300),
-            task_retention_time: std::time::Duration::from_secs(3600),
-            rate_limits: std::collections::HashMap::new(),
-            retry_delay: std::time::Duration::from_secs(1),
-            max_retry_delay: std::time::Duration::from_secs(30),
-        };
-
-        let summarization_manager = Some(std::sync::Arc::new(tokio::sync::Mutex::new(
-            crate::summarization_manager::SummarizationManager::new(queue_config),
-        )));
-
-        Self {
-            config_state,
-            summarization_manager,
-            processed_documents: std::collections::HashMap::new(),
-        }
+        Self { config_state }
     }
 
     /// Build a thesaurus from the haystack and update the knowledge graph automata URL
     async fn build_thesaurus(&mut self, search_query: &SearchQuery) -> Result<()> {
         Ok(build_thesaurus_from_haystack(&mut self.config_state, search_query).await?)
-    }
-
-    /// Clear the processed documents cache (useful when configuration changes)
-    pub fn clear_processed_documents_cache(&mut self) {
-        self.processed_documents.clear();
-        log::debug!("Cleared processed documents cache");
     }
     /// load thesaurus from config object and if absent make sure it's loaded from automata_url
     pub async fn ensure_thesaurus_loaded(&mut self, role_name: &RoleName) -> Result<Thesaurus> {
@@ -631,11 +515,23 @@
         // Filter thesaurus to only include meaningful terms and avoid over-linking
         let mut kg_thesaurus = Thesaurus::new(format!("kg_links_{}", role.name));
 
-        // Very selective KG term filtering to avoid clutter:
-        // Only include highly specific, domain-relevant terms
+        // Prioritize important KG terms while excluding overly generic ones
+        // Key KG concepts should always be included even if they're common
+        let important_kg_terms = [
+            "graph",
+            "haystack",
+            "service",
+            "terraphim",
+            "knowledge",
+            "embedding",
+            "search",
+            "automata",
+            "thesaurus",
+            "rolegraph",
+        ];
+
+        // Exclude only very generic programming/technical terms that don't add value
         let excluded_common_terms = [
-            "service",
-            "haystack",
             "system",
             "config",
             "configuration",
@@ -732,26 +628,47 @@
             .filter(|(key, _)| {
                 let term = key.as_str();
 
-                // Exclude empty terms, very short terms, and common technical terms
-                if term.is_empty() || term.len() < 3 || excluded_common_terms.contains(&term) {
+                // Always exclude empty or very short terms
+                if term.is_empty() || term.len() < 3 {
                     return false;
                 }
 
+                // Always include important KG terms, even if they're short
+                if important_kg_terms.contains(&term) {
+                    return true;
+                }
+
+                // Exclude generic technical terms
+                if excluded_common_terms.contains(&term) {
+                    return false;
+                }
+
                 // Include terms that are:
-                // 1. Moderately long (>6 chars) OR
+                // 1. Moderately long (>5 chars) OR
                 // 2. Hyphenated compound terms OR
                 // 3. Underscore-separated compound terms OR
                 // 4. Capitalized terms (likely proper nouns or important concepts)
-                term.len() > 6
+                term.len() > 5
                     || term.contains('-')
                     || term.contains('_')
                     || term.chars().next().is_some_and(|c| c.is_uppercase())
             })
             .collect();
-        sorted_terms.sort_by(|a, b| b.1.id.cmp(&a.1.id)); // Sort by relevance (ID)
-
-        // Take only the top 3 most specific terms to minimize clutter
-        let max_kg_terms = 3;
+
+        // Sort by relevance, but prioritize important KG terms
+        sorted_terms.sort_by(|a, b| {
+            let a_important = important_kg_terms.contains(&a.0.as_str());
+            let b_important = important_kg_terms.contains(&b.0.as_str());
+
+            match (a_important, b_important) {
+                (true, false) => std::cmp::Ordering::Less, // a comes first
+                (false, true) => std::cmp::Ordering::Greater, // b comes first
+                _ => b.1.id.cmp(&a.1.id),                  // Both or neither important, sort by ID
+            }
+        });
+
+        // Take more terms since we're being more selective about quality
+        let max_kg_terms = 8;
         for (key, value) in sorted_terms.into_iter().take(max_kg_terms) {
             let mut kg_value = value.clone();
             // IMPORTANT: Keep the original term (key) as visible text, link to root concept (value.value)
@@ -764,9 +681,10 @@
 
         let kg_terms_count = kg_thesaurus.len();
         log::info!(
-            "📋 KG thesaurus filtering: {} → {} terms (filters: len>12, hyphenated, or contains graph/terraphim/knowledge/embedding)",
+            "📋 KG thesaurus filtering: {} → {} terms (prioritizing: {}, filters: len>5, hyphenated, or important KG terms)",
             thesaurus.len(),
-            kg_terms_count
+            kg_terms_count,
+            important_kg_terms.join(", ")
         );
 
         // Log the actual terms that passed filtering for debugging
@@ -1009,10 +927,10 @@
             role: None,
         };
 
-        let search_result = self.search(&search_query).await?;
+        let documents = self.search(&search_query).await?;
 
         // Look for a document whose title matches the requested ID
-        for doc in search_result.documents {
+        for doc in documents {
             if doc.title == document_id || doc.id == document_id {
                 log::debug!("Found document '{}' via search fallback", document_id);
                 return self.apply_kg_preprocessing_if_needed(doc).await.map(Some);
@@ -1028,19 +946,34 @@
     /// This helper method checks if the selected role has terraphim_it enabled
     /// and applies KG term preprocessing accordingly. It prevents double processing
     /// by checking if KG links already exist in the document.
-    pub async fn apply_kg_preprocessing_if_needed(
-        &mut self,
-        document: Document,
-    ) -> Result<Document> {
+    async fn apply_kg_preprocessing_if_needed(&mut self, document: Document) -> Result<Document> {
+        log::debug!(
+            "🔍 [KG-DEBUG] apply_kg_preprocessing_if_needed called for document: '{}'",
+            document.title
+        );
+        log::debug!(
+            "🔍 [KG-DEBUG] Document body preview: {}",
+            document.body.chars().take(100).collect::<String>()
+        );
+
         let role = {
             let config = self.config_state.config.lock().await;
             let selected_role = &config.selected_role;
 
+            log::debug!("🔍 [KG-DEBUG] Selected role: '{}'", selected_role);
+
             match config.roles.get(selected_role) {
-                Some(role) => role.clone(), // Clone to avoid borrowing issues
+                Some(role) => {
+                    log::debug!(
+                        "🔍 [KG-DEBUG] Role found: '{}', terraphim_it: {}",
+                        role.name,
+                        role.terraphim_it
+                    );
+                    role.clone() // Clone to avoid borrowing issues
+                }
                 None => {
-                    log::debug!(
-                        "Selected role '{}' not found, skipping KG preprocessing",
+                    log::warn!(
+                        "❌ [KG-DEBUG] Selected role '{}' not found in config, skipping KG preprocessing",
                         selected_role
                     );
                     return Ok(document);
@@ -1050,51 +983,60 @@
 
         // Only apply preprocessing if role has terraphim_it enabled
         if !role.terraphim_it {
-            log::debug!(
-                "terraphim_it disabled for role '{}', skipping KG preprocessing",
+            log::info!(
+                "🔍 [KG-DEBUG] terraphim_it disabled for role '{}', skipping KG preprocessing",
                 role.name
             );
             return Ok(document);
         }
 
         // Check if document already has KG links to prevent double processing
-        if document.body.contains("](kg:") {
-            log::debug!(
-                "Document '{}' already has KG links, skipping preprocessing to prevent double processing",
+        let has_existing_kg_links = document.body.contains("](kg:");
+        log::debug!(
+            "🔍 [KG-DEBUG] Document already has KG links: {}",
+            has_existing_kg_links
+        );
+        if has_existing_kg_links {
+            log::info!(
+                "🔍 [KG-DEBUG] Document '{}' already has KG links, skipping preprocessing to prevent double processing",
                 document.title
             );
             return Ok(document);
         }
 
-        // Create a unique key for this document and role combination
-        let processing_key = format!("{}::{}", document.id, role.name);
-
-        // Check if we've already processed this document with this role
-        if self.processed_documents.contains_key(&processing_key) {
-            log::debug!(
-                "Document '{}' already processed for role '{}', skipping to prevent duplicate processing",
-                document.title,
-                role.name
-            );
-            return Ok(document);
-        }
-
         log::info!(
-            "🧠 Applying KG preprocessing to document '{}' for role '{}' (terraphim_it enabled)",
+            "🧠 [KG-DEBUG] Starting KG preprocessing for document '{}' with role '{}' (terraphim_it enabled)",
             document.title,
             role.name
         );
 
         // Apply KG preprocessing
-        let processed_doc = self.preprocess_document_content(document, &role).await?;
-
-        // Mark this document as processed for this role
-        self.processed_documents.insert(processing_key, true);
-
-        log::debug!(
-            "✅ KG preprocessing completed for document '{}'",
-            processed_doc.title
-        );
+        let document_title = document.title.clone(); // Save title before moving document
+        let processed_doc = match self.preprocess_document_content(document, &role).await {
+            Ok(doc) => {
+                let links_added = doc.body.contains("](kg:");
+                log::info!(
+                    "✅ [KG-DEBUG] KG preprocessing completed for document '{}'. Links added: {}",
+                    doc.title,
+                    links_added
+                );
+                if links_added {
+                    log::debug!(
+                        "🔍 [KG-DEBUG] Processed body preview: {}",
+                        doc.body.chars().take(200).collect::<String>()
+                    );
+                }
+                doc
+            }
+            Err(e) => {
+                log::error!(
+                    "❌ [KG-DEBUG] KG preprocessing failed for document '{}': {:?}",
+                    document_title,
+                    e
+                );
+                return Err(e);
+            }
+        };
 
         Ok(processed_doc)
     }
@@ -1111,39 +1053,6 @@
     ) -> Result<Vec<Document>> {
         use crate::llm::{build_llm_from_role, SummarizeOptions};
 
-<<<<<<< HEAD
-        log::debug!(
-            "[DEBUGGER:enhance_ai:{}] enhance_descriptions_with_ai called for role '{}' with {} documents",
-            line!(),
-            role.name,
-            documents.len()
-        );
-
-        // Get config from config_state for fallback models
-        let config = self.config_state.config.lock().await.clone();
-        log::debug!(
-            "[DEBUGGER:enhance_ai:{}] config default_summarization_model={:?}, default_model_provider={:?}",
-            line!(),
-            config.default_summarization_model,
-            config.default_model_provider
-        );
-
-        let llm = match build_llm_from_role(role) {
-            Some(client) => {
-                log::debug!(
-                    "[DEBUGGER:enhance_ai:{}] LLM client built successfully: {}",
-                    line!(),
-                    client.name()
-                );
-                client
-            }
-            None => {
-                log::warn!(
-                    "[DEBUGGER:enhance_ai:{}] Failed to build LLM client for role '{}', returning original documents",
-                    line!(),
-                    role.name
-                );
-=======
         eprintln!("🤖 Attempting to build LLM client for role: {}", role.name);
         let llm = match build_llm_from_role(role) {
             Some(client) => {
@@ -1152,7 +1061,6 @@
             }
             None => {
                 eprintln!("❌ No LLM client available for role: {}", role.name);
->>>>>>> 30ad63f9
                 return Ok(documents);
             }
         };
@@ -1237,75 +1145,6 @@
         true
     }
 
-    /// Submit documents for async summarization and return immediately
-    ///
-    /// This method queues documents for background summarization without blocking
-    /// the search response. Returns task IDs that can be used to track progress.
-    async fn submit_async_summarization(
-        &self,
-        documents: Vec<Document>,
-        role: &Role,
-    ) -> Result<Vec<String>> {
-        let mut task_ids = Vec::new();
-
-        if let Some(ref manager) = self.summarization_manager {
-            // Get config for task
-            let config = self.config_state.config.lock().await.clone();
-
-            // Lock the manager to access its methods
-            let manager = manager.lock().await;
-
-            for document in documents {
-                if self.should_generate_ai_summary(&document) {
-                    match manager
-                        .summarize_document_with_config(
-                            document,
-                            role.clone(),
-                            config.clone(),
-                            None,       // priority
-                            None,       // max_summary_length
-                            Some(true), // force_regenerate - always use real LLM for auto-summarization
-                            None,       // callback_url
-                        )
-                        .await
-                    {
-                        Ok(submit_result) => match submit_result {
-                            crate::summarization_queue::SubmitResult::Queued {
-                                task_id, ..
-                            } => {
-                                task_ids.push(task_id.to_string());
-                                log::debug!(
-                                    "Submitted document for async summarization: {}",
-                                    task_id
-                                );
-                            }
-                            crate::summarization_queue::SubmitResult::Duplicate(task_id) => {
-                                task_ids.push(task_id.to_string());
-                                log::debug!(
-                                    "Document already queued for summarization: {}",
-                                    task_id
-                                );
-                            }
-                            crate::summarization_queue::SubmitResult::QueueFull => {
-                                log::warn!("Failed to submit document: queue is full");
-                            }
-                            crate::summarization_queue::SubmitResult::ValidationError(err) => {
-                                log::warn!("Failed to submit document: validation error: {}", err);
-                            }
-                        },
-                        Err(e) => {
-                            log::warn!("Failed to submit document for summarization: {}", e);
-                        }
-                    }
-                }
-            }
-        } else {
-            log::warn!("Summarization manager not available for async summarization");
-        }
-
-        Ok(task_ids)
-    }
-
     /// Get the role for the given search query
     async fn get_search_role(&self, search_query: &SearchQuery) -> Result<Role> {
         let search_role = match &search_query.role {
@@ -1332,69 +1171,6 @@
             // Fallback to simple contains if regex compilation fails
             text.contains(term)
         }
-    }
-
-    /// Check if a position in text is inside an existing HTML link tag
-    fn is_inside_link(text: &str, position: usize) -> bool {
-        // Find the most recent opening <a> tag before this position
-        let text_before = &text[..position];
-        let last_open = text_before.rfind("<a ");
-        let last_close = text_before.rfind("</a>");
-
-        match (last_open, last_close) {
-            (Some(open_pos), Some(close_pos)) => open_pos > close_pos,
-            (Some(_), None) => true,
-            _ => false,
-        }
-    }
-
-    /// Highlight search terms in text without interfering with existing KG links
-    fn highlight_search_terms(text: &str, search_query: &SearchQuery) -> String {
-        let mut result = text.to_string();
-
-        // Get all search terms from the query
-        let all_terms = search_query.get_all_terms();
-
-        for term in all_terms {
-            let term_str = term.as_str();
-            log::debug!("Highlighting search term: '{}'", term_str);
-
-            // Create regex pattern with word boundaries for better matching
-            let pattern = format!(r"\b{}\b", regex::escape(term_str));
-            if let Ok(regex) = Regex::new(&pattern) {
-                // Find all matches and their positions first to avoid borrow conflicts
-                let matches: Vec<_> = regex
-                    .find_iter(&result)
-                    .map(|m| (m.start(), m.end(), result[m.start()..m.end()].to_string()))
-                    .collect();
-
-                // Apply highlighting in reverse order to maintain positions
-                for (start, end, matched_text) in matches.into_iter().rev() {
-                    // Only highlight if not inside an existing link
-                    if !Self::is_inside_link(&result, start) {
-                        let highlighted =
-                            format!("<mark class='search-highlight'>{}</mark>", matched_text);
-                        result.replace_range(start..end, &highlighted);
-                        log::debug!(
-                            "Highlighted '{}' at position {}-{}",
-                            matched_text,
-                            start,
-                            end
-                        );
-                    } else {
-                        log::debug!(
-                            "Skipping highlight for '{}' at position {} (inside link)",
-                            matched_text,
-                            start
-                        );
-                    }
-                }
-            } else {
-                log::warn!("Failed to compile regex for term: '{}'", term_str);
-            }
-        }
-
-        result
     }
 
     /// Apply logical operators (AND/OR) to filter documents based on multiple search terms
@@ -1479,7 +1255,7 @@
         search_term: &NormalizedTermValue,
     ) -> Result<Vec<Document>> {
         let role = self.config_state.get_selected_role().await;
-        let search_result = self
+        let documents = self
             .search(&SearchQuery {
                 search_term: search_term.clone(),
                 search_terms: None,
@@ -1489,62 +1265,11 @@
                 limit: None,
             })
             .await?;
-        Ok(search_result.documents)
-    }
-
-    /// Apply haystack weights to documents based on their source
-    async fn apply_haystack_weights(
-        &self,
-        mut documents: Vec<Document>,
-        search_query: &SearchQuery,
-    ) -> Result<Vec<Document>> {
-        let config = self.config_state.config.lock().await.clone();
-        let search_query_role = search_query.role.clone().unwrap_or(config.default_role);
-
-        let role = config.roles.get(&search_query_role).ok_or_else(|| {
-            ServiceError::Config(format!("Role '{}' not found", search_query_role))
-        })?;
-
-        // Create a map of haystack location to weight for quick lookup
-        let haystack_weights: std::collections::HashMap<String, f64> = role
-            .haystacks
-            .iter()
-            .map(|h| (h.location.clone(), h.weight))
-            .collect();
-
-        // Apply weights to document ranks
-        for document in &mut documents {
-            if let (Some(source), Some(current_rank)) = (&document.source_haystack, document.rank) {
-                let weight = haystack_weights.get(source).unwrap_or(&1.0);
-                let weighted_rank = (current_rank as f64 * weight).round() as u64;
-                document.rank = Some(weighted_rank);
-
-                log::trace!(
-                    "Applied weight {} to document '{}' from haystack '{}': rank {} -> {}",
-                    weight,
-                    document.title,
-                    source,
-                    current_rank,
-                    weighted_rank
-                );
-            }
-        }
-
-        // Re-sort documents by their new weighted ranks (highest rank first)
-        documents.sort_by(|a, b| {
-            let rank_a = a.rank.unwrap_or(0);
-            let rank_b = b.rank.unwrap_or(0);
-            rank_b.cmp(&rank_a)
-        });
-
         Ok(documents)
     }
 
     /// Search for documents in the haystacks
-    pub async fn search(&mut self, search_query: &SearchQuery) -> Result<SearchResult> {
-        // Initialize task IDs collection for async summarization tracking
-        let mut all_task_ids = Vec::new();
-
+    pub async fn search(&mut self, search_query: &SearchQuery) -> Result<Vec<Document>> {
         // Get the role from the config
         log::debug!("Role for searching: {:?}", search_query.role);
         let role = self.get_search_role(search_query).await?;
@@ -1687,46 +1412,8 @@
                     docs_ranked.push(document);
                 }
 
-                // Apply haystack weights to improve ranking of high-priority sources
-                docs_ranked = self
-                    .apply_haystack_weights(docs_ranked, search_query)
-                    .await?;
-
+                // Apply OpenRouter AI summarization if enabled for this role and auto-summarize is on
                 // Apply AI summarization if enabled via OpenRouter or generic LLM config
-<<<<<<< HEAD
-                // Submit documents for async summarization instead of blocking
-                let should_use_openrouter = {
-                    #[cfg(feature = "openrouter")]
-                    {
-                        role.has_openrouter_config() && role.openrouter_auto_summarize
-                    }
-                    #[cfg(not(feature = "openrouter"))]
-                    {
-                        false
-                    }
-                };
-
-                // Check if role wants AI summarization via generic LLM config
-                let should_use_llm_auto_summarize = crate::llm::role_wants_ai_summarize(&role);
-
-                if should_use_openrouter || should_use_llm_auto_summarize {
-                    if should_use_openrouter {
-                        log::debug!(
-                            "Submitting {} search results for async OpenRouter AI summarization for role '{}'",
-                            docs_ranked.len(),
-                            role.name
-                        );
-                    } else {
-                        log::debug!(
-                            "Submitting {} search results for async LLM AI summarization for role '{}'",
-                            docs_ranked.len(),
-                            role.name
-                        );
-                    }
-
-                    let task_ids = self
-                        .submit_async_summarization(docs_ranked.clone(), &role)
-=======
                 #[cfg(feature = "openrouter")]
                 if role.has_llm_config() && role.llm_auto_summarize {
                     log::debug!(
@@ -1750,9 +1437,7 @@
                     );
                     docs_ranked = self
                         .enhance_descriptions_with_ai(docs_ranked, &role)
->>>>>>> 30ad63f9
                         .await?;
-                    all_task_ids.extend(task_ids);
                 }
 
                 // Apply KG preprocessing if enabled for this role (but only once, not in individual document loads)
@@ -1789,15 +1474,9 @@
                         docs_with_kg_links,
                         total_kg_terms
                     );
-                    let result = SearchResult::with_task_ids(processed_docs, all_task_ids);
-                    Ok(result
-                        .merge_completed_summaries(self.summarization_manager.as_ref())
-                        .await)
+                    Ok(processed_docs)
                 } else {
-                    let result = SearchResult::with_task_ids(docs_ranked, all_task_ids);
-                    Ok(result
-                        .merge_completed_summaries(self.summarization_manager.as_ref())
-                        .await)
+                    Ok(docs_ranked)
                 }
             }
             RelevanceFunction::BM25 => {
@@ -1837,41 +1516,6 @@
                     docs_ranked.push(document);
                 }
 
-<<<<<<< HEAD
-                // Apply haystack weights to improve ranking of high-priority sources
-                docs_ranked = self
-                    .apply_haystack_weights(docs_ranked, search_query)
-                    .await?;
-
-                // Apply AI summarization if enabled via OpenRouter or generic LLM config
-                let should_use_openrouter = {
-                    #[cfg(feature = "openrouter")]
-                    {
-                        role.has_openrouter_config() && role.openrouter_auto_summarize
-                    }
-                    #[cfg(not(feature = "openrouter"))]
-                    {
-                        false
-                    }
-                };
-
-                // Check if role wants AI summarization via generic LLM config
-                let should_use_llm_auto_summarize = crate::llm::role_wants_ai_summarize(&role);
-
-                if should_use_openrouter || should_use_llm_auto_summarize {
-                    if should_use_openrouter {
-                        log::debug!("Submitting {} BM25 search results for background OpenRouter AI summarization for role '{}'", docs_ranked.len(), role.name);
-                    } else {
-                        log::debug!(
-                            "Submitting {} BM25 search results for background LLM AI summarization for role '{}'",
-                            docs_ranked.len(),
-                            role.name
-                        );
-                    }
-
-                    let task_ids = self
-                        .submit_async_summarization(docs_ranked.clone(), &role)
-=======
                 // Apply OpenRouter AI summarization if enabled for this role and auto-summarize is on
                 #[cfg(feature = "openrouter")]
                 if role.has_llm_config() && role.llm_auto_summarize {
@@ -1888,9 +1532,7 @@
                     );
                     docs_ranked = self
                         .enhance_descriptions_with_ai(docs_ranked, &role)
->>>>>>> 30ad63f9
                         .await?;
-                    all_task_ids.extend(task_ids);
                 }
 
                 // Apply KG preprocessing if enabled for this role
@@ -1926,15 +1568,9 @@
                         docs_with_kg_links,
                         total_kg_terms
                     );
-                    let result = SearchResult::with_task_ids(processed_docs, all_task_ids);
-                    Ok(result
-                        .merge_completed_summaries(self.summarization_manager.as_ref())
-                        .await)
+                    Ok(processed_docs)
                 } else {
-                    let result = SearchResult::with_task_ids(docs_ranked, all_task_ids);
-                    Ok(result
-                        .merge_completed_summaries(self.summarization_manager.as_ref())
-                        .await)
+                    Ok(docs_ranked)
                 }
             }
             RelevanceFunction::BM25F => {
@@ -1974,41 +1610,6 @@
                     docs_ranked.push(document);
                 }
 
-<<<<<<< HEAD
-                // Apply haystack weights to improve ranking of high-priority sources
-                docs_ranked = self
-                    .apply_haystack_weights(docs_ranked, search_query)
-                    .await?;
-
-                // Apply AI summarization if enabled via OpenRouter or generic LLM config
-                let should_use_openrouter = {
-                    #[cfg(feature = "openrouter")]
-                    {
-                        role.has_openrouter_config() && role.openrouter_auto_summarize
-                    }
-                    #[cfg(not(feature = "openrouter"))]
-                    {
-                        false
-                    }
-                };
-
-                // Check if role wants AI summarization via generic LLM config
-                let should_use_llm_auto_summarize = crate::llm::role_wants_ai_summarize(&role);
-
-                if should_use_openrouter || should_use_llm_auto_summarize {
-                    if should_use_openrouter {
-                        log::debug!("Submitting {} BM25F search results for background OpenRouter AI summarization for role '{}'", docs_ranked.len(), role.name);
-                    } else {
-                        log::debug!(
-                            "Submitting {} BM25F search results for background LLM AI summarization for role '{}'",
-                            docs_ranked.len(),
-                            role.name
-                        );
-                    }
-
-                    let task_ids = self
-                        .submit_async_summarization(docs_ranked.clone(), &role)
-=======
                 // Apply OpenRouter AI summarization if enabled for this role and auto-summarize is on
                 #[cfg(feature = "openrouter")]
                 if role.has_llm_config() && role.llm_auto_summarize {
@@ -2025,9 +1626,7 @@
                     );
                     docs_ranked = self
                         .enhance_descriptions_with_ai(docs_ranked, &role)
->>>>>>> 30ad63f9
                         .await?;
-                    all_task_ids.extend(task_ids);
                 }
 
                 // Apply KG preprocessing if enabled for this role
@@ -2063,15 +1662,9 @@
                         docs_with_kg_links,
                         total_kg_terms
                     );
-                    let result = SearchResult::with_task_ids(processed_docs, all_task_ids);
-                    Ok(result
-                        .merge_completed_summaries(self.summarization_manager.as_ref())
-                        .await)
+                    Ok(processed_docs)
                 } else {
-                    let result = SearchResult::with_task_ids(docs_ranked, all_task_ids);
-                    Ok(result
-                        .merge_completed_summaries(self.summarization_manager.as_ref())
-                        .await)
+                    Ok(docs_ranked)
                 }
             }
             RelevanceFunction::BM25Plus => {
@@ -2111,50 +1704,13 @@
                     docs_ranked.push(document);
                 }
 
-<<<<<<< HEAD
-                // Apply haystack weights to improve ranking of high-priority sources
-                docs_ranked = self
-                    .apply_haystack_weights(docs_ranked, search_query)
-                    .await?;
-
-                // Apply AI summarization if enabled via OpenRouter or generic LLM config
-                let should_use_openrouter = {
-                    #[cfg(feature = "openrouter")]
-                    {
-                        role.has_openrouter_config() && role.openrouter_auto_summarize
-                    }
-                    #[cfg(not(feature = "openrouter"))]
-                    {
-                        false
-                    }
-                };
-
-                // Check if role wants AI summarization via generic LLM config
-                let should_use_llm_auto_summarize = crate::llm::role_wants_ai_summarize(&role);
-
-                if should_use_openrouter || should_use_llm_auto_summarize {
-                    if should_use_openrouter {
-                        log::debug!("Submitting {} BM25Plus search results for background OpenRouter AI summarization for role '{}'", docs_ranked.len(), role.name);
-                    } else {
-                        log::debug!(
-                            "Submitting {} BM25Plus search results for background LLM AI summarization for role '{}'",
-                            docs_ranked.len(),
-                            role.name
-                        );
-                    }
-
-                    let task_ids = self
-                        .submit_async_summarization(docs_ranked.clone(), &role)
-=======
                 // Apply OpenRouter AI summarization if enabled for this role and auto-summarize is on
                 #[cfg(feature = "openrouter")]
                 if role.has_llm_config() && role.llm_auto_summarize {
                     log::debug!("Applying OpenRouter AI summarization to {} BM25Plus search results for role '{}'", docs_ranked.len(), role.name);
                     docs_ranked = self
                         .enhance_descriptions_with_ai(docs_ranked, &role)
->>>>>>> 30ad63f9
                         .await?;
-                    all_task_ids.extend(task_ids);
                 }
 
                 // Apply KG preprocessing if enabled for this role
@@ -2190,15 +1746,9 @@
                         docs_with_kg_links,
                         total_kg_terms
                     );
-                    let result = SearchResult::with_task_ids(processed_docs, all_task_ids);
-                    Ok(result
-                        .merge_completed_summaries(self.summarization_manager.as_ref())
-                        .await)
+                    Ok(processed_docs)
                 } else {
-                    let result = SearchResult::with_task_ids(docs_ranked, all_task_ids);
-                    Ok(result
-                        .merge_completed_summaries(self.summarization_manager.as_ref())
-                        .await)
+                    Ok(docs_ranked)
                 }
             }
             RelevanceFunction::TerraphimGraph => {
@@ -2350,7 +1900,6 @@
                                                 stub: None,
                                                 tags: document.tags.clone(),
                                                 rank: document.rank,
-                                                source_haystack: document.source_haystack.clone(),
                                             };
 
                                             // Save to persistence for future use
@@ -2546,42 +2095,6 @@
                     }
                 }
 
-<<<<<<< HEAD
-                // Apply AI summarization if enabled via OpenRouter or generic LLM config
-                let should_use_openrouter = {
-                    #[cfg(feature = "openrouter")]
-                    {
-                        role.has_openrouter_config() && role.openrouter_auto_summarize
-                    }
-                    #[cfg(not(feature = "openrouter"))]
-                    {
-                        false
-                    }
-                };
-
-                // Check if role wants AI summarization via generic LLM config
-                let should_use_llm_auto_summarize = crate::llm::role_wants_ai_summarize(&role);
-
-                if should_use_openrouter || should_use_llm_auto_summarize {
-                    if should_use_openrouter {
-                        log::debug!(
-                            "Submitting {} TerraphimGraph search results for background OpenRouter AI summarization for role '{}'",
-                            documents.len(),
-                            role.name
-                        );
-                    } else {
-                        log::debug!(
-                            "Submitting {} TerraphimGraph search results for background LLM AI summarization for role '{}'",
-                            documents.len(),
-                            role.name
-                        );
-                    }
-
-                    let task_ids = self
-                        .submit_async_summarization(documents.clone(), &role)
-                        .await?;
-                    all_task_ids.extend(task_ids);
-=======
                 // Apply OpenRouter AI summarization if enabled for this role
                 #[cfg(feature = "openrouter")]
                 if role.has_llm_config() {
@@ -2599,11 +2112,7 @@
                         role.name
                     );
                     documents = self.enhance_descriptions_with_ai(documents, &role).await?;
->>>>>>> 30ad63f9
-                }
-
-                // Apply haystack weights to improve ranking of high-priority sources
-                documents = self.apply_haystack_weights(documents, search_query).await?;
+                }
 
                 // Apply KG preprocessing if enabled for this role (but only once, not in individual document loads)
                 if role.terraphim_it {
@@ -2614,24 +2123,13 @@
                     );
                     let mut processed_docs = Vec::new();
                     for document in documents {
-                        let processed_doc = self
-                            .preprocess_document_content_with_search(
-                                document,
-                                &role,
-                                Some(search_query),
-                            )
-                            .await?;
+                        let processed_doc =
+                            self.preprocess_document_content(document, &role).await?;
                         processed_docs.push(processed_doc);
                     }
-                    let result = SearchResult::with_task_ids(processed_docs, all_task_ids);
-                    Ok(result
-                        .merge_completed_summaries(self.summarization_manager.as_ref())
-                        .await)
+                    Ok(processed_docs)
                 } else {
-                    let result = SearchResult::with_task_ids(documents, all_task_ids);
-                    Ok(result
-                        .merge_completed_summaries(self.summarization_manager.as_ref())
-                        .await)
+                    Ok(documents)
                 }
             }
         }
@@ -3000,6 +2498,17 @@
         current_config.clone()
     }
 
+    // Test helper methods
+    #[cfg(test)]
+    pub async fn get_role(&self, role_name: &RoleName) -> Result<Role> {
+        let config = self.config_state.config.lock().await;
+        config
+            .roles
+            .get(role_name)
+            .cloned()
+            .ok_or_else(|| ServiceError::Config(format!("Role '{}' not found", role_name)))
+    }
+
     /// Update the config
     ///
     /// Overwrites the config in the config state and returns the updated
@@ -3054,6 +2563,50 @@
         }
 
         Ok(current_config.clone())
+    }
+
+    /// Highlight search terms in the given text content
+    ///
+    /// This method wraps matching search terms with HTML-style highlighting tags
+    /// to make them visually distinct in the frontend.
+    fn highlight_search_terms(content: &str, search_query: &SearchQuery) -> String {
+        let mut highlighted_content = content.to_string();
+
+        // Get all terms from the search query
+        let terms = search_query.get_all_terms();
+
+        // Sort terms by length (longest first) to avoid partial replacements
+        let mut sorted_terms: Vec<&str> = terms.iter().map(|t| t.as_str()).collect();
+        sorted_terms.sort_by_key(|term| std::cmp::Reverse(term.len()));
+
+        for term in sorted_terms {
+            if term.trim().is_empty() {
+                continue;
+            }
+
+            // Create case-insensitive regex for the term
+            // Escape special regex characters in the search term
+            let escaped_term = regex::escape(term);
+
+            if let Ok(regex) = regex::RegexBuilder::new(&escaped_term)
+                .case_insensitive(true)
+                .build()
+            {
+                // Replace all matches with highlighted version
+                // Use a unique delimiter to avoid conflicts with existing HTML
+                let highlight_open = "<mark class=\"search-highlight\">";
+                let highlight_close = "</mark>";
+
+                highlighted_content = regex
+                    .replace_all(
+                        &highlighted_content,
+                        format!("{}{}{}", highlight_open, "$0", highlight_close),
+                    )
+                    .to_string();
+            }
+        }
+
+        highlighted_content
     }
 }
 
@@ -3198,8 +2751,6 @@
                 read_only: false,
                 atomic_server_secret: None,
                 extra_parameters: std::collections::HashMap::new(),
-                weight: 1.0,
-                fetch_content: false,
             }],
             kg: None,
             terraphim_it: false,
@@ -3218,12 +2769,7 @@
             #[cfg(feature = "openrouter")]
             llm_chat_system_prompt: None,
             #[cfg(feature = "openrouter")]
-<<<<<<< HEAD
-            openrouter_chat_model: None,
-            llm_system_prompt: None,
-=======
             llm_chat_model: None,
->>>>>>> 30ad63f9
             extra: AHashMap::new(),
         };
         config.roles.insert(role_name.clone(), role);
@@ -3272,8 +2818,6 @@
                 read_only: false,
                 atomic_server_secret: None,
                 extra_parameters: std::collections::HashMap::new(),
-                weight: 1.0,
-                fetch_content: false,
             }],
             kg: None,
             terraphim_it: false,
@@ -3292,12 +2836,7 @@
             #[cfg(feature = "openrouter")]
             llm_chat_system_prompt: None,
             #[cfg(feature = "openrouter")]
-<<<<<<< HEAD
-            openrouter_chat_model: None,
-            llm_system_prompt: None,
-=======
             llm_chat_model: None,
->>>>>>> 30ad63f9
             extra: AHashMap::new(),
         };
         config.roles.insert(role_name.clone(), role);
@@ -3316,7 +2855,6 @@
             stub: None,
             tags: None,
             rank: None,
-            source_haystack: None,
         };
 
         // Test 1: Save Atomic Data document to persistence
@@ -3391,8 +2929,6 @@
                 read_only: false,
                 atomic_server_secret: None,
                 extra_parameters: std::collections::HashMap::new(),
-                weight: 1.0,
-                fetch_content: false,
             }],
             kg: Some(KnowledgeGraph {
                 automata_path: None,
@@ -3419,12 +2955,7 @@
             #[cfg(feature = "openrouter")]
             llm_chat_system_prompt: None,
             #[cfg(feature = "openrouter")]
-<<<<<<< HEAD
-            openrouter_chat_model: None,
-            llm_system_prompt: None,
-=======
             llm_chat_model: None,
->>>>>>> 30ad63f9
             extra: AHashMap::new(),
         };
         config.roles.insert(role_name.clone(), role);
@@ -3443,7 +2974,6 @@
             stub: None,
             tags: None,
             rank: None,
-            source_haystack: None,
         };
 
         // Save the Atomic Data document to persistence
@@ -3522,8 +3052,6 @@
                 read_only: false,
                 atomic_server_secret: None,
                 extra_parameters: std::collections::HashMap::new(),
-                weight: 1.0,
-                fetch_content: false,
             }],
             kg: Some(terraphim_config::KnowledgeGraph {
                 automata_path: Some(terraphim_automata::AutomataPath::local_example()),
@@ -3547,12 +3075,7 @@
             #[cfg(feature = "openrouter")]
             llm_chat_system_prompt: None,
             #[cfg(feature = "openrouter")]
-<<<<<<< HEAD
-            openrouter_chat_model: None,
-            llm_system_prompt: None,
-=======
             llm_chat_model: None,
->>>>>>> 30ad63f9
             extra: AHashMap::new(),
         };
         config.roles.insert(role_name.clone(), role);
@@ -3572,7 +3095,6 @@
                 stub: None,
                 tags: Some(vec!["test".to_string(), "first".to_string()]),
                 rank: None, // Should be assigned by the function
-                source_haystack: None,
             },
             Document {
                 id: "test-doc-2".to_string(),
@@ -3584,7 +3106,6 @@
                 stub: None,
                 tags: Some(vec!["test".to_string(), "second".to_string()]),
                 rank: None, // Should be assigned by the function
-                source_haystack: None,
             },
             Document {
                 id: "test-doc-3".to_string(),
@@ -3596,7 +3117,6 @@
                 stub: None,
                 tags: Some(vec!["test".to_string(), "third".to_string()]),
                 rank: None, // Should be assigned by the function
-                source_haystack: None,
             },
         ];
 
