use std::sync::Arc;

use ahash::AHashMap;
use serde_json::Value;

use crate::Result as ServiceResult;

#[derive(Clone, Debug)]
pub struct SummarizeOptions {
    pub max_length: usize,
}

#[allow(dead_code)]
#[derive(Clone, Debug)]
pub struct ChatOptions {
    pub max_tokens: Option<u32>,
    pub temperature: Option<f32>,
}

#[async_trait::async_trait]
pub trait LlmClient: Send + Sync {
    fn name(&self) -> &'static str;

    async fn summarize(&self, content: &str, opts: SummarizeOptions) -> ServiceResult<String>;

    /// List available models for this provider (best-effort)
    async fn list_models(&self) -> ServiceResult<Vec<String>> {
        Err(crate::ServiceError::Config(
            "Listing models not supported by this provider".to_string(),
        ))
    }

    /// Perform a chat completion with messages
    async fn chat_completion(
        &self,
        _messages: Vec<serde_json::Value>,
        _opts: ChatOptions,
    ) -> ServiceResult<String> {
        Err(crate::ServiceError::Config(
            "Chat completion not supported by this provider".to_string(),
        ))
    }

    // Reserved for future: streaming chat
}

// ---------------- Provider selection ----------------

/// Determine if the role requests AI summarization via generic LLM config in `extra`.
pub fn role_wants_ai_summarize(role: &terraphim_config::Role) -> bool {
    // Look for `llm_auto_summarize: true` in role.extra
    get_bool_extra(&role.extra, "llm_auto_summarize").unwrap_or(false)
}

/// Best-effort builder that inspects role settings and returns an LLM client if configured.
pub fn build_llm_from_role(role: &terraphim_config::Role) -> Option<Arc<dyn LlmClient>> {
    eprintln!("🔧 Building LLM client for role: {}", role.name);
    eprintln!(
        "🔧 Role extra keys: {:?}",
        role.extra.keys().collect::<Vec<_>>()
    );
    log::debug!("Building LLM client for role: {}", role.name);
    log::debug!(
        "Role extra keys: {:?}",
        role.extra.keys().collect::<Vec<_>>()
    );

    // Check if there's a nested "extra" key (this handles a serialization issue)
    if let Some(nested_extra) = role.extra.get("extra") {
        log::debug!("Found nested extra field");
        // Try to extract from nested extra
        if let Some(nested_obj) = nested_extra.as_object() {
            let nested_map: AHashMap<String, Value> = nested_obj
                .iter()
                .map(|(k, v)| (k.clone(), v.clone()))
                .collect();

            if let Some(provider) = get_string_extra(&nested_map, "llm_provider") {
                log::debug!("Found nested llm_provider: {}", provider);
                match provider.as_str() {
                    "ollama" => {
                        let client = build_ollama_from_nested_extra(&nested_map);
                        log::debug!(
                            "Built Ollama client from nested extra: {:?}",
                            client.is_some()
                        );
                        return client;
                    }
                    "openrouter" => {
                        // Would implement similar nested extraction for OpenRouter
                        return None;
                    }
                    _ => {}
                }
            }
        }
    }

    // Prefer explicit `llm_provider` in `extra`
    if let Some(provider) = get_string_extra(&role.extra, "llm_provider") {
        log::debug!("Found llm_provider: {}", provider);
        match provider.as_str() {
            "ollama" => {
                let client =
                    build_ollama_from_role(role).or_else(|| build_openrouter_from_role(role));
                log::debug!(
                    "Built Ollama client from role extra: {:?}",
                    client.is_some()
                );
                return client;
            }
            "openrouter" => {
                return build_openrouter_from_role(role).or_else(|| build_ollama_from_role(role))
            }
            _ => {}
        }
    }

    // Fallbacks: use OpenRouter if configured, else Ollama if extra hints exist
    if role_has_openrouter_config(role) {
        if let Some(client) = build_openrouter_from_role(role) {
            return Some(client);
        }
    }

    if has_ollama_hints(&role.extra) {
        log::debug!("Found Ollama hints in extra");
        if let Some(client) = build_ollama_from_role(role) {
            log::debug!("Built Ollama client from hints");
            return Some(client);
        }
    }

    log::debug!("No LLM client could be built for role: {}", role.name);
    None
}

fn get_string_extra(extra: &AHashMap<String, Value>, key: &str) -> Option<String> {
    extra
        .get(key)
        .and_then(|v| v.as_str().map(|s| s.to_string()))
}

fn get_bool_extra(extra: &AHashMap<String, Value>, key: &str) -> Option<bool> {
    extra.get(key).and_then(|v| v.as_bool())
}

fn has_ollama_hints(extra: &AHashMap<String, Value>) -> bool {
    extra.contains_key("llm_provider")
        || extra.contains_key("ollama_model")
        || extra.contains_key("llm_model")
        || extra.contains_key("ollama_base_url")
        || extra.contains_key("llm_base_url")
}

#[cfg(feature = "openrouter")]
fn role_has_openrouter_config(role: &terraphim_config::Role) -> bool {
<<<<<<< HEAD
    role.openrouter_enabled && role.openrouter_api_key.is_some()
=======
    role.has_llm_config()
>>>>>>> 7b9e7e31
}

#[cfg(not(feature = "openrouter"))]
fn role_has_openrouter_config(_role: &terraphim_config::Role) -> bool {
    false
}

// ---------------- OpenRouter Adapter ----------------

#[cfg(feature = "openrouter")]
struct OpenRouterClient {
    inner: crate::openrouter::OpenRouterService,
}

#[cfg(feature = "openrouter")]
#[async_trait::async_trait]
impl LlmClient for OpenRouterClient {
    fn name(&self) -> &'static str {
        "openrouter"
    }

    async fn summarize(&self, content: &str, opts: SummarizeOptions) -> ServiceResult<String> {
        let summary = self
            .inner
            .generate_summary(content, opts.max_length)
            .await?;
        Ok(summary)
    }

    async fn list_models(&self) -> ServiceResult<Vec<String>> {
        let models = self.inner.list_models().await?;
        Ok(models)
    }

    async fn chat_completion(
        &self,
        messages: Vec<serde_json::Value>,
        opts: ChatOptions,
    ) -> ServiceResult<String> {
        let response = self
            .inner
            .chat_completion(messages, opts.max_tokens, opts.temperature)
            .await?;
        Ok(response)
    }
}

#[cfg(feature = "openrouter")]
fn build_openrouter_from_role(role: &terraphim_config::Role) -> Option<Arc<dyn LlmClient>> {
    let api_key = role.llm_api_key.as_deref()?;
    let model = role.llm_model.as_deref().unwrap_or("openai/gpt-3.5-turbo");
    match crate::openrouter::OpenRouterService::new(api_key, model) {
        Ok(inner) => Some(Arc::new(OpenRouterClient { inner }) as Arc<dyn LlmClient>),
        Err(e) => {
            log::warn!("Failed to init OpenRouter client: {}", e);
            None
        }
    }
}

#[cfg(not(feature = "openrouter"))]
fn build_openrouter_from_role(_role: &terraphim_config::Role) -> Option<Arc<dyn LlmClient>> {
    None
}

// ---------------- Ollama Adapter ----------------

#[cfg(feature = "ollama")]
struct OllamaClient {
    http: reqwest::Client,
    base_url: String,
    model: String,
}

#[cfg(feature = "ollama")]
#[async_trait::async_trait]
impl LlmClient for OllamaClient {
    fn name(&self) -> &'static str {
        "ollama"
    }

    async fn summarize(&self, content: &str, opts: SummarizeOptions) -> ServiceResult<String> {
        // Craft a compact summarization instruction with strict length constraints
        let prompt = format!(
            "Please provide a concise and informative summary in EXACTLY {} characters or less. Be brief and focused.\n\nContent:\n{}",
            opts.max_length, content
        );

        // Small retry loop with timeouts for resilience
        let max_attempts = 3;
        let url = format!("{}/api/chat", self.base_url.trim_end_matches('/'));
        let mut last_err: Option<crate::ServiceError> = None;
        for attempt in 1..=max_attempts {
            let body = serde_json::json!({
                "model": self.model,
                "messages": [
                    {"role": "user", "content": prompt}
                ],
                "stream": false
            });

            let req = self
                .http
                .post(url.clone())
                .timeout(std::time::Duration::from_secs(30))
                .json(&body);

            match req.send().await {
                Ok(resp) => {
                    if !resp.status().is_success() {
                        let status = resp.status();
                        let text = resp.text().await.unwrap_or_default();
                        last_err = Some(crate::ServiceError::Config(format!(
                            "Ollama error {}: {}",
                            status, text
                        )));
                        // Retry on 5xx; break on 4xx
                        if status.is_server_error() && attempt < max_attempts {
                            continue;
                        } else {
                            break;
                        }
                    }

                    match resp.json::<serde_json::Value>().await {
                        Ok(json) => {
                            let mut content = json
                                .get("message")
                                .and_then(|m| m.get("content"))
                                .and_then(|c| c.as_str())
                                .unwrap_or("")
                                .trim()
                                .to_string();

                            // Post-process to respect max_length constraint
                            if content.len() > opts.max_length {
                                // Try to truncate at a word boundary
                                let truncated = if let Some(last_space) =
                                    content[..opts.max_length].rfind(' ')
                                {
                                    if last_space > opts.max_length * 3 / 4 {
                                        // Only truncate if we can keep most of the content
                                        format!("{}...", &content[..last_space])
                                    } else {
                                        format!("{}...", &content[..opts.max_length])
                                    }
                                } else {
                                    format!("{}...", &content[..opts.max_length])
                                };
                                content = truncated;
                            }

                            return Ok(content);
                        }
                        Err(e) => {
                            last_err = Some(crate::ServiceError::Config(format!(
                                "Invalid Ollama response: {}",
                                e
                            )));
                            if attempt < max_attempts {
                                continue;
                            }
                        }
                    }
                }
                Err(e) => {
                    last_err = Some(crate::ServiceError::Config(format!(
                        "Ollama request failed: {}",
                        e
                    )));
                    if attempt < max_attempts {
                        continue;
                    }
                }
            }
        }
        Err(last_err.unwrap_or_else(|| {
            crate::ServiceError::Config("Ollama request failed (unknown)".to_string())
        }))
    }

    async fn list_models(&self) -> ServiceResult<Vec<String>> {
        let url = format!("{}/api/tags", self.base_url.trim_end_matches('/'));
        let resp = self
            .http
            .get(url)
            .timeout(std::time::Duration::from_secs(15))
            .send()
            .await
            .map_err(|e| crate::ServiceError::Config(format!("Ollama tags failed: {}", e)))?;

        if !resp.status().is_success() {
            let status = resp.status();
            let text = resp.text().await.unwrap_or_default();
            return Err(crate::ServiceError::Config(format!(
                "Ollama tags error {}: {}",
                status, text
            )));
        }

        let json: serde_json::Value = resp
            .json()
            .await
            .map_err(|e| crate::ServiceError::Config(format!("Invalid tags response: {}", e)))?;

        let mut models = Vec::new();
        if let Some(arr) = json.get("models").and_then(|v| v.as_array()) {
            for m in arr {
                if let Some(name) = m.get("name").and_then(|n| n.as_str()) {
                    models.push(name.to_string());
                }
            }
        }
        Ok(models)
    }

    async fn chat_completion(
        &self,
        messages: Vec<serde_json::Value>,
        opts: ChatOptions,
    ) -> ServiceResult<String> {
        let max_attempts = 3;
        let url = format!("{}/api/chat", self.base_url.trim_end_matches('/'));
        let mut last_err: Option<crate::ServiceError> = None;

        for attempt in 1..=max_attempts {
            let body = serde_json::json!({
                "model": self.model,
                "messages": messages,
                "stream": false,
                "options": {
                    "temperature": opts.temperature.unwrap_or(0.7),
                    "num_predict": opts.max_tokens.unwrap_or(1024)
                }
            });

            let req = self
                .http
                .post(url.clone())
                .timeout(std::time::Duration::from_secs(60))
                .json(&body);

            match req.send().await {
                Ok(resp) => {
                    if !resp.status().is_success() {
                        let status = resp.status();
                        let text = resp.text().await.unwrap_or_default();
                        last_err = Some(crate::ServiceError::Config(format!(
                            "Ollama chat error {}: {}",
                            status, text
                        )));
                        // Retry on 5xx; break on 4xx
                        if status.is_server_error() && attempt < max_attempts {
                            continue;
                        } else {
                            break;
                        }
                    }

                    match resp.json::<serde_json::Value>().await {
                        Ok(json) => {
                            let content = json
                                .get("message")
                                .and_then(|m| m.get("content"))
                                .and_then(|c| c.as_str())
                                .unwrap_or("")
                                .trim()
                                .to_string();

                            if content.is_empty() {
                                last_err = Some(crate::ServiceError::Config(
                                    "Ollama returned empty response".to_string(),
                                ));
                                if attempt < max_attempts {
                                    continue;
                                }
                            } else {
                                return Ok(content);
                            }
                        }
                        Err(e) => {
                            last_err = Some(crate::ServiceError::Config(format!(
                                "Invalid Ollama chat response: {}",
                                e
                            )));
                            if attempt < max_attempts {
                                continue;
                            }
                        }
                    }
                }
                Err(e) => {
                    last_err = Some(crate::ServiceError::Config(format!(
                        "Ollama chat request failed: {}",
                        e
                    )));
                    if attempt < max_attempts {
                        continue;
                    }
                }
            }
        }
        Err(last_err.unwrap_or_else(|| {
            crate::ServiceError::Config("Ollama chat request failed (unknown)".to_string())
        }))
    }
}

#[cfg(feature = "ollama")]
fn build_ollama_from_role(role: &terraphim_config::Role) -> Option<Arc<dyn LlmClient>> {
    // Try llm_model or ollama_model, and base url
    let model = get_string_extra(&role.extra, "llm_model")
        .or_else(|| get_string_extra(&role.extra, "ollama_model"))
        .unwrap_or_else(|| "llama3.1".to_string());
    let base_url = get_string_extra(&role.extra, "llm_base_url")
        .or_else(|| get_string_extra(&role.extra, "ollama_base_url"))
        .unwrap_or_else(|| "http://127.0.0.1:11434".to_string());

    log::debug!(
        "Building Ollama client: model={}, base_url={}",
        model,
        base_url
    );

    let http = crate::http_client::create_api_client().unwrap_or_else(|_| reqwest::Client::new());
    Some(Arc::new(OllamaClient {
        http,
        base_url,
        model,
    }) as Arc<dyn LlmClient>)
}

#[cfg(feature = "ollama")]
fn build_ollama_from_nested_extra(
    nested_extra: &AHashMap<String, Value>,
) -> Option<Arc<dyn LlmClient>> {
    let model = get_string_extra(nested_extra, "llm_model")
        .or_else(|| get_string_extra(nested_extra, "ollama_model"))
        .unwrap_or_else(|| "llama3.1".to_string());
    let base_url = get_string_extra(nested_extra, "llm_base_url")
        .or_else(|| get_string_extra(nested_extra, "ollama_base_url"))
        .unwrap_or_else(|| "http://127.0.0.1:11434".to_string());

    log::debug!(
        "Building Ollama client from nested extra: model={}, base_url={}",
        model,
        base_url
    );
    log::debug!(
        "Nested extra keys: {:?}",
        nested_extra.keys().collect::<Vec<_>>()
    );

    let http = crate::http_client::create_api_client().unwrap_or_else(|_| reqwest::Client::new());
    Some(Arc::new(OllamaClient {
        http,
        base_url,
        model,
    }) as Arc<dyn LlmClient>)
}

#[cfg(not(feature = "ollama"))]
fn build_ollama_from_nested_extra(
    _nested_extra: &AHashMap<String, Value>,
) -> Option<Arc<dyn LlmClient>> {
    None
}

#[cfg(not(feature = "ollama"))]
fn build_ollama_from_role(_role: &terraphim_config::Role) -> Option<Arc<dyn LlmClient>> {
    None
}<|MERGE_RESOLUTION|>--- conflicted
+++ resolved
@@ -155,11 +155,7 @@
 
 #[cfg(feature = "openrouter")]
 fn role_has_openrouter_config(role: &terraphim_config::Role) -> bool {
-<<<<<<< HEAD
-    role.openrouter_enabled && role.openrouter_api_key.is_some()
-=======
     role.has_llm_config()
->>>>>>> 7b9e7e31
 }
 
 #[cfg(not(feature = "openrouter"))]
