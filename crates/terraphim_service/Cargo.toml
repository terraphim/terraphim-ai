--- conflicted
+++ resolved
@@ -38,14 +38,14 @@
 reqwest = { workspace = true }
 
 # Logging utilities
-env_logger = "0.11"
+env_logger = "0.10"
 
 # Optional tracing support for structured logging
 tracing = { version = "0.1", optional = true }
 tracing-subscriber = { version = "0.3", features = ["env-filter"], optional = true }
 
 [features]
-default = ["ollama"]
+default = []
 openrouter = ["terraphim_config/openrouter"]
 ollama = []
 tracing = ["dep:tracing", "dep:tracing-subscriber"]
@@ -54,10 +54,7 @@
 tokio = { version = "1.35.0", features = ["full"] }
 terraphim_settings = { path = "../terraphim_settings", version = "0.2.0" }
 anyhow = "1.0.82"
-<<<<<<< HEAD
-=======
 # wiremock removed - not needed for production builds
->>>>>>> ebe00322
 serial_test = "3.0"
 tempfile = "3"
 tracing-subscriber = { version = "0.3", features = ["env-filter"] }
