--- conflicted
+++ resolved
@@ -19,18 +19,11 @@
 serde = { version = "1.0", features = ["derive"] }
 serde_json = "1.0.104"
 thiserror = "1.0.56"
-<<<<<<< HEAD
-schemars = { version = "0.8", features = ["derive"] }
-tsify = { version = "0.4", features = ["js"], optional = true }
-=======
 schemars = { version = "0.8.22", features = ["derive"] }
 tsify = { version = "0.5", features = ["js"], optional = true }
 uuid = { version = "1.6.1", features = ["v4", "serde"] }
->>>>>>> 49480c13
 wasm-bindgen = { version = "0.2", optional = true }
 ulid = { version = "1.0.0", features = ["serde", "uuid"] }
-uuid = { version = "1.8", features = ["v4", "serde"] }
-chrono = { version = "0.4", features = ["serde"] }
 
 [features]
 typescript = ["tsify", "wasm-bindgen"]