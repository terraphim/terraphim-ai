--- conflicted
+++ resolved
@@ -631,39 +631,6 @@
     }
 }
 
-/// Unique identifier for messages within conversations
-#[derive(Debug, Clone, PartialEq, Eq, Hash, Serialize, Deserialize)]
-#[cfg_attr(feature = "typescript", derive(Tsify))]
-#[cfg_attr(feature = "typescript", tsify(into_wasm_abi, from_wasm_abi))]
-pub struct MessageId(pub String);
-
-impl MessageId {
-    pub fn new() -> Self {
-        Self(uuid::Uuid::new_v4().to_string())
-    }
-
-    pub fn from_string(id: String) -> Self {
-        Self(id)
-    }
-
-    pub fn as_str(&self) -> &str {
-        &self.0
-    }
-}
-
-impl Default for MessageId {
-    fn default() -> Self {
-        Self::new()
-    }
-}
-
-impl Display for MessageId {
-    fn fmt(&self, f: &mut Formatter<'_>) -> fmt::Result {
-        write!(f, "{}", self.0)
-    }
-}
-
-<<<<<<< HEAD
 /// Types of context that can be added to conversations
 #[derive(Debug, Clone, PartialEq, Eq, Serialize, Deserialize)]
 #[cfg_attr(feature = "typescript", derive(Tsify))]
@@ -685,10 +652,39 @@
     KGIndex,
 }
 
-/// Context item that can be attached to conversations or messages
-=======
+/// Unique identifier for messages within conversations
+#[derive(Debug, Clone, PartialEq, Eq, Hash, Serialize, Deserialize)]
+#[cfg_attr(feature = "typescript", derive(Tsify))]
+#[cfg_attr(feature = "typescript", tsify(into_wasm_abi, from_wasm_abi))]
+pub struct MessageId(pub String);
+
+impl MessageId {
+    pub fn new() -> Self {
+        Self(uuid::Uuid::new_v4().to_string())
+    }
+
+    pub fn from_string(id: String) -> Self {
+        Self(id)
+    }
+
+    pub fn as_str(&self) -> &str {
+        &self.0
+    }
+}
+
+impl Default for MessageId {
+    fn default() -> Self {
+        Self::new()
+    }
+}
+
+impl Display for MessageId {
+    fn fmt(&self, f: &mut Formatter<'_>) -> fmt::Result {
+        write!(f, "{}", self.0)
+    }
+}
+
 /// Context item that can be added to LLM conversations
->>>>>>> 0830d9b9
 #[derive(Debug, Clone, Serialize, Deserialize)]
 #[cfg_attr(feature = "typescript", derive(Tsify))]
 #[cfg_attr(feature = "typescript", tsify(into_wasm_abi, from_wasm_abi))]
@@ -914,131 +910,6 @@
             relevance_score: Some(1.0), // High relevance for complete index
         }
     }
-
-    /// Create a new context item from a KG term definition
-    pub fn from_kg_term_definition(kg_term: &KGTermDefinition) -> Self {
-        let mut metadata = AHashMap::new();
-        metadata.insert("source_type".to_string(), "kg_term".to_string());
-        metadata.insert("term_id".to_string(), kg_term.id.to_string());
-        metadata.insert(
-            "normalized_term".to_string(),
-            kg_term.normalized_term.to_string(),
-        );
-        metadata.insert(
-            "synonyms_count".to_string(),
-            kg_term.synonyms.len().to_string(),
-        );
-        metadata.insert(
-            "related_terms_count".to_string(),
-            kg_term.related_terms.len().to_string(),
-        );
-        metadata.insert(
-            "usage_examples_count".to_string(),
-            kg_term.usage_examples.len().to_string(),
-        );
-
-        if let Some(ref url) = kg_term.url {
-            metadata.insert("url".to_string(), url.clone());
-        }
-
-        // Add KG-specific metadata
-        for (key, value) in &kg_term.metadata {
-            metadata.insert(format!("kg_{}", key), value.clone());
-        }
-
-        let mut content = format!("**Term:** {}\n", kg_term.term);
-
-        if let Some(ref definition) = kg_term.definition {
-            content.push_str(&format!("**Definition:** {}\n", definition));
-        }
-
-        if !kg_term.synonyms.is_empty() {
-            content.push_str(&format!("**Synonyms:** {}\n", kg_term.synonyms.join(", ")));
-        }
-
-        if !kg_term.related_terms.is_empty() {
-            content.push_str(&format!(
-                "**Related Terms:** {}\n",
-                kg_term.related_terms.join(", ")
-            ));
-        }
-
-        if !kg_term.usage_examples.is_empty() {
-            content.push_str("**Usage Examples:**\n");
-            for (i, example) in kg_term.usage_examples.iter().enumerate() {
-                content.push_str(&format!("{}. {}\n", i + 1, example));
-            }
-        }
-
-        Self {
-            id: uuid::Uuid::new_v4().to_string(),
-            context_type: ContextType::KGTermDefinition,
-            title: format!("KG Term: {}", kg_term.term),
-            summary: Some(format!(
-                "Knowledge Graph term '{}' with {} synonyms and {} related terms",
-                kg_term.term,
-                kg_term.synonyms.len(),
-                kg_term.related_terms.len()
-            )),
-            content,
-            metadata,
-            created_at: chrono::Utc::now(),
-            relevance_score: kg_term.relevance_score,
-        }
-    }
-
-    /// Create a new context item from a complete KG index
-    pub fn from_kg_index(kg_index: &KGIndexInfo) -> Self {
-        let mut metadata = AHashMap::new();
-        metadata.insert("source_type".to_string(), "kg_index".to_string());
-        metadata.insert("kg_name".to_string(), kg_index.name.clone());
-        metadata.insert("total_terms".to_string(), kg_index.total_terms.to_string());
-        metadata.insert("total_nodes".to_string(), kg_index.total_nodes.to_string());
-        metadata.insert("total_edges".to_string(), kg_index.total_edges.to_string());
-        metadata.insert("source".to_string(), kg_index.source.clone());
-        metadata.insert(
-            "last_updated".to_string(),
-            kg_index.last_updated.to_rfc3339(),
-        );
-
-        if let Some(ref version) = kg_index.version {
-            metadata.insert("version".to_string(), version.clone());
-        }
-
-        let content = format!(
-            "**Knowledge Graph Index: {}**\n\n\
-            **Statistics:**\n\
-            - Total Terms: {}\n\
-            - Total Nodes: {}\n\
-            - Total Edges: {}\n\
-            - Source: {}\n\
-            - Last Updated: {}\n\
-            - Version: {}\n\n\
-            This context includes the complete knowledge graph index with all terms, \
-            relationships, and metadata available for reference.",
-            kg_index.name,
-            kg_index.total_terms,
-            kg_index.total_nodes,
-            kg_index.total_edges,
-            kg_index.source,
-            kg_index.last_updated.format("%Y-%m-%d %H:%M:%S UTC"),
-            kg_index.version.as_deref().unwrap_or("N/A")
-        );
-
-        Self {
-            id: uuid::Uuid::new_v4().to_string(),
-            context_type: ContextType::KGIndex,
-            title: format!("KG Index: {}", kg_index.name),
-            summary: Some(format!(
-                "Complete knowledge graph index with {} terms, {} nodes, and {} edges",
-                kg_index.total_terms, kg_index.total_nodes, kg_index.total_edges
-            )),
-            content,
-            metadata,
-            created_at: chrono::Utc::now(),
-            relevance_score: Some(1.0), // High relevance for complete index
-        }
-    }
 }
 
 /// Knowledge Graph term definition with comprehensive metadata
@@ -1089,74 +960,6 @@
     pub version: Option<String>,
 }
 
-/// Types of context that can be added to conversations
-#[derive(Debug, Clone, Serialize, Deserialize, PartialEq, Eq)]
-#[cfg_attr(feature = "typescript", derive(Tsify))]
-#[cfg_attr(feature = "typescript", tsify(into_wasm_abi, from_wasm_abi))]
-pub enum ContextType {
-    /// Context from a single document
-    Document,
-    /// User-provided context
-    UserInput,
-    /// System-generated context
-    System,
-    /// Context from external tools or APIs
-    External,
-    /// Context from KG term definition with synonyms and metadata
-    KGTermDefinition,
-    /// Context from complete knowledge graph index
-    KGIndex,
-}
-
-/// Knowledge Graph term definition with comprehensive metadata
-#[derive(Debug, Clone, Serialize, Deserialize)]
-#[cfg_attr(feature = "typescript", derive(Tsify))]
-#[cfg_attr(feature = "typescript", tsify(into_wasm_abi, from_wasm_abi))]
-pub struct KGTermDefinition {
-    /// The primary term
-    pub term: String,
-    /// Normalized term value
-    pub normalized_term: NormalizedTermValue,
-    /// Unique identifier for the term
-    pub id: u64,
-    /// Definition of the term
-    pub definition: Option<String>,
-    /// Synonyms for the term
-    pub synonyms: Vec<String>,
-    /// Related terms
-    pub related_terms: Vec<String>,
-    /// Usage examples
-    pub usage_examples: Vec<String>,
-    /// URL reference if available
-    pub url: Option<String>,
-    /// Additional metadata
-    pub metadata: AHashMap<String, String>,
-    /// Relevance score for ranking
-    pub relevance_score: Option<f64>,
-}
-
-/// Knowledge Graph index information
-#[derive(Debug, Clone, Serialize, Deserialize)]
-#[cfg_attr(feature = "typescript", derive(Tsify))]
-#[cfg_attr(feature = "typescript", tsify(into_wasm_abi, from_wasm_abi))]
-pub struct KGIndexInfo {
-    /// Name of the knowledge graph
-    pub name: String,
-    /// Total number of terms in the index
-    pub total_terms: usize,
-    /// Number of nodes in the graph
-    pub total_nodes: usize,
-    /// Number of edges in the graph
-    pub total_edges: usize,
-    /// Last updated timestamp
-    pub last_updated: chrono::DateTime<chrono::Utc>,
-    /// Source of the knowledge graph
-    pub source: String,
-    /// Version of the knowledge graph
-    pub version: Option<String>,
-}
-
-/// Enhanced chat message with context support
 #[derive(Debug, Clone, Serialize, Deserialize)]
 #[cfg_attr(feature = "typescript", derive(Tsify))]
 #[cfg_attr(feature = "typescript", tsify(into_wasm_abi, from_wasm_abi))]
