use anyhow::Result;
use rmcp::{model::CallToolRequestParam, service::ServiceExt, transport::TokioChildProcess};
use serde_json::json;
use serial_test::serial;
use terraphim_automata::builder::{Logseq, ThesaurusBuilder};
use terraphim_config::{
    ConfigBuilder, Haystack, KnowledgeGraph, KnowledgeGraphLocal, Role, ServiceType,
};
use terraphim_persistence::DeviceStorage;
use terraphim_persistence::Persistable;
use terraphim_types::{KnowledgeGraphInputType, RelevanceFunction};
use tokio::process::Command;

// Additional imports for thesaurus building
use terraphim_automata::AutomataPath;

/// Create a comprehensive test configuration with the "Terraphim Engineer" role
/// that uses local KG files and builds thesaurus from local markdown files
async fn create_autocomplete_test_config() -> Result<String> {
    // Use memory-only persistence to avoid RocksDB filesystem issues in CI
    std::env::set_var("TERRAPHIM_PROFILE_MEMORY_TYPE", "memory");
    // Isolate logs to tmp
    std::env::set_var("TERRAPHIM_LOG_DIR", "/tmp/terraphim-logs");
    // Force persistence layer to use memory-only device settings
    let _ = DeviceStorage::init_memory_only().await;
    let current_dir = std::env::current_dir()?;
    let project_root = current_dir.parent().unwrap().parent().unwrap();
    let docs_src_path = project_root.join("docs/src");
    let kg_path = docs_src_path.join("kg");

    // Verify paths exist
    if !kg_path.exists() {
        panic!("Knowledge graph directory not found: {:?}", kg_path);
    }
    if !kg_path.join("terraphim-graph.md").exists() {
        panic!("terraphim-graph.md not found in kg directory");
    }

    println!("🔧 Building thesaurus from local KG files: {:?}", kg_path);

    // Build thesaurus using Logseq builder
    let logseq_builder = Logseq::default();
    let mut thesaurus = logseq_builder
        .build("Terraphim Engineer".to_string(), kg_path.clone())
        .await?;

    println!(
        "✅ Built thesaurus with {} entries from local KG",
        thesaurus.len()
    );

    // Save thesaurus to persistence layer
    thesaurus.save().await?;
    println!("✅ Saved thesaurus to persistence layer");

    // Reload thesaurus from persistence to get canonical version
    thesaurus = thesaurus.load().await?;

    // Create automata path pointing to the persisted thesaurus
    let temp_dir = std::env::temp_dir();
    let thesaurus_path = temp_dir.join("terraphim_engineer_autocomplete_thesaurus.json");

    // Write thesaurus to temp file for automata path
    let thesaurus_json = serde_json::to_string_pretty(&thesaurus)?;
    tokio::fs::write(&thesaurus_path, thesaurus_json).await?;

    let automata_path = AutomataPath::Local(thesaurus_path.clone());
    println!("✅ Set automata_path to: {:?}", thesaurus_path);

    let terraphim_engineer_role = Role {
        shortname: Some("Terraphim Engineer".to_string()),
        name: terraphim_types::RoleName::new("Terraphim Engineer"),
        relevance_function: RelevanceFunction::TerraphimGraph,
        terraphim_it: true,
        theme: "lumen".to_string(),
        kg: Some(KnowledgeGraph {
            automata_path: Some(automata_path),
            knowledge_graph_local: Some(KnowledgeGraphLocal {
                input_type: KnowledgeGraphInputType::Markdown,
                path: kg_path,
            }),
            public: true,
            publish: true,
        }),
        haystacks: vec![Haystack {
            location: docs_src_path.to_string_lossy().to_string(),
            service: ServiceType::Ripgrep,
            read_only: true,
            atomic_server_secret: None,
            extra_parameters: std::collections::HashMap::new(),
            fetch_content: false,
        }],
<<<<<<< HEAD
        #[cfg(feature = "openrouter")]
        llm_enabled: false,
        #[cfg(feature = "openrouter")]
        llm_api_key: None,
        #[cfg(feature = "openrouter")]
        llm_model: None,
        #[cfg(feature = "openrouter")]
        llm_auto_summarize: false,
        #[cfg(feature = "openrouter")]
        llm_chat_enabled: false,
        #[cfg(feature = "openrouter")]
        llm_chat_system_prompt: None,
        #[cfg(feature = "openrouter")]
=======
        llm_enabled: false,
        llm_api_key: None,
        llm_model: None,
        llm_auto_summarize: false,
        llm_chat_enabled: false,
        llm_chat_system_prompt: None,
>>>>>>> 49c66af7
        llm_chat_model: None,
        llm_context_window: Some(4096),
        extra: ahash::AHashMap::new(),
    };

    let mut config = ConfigBuilder::new()
        .global_shortcut("Ctrl+Shift+T")
        .add_role("Terraphim Engineer", terraphim_engineer_role)
        .build()?;

    // Set the selected role
    config.selected_role = terraphim_types::RoleName::new("Terraphim Engineer");

    Ok(serde_json::to_string_pretty(&config)?)
}

/// Start the MCP server as a subprocess and return the transport
async fn start_mcp_server() -> Result<TokioChildProcess> {
    let mut cmd = Command::new("cargo");
    cmd.args(["run", "--bin", "terraphim_mcp_server"])
        .stdin(std::process::Stdio::piped())
        .stdout(std::process::Stdio::piped())
        .stderr(std::process::Stdio::piped());

    // Allow server to start up
    tokio::time::sleep(tokio::time::Duration::from_millis(1000)).await;

    let transport = TokioChildProcess::new(cmd)?;
    Ok(transport)
}

/// Test building autocomplete index for Terraphim Engineer role
#[tokio::test]
#[serial]
async fn test_build_autocomplete_index_terraphim_engineer() -> Result<()> {
    println!("🧪 Testing autocomplete index building for Terraphim Engineer role");

    let config_json = create_autocomplete_test_config().await?;
    let transport = start_mcp_server().await?;
    let service = ().serve(transport).await?;

    // First update the configuration to use our test config
    let update_config_args = json!({
        "config_str": config_json
    });

    let update_result = service
        .call_tool(CallToolRequestParam {
            name: "update_config_tool".into(),
            arguments: Some(update_config_args.as_object().unwrap().clone()),
        })
        .await?;

    println!("Config update result: {:?}", update_result);
    assert!(update_result.is_error != Some(true));

    // Now build the autocomplete index for Terraphim Engineer role
    let build_index_args = json!({
        "role": "Terraphim Engineer"
    });

    let build_result = service
        .call_tool(CallToolRequestParam {
            name: "build_autocomplete_index".into(),
            arguments: Some(build_index_args.as_object().unwrap().clone()),
        })
        .await?;

    println!("Build index result: {:?}", build_result);

    // Verify the build was successful
    assert!(build_result.is_error != Some(true));

    if let Some(content) = build_result.content.first() {
        let content_text = content.as_text().unwrap().text.clone();
        assert!(content_text.contains("Autocomplete index built successfully"));
        assert!(content_text.contains("Terraphim Engineer"));
        println!("✅ Successfully built autocomplete index: {}", content_text);
    } else {
        panic!("No content returned from build_autocomplete_index");
    }

    Ok(())
}

/// Test fuzzy autocomplete search using Jaro-Winkler algorithm with knowledge graph terms
#[tokio::test]
#[serial]
async fn test_fuzzy_autocomplete_search_kg_terms() -> Result<()> {
    println!("🧪 Testing fuzzy autocomplete search with knowledge graph terms");

    let config_json = create_autocomplete_test_config().await?;
    let transport = start_mcp_server().await?;
    let service = ().serve(transport).await?;

    // Update configuration
    let update_config_args = json!({"config_str": config_json});
    let _update_result = service
        .call_tool(CallToolRequestParam {
            name: "update_config_tool".into(),
            arguments: Some(update_config_args.as_object().unwrap().clone()),
        })
        .await?;

    // Build autocomplete index
    let build_index_args = json!({"role": "Terraphim Engineer"});
    let build_result = service
        .call_tool(CallToolRequestParam {
            name: "build_autocomplete_index".into(),
            arguments: Some(build_index_args.as_object().unwrap().clone()),
        })
        .await?;

    assert!(build_result.is_error != Some(true));

    // Test various knowledge graph terms
    let test_queries = vec![
        ("terrapi", vec!["terraphim-graph"]), // Partial match
        ("graph", vec!["terraphim-graph", "graph embeddings"]), // Common term
        ("embedd", vec!["graph embeddings"]), // Partial embedding
        ("hayst", vec!["haystack"]),          // Haystack term
        ("servic", vec!["service"]),          // Service term
        ("machine", vec![]),                  // Should not match KG terms
    ];

    for (query, expected_terms) in test_queries {
        println!("🔍 Testing query: '{}'", query);

        let search_args = json!({
            "query": query,
            "similarity": 0.6,
            "limit": 10
        });

        let search_result = service
            .call_tool(CallToolRequestParam {
                name: "fuzzy_autocomplete_search".into(),
                arguments: Some(search_args.as_object().unwrap().clone()),
            })
            .await?;

        println!("Search result for '{}': {:?}", query, search_result);
        assert!(search_result.is_error != Some(true));

        // Check if expected terms are found
        if let Some(summary_content) = search_result.content.first() {
            let summary_text = summary_content.as_text().unwrap().text.clone();
            println!("Summary: {}", summary_text);

            // For terms that should match, verify suggestions are returned
            if !expected_terms.is_empty() {
                assert!(summary_text.contains("Found"));
                assert!(!summary_text.contains("Found 0"));

                // Check individual suggestions
                for (i, content) in search_result.content.iter().skip(1).enumerate() {
                    let suggestion_text = content.as_text().unwrap().text.clone();
                    println!("Suggestion {}: {}", i + 1, suggestion_text);

                    // Verify suggestions contain expected terms
                    let suggestion_contains_expected = expected_terms.iter().any(|expected| {
                        suggestion_text
                            .to_lowercase()
                            .contains(&expected.to_lowercase())
                    });

                    if !suggestion_contains_expected {
                        println!(
                            "⚠️  Suggestion '{}' doesn't contain expected terms: {:?}",
                            suggestion_text, expected_terms
                        );
                    }
                }
            } else {
                // For queries that shouldn't match, verify few or no results
                println!("Query '{}' expected to have no matches", query);
            }
        }
    }

    println!("✅ Fuzzy autocomplete search testing completed");
    Ok(())
}

/// Test Levenshtein autocomplete search for comparison
#[tokio::test]
#[serial]
async fn test_levenshtein_autocomplete_search_kg_terms() -> Result<()> {
    println!("🧪 Testing Levenshtein autocomplete search with knowledge graph terms");

    let config_json = create_autocomplete_test_config().await?;
    let transport = start_mcp_server().await?;
    let service = ().serve(transport).await?;

    // Setup (config update and index building)
    let update_config_args = json!({"config_str": config_json});
    let _update_result = service
        .call_tool(CallToolRequestParam {
            name: "update_config_tool".into(),
            arguments: Some(update_config_args.as_object().unwrap().clone()),
        })
        .await?;

    let build_index_args = json!({"role": "Terraphim Engineer"});
    let build_result = service
        .call_tool(CallToolRequestParam {
            name: "build_autocomplete_index".into(),
            arguments: Some(build_index_args.as_object().unwrap().clone()),
        })
        .await?;

    assert!(build_result.is_error != Some(true));

    // Test Levenshtein algorithm with various edit distances
    let test_cases = vec![
        ("graph", 1),   // Exact match
        ("grap", 1),    // 1 edit distance
        ("graff", 2),   // 2 edit distance
        ("terrapi", 2), // For "terraphim"
    ];

    for (query, max_edit_distance) in test_cases {
        println!(
            "🔍 Testing Levenshtein query: '{}' with max edit distance: {}",
            query, max_edit_distance
        );

        let search_args = json!({
            "query": query,
            "max_edit_distance": max_edit_distance,
            "limit": 10
        });

        let search_result = service
            .call_tool(CallToolRequestParam {
                name: "fuzzy_autocomplete_search_levenshtein".into(),
                arguments: Some(search_args.as_object().unwrap().clone()),
            })
            .await?;

        println!(
            "Levenshtein search result for '{}': {:?}",
            query, search_result
        );
        assert!(search_result.is_error != Some(true));

        if let Some(summary_content) = search_result.content.first() {
            let summary_text = summary_content.as_text().unwrap().text.clone();
            println!("Levenshtein summary: {}", summary_text);

            // Print all suggestions for analysis
            for (i, content) in search_result.content.iter().skip(1).enumerate() {
                let suggestion_text = content.as_text().unwrap().text.clone();
                println!("Levenshtein suggestion {}: {}", i + 1, suggestion_text);
            }
        }
    }

    println!("✅ Levenshtein autocomplete search testing completed");
    Ok(())
}

/// Test algorithm comparison: Jaro-Winkler vs Levenshtein
#[tokio::test]
#[serial]
async fn test_autocomplete_algorithm_comparison() -> Result<()> {
    println!("🧪 Testing autocomplete algorithm comparison: Jaro-Winkler vs Levenshtein");

    let config_json = create_autocomplete_test_config().await?;
    let transport = start_mcp_server().await?;
    let service = ().serve(transport).await?;

    // Setup
    let update_config_args = json!({"config_str": config_json});
    let _update_result = service
        .call_tool(CallToolRequestParam {
            name: "update_config_tool".into(),
            arguments: Some(update_config_args.as_object().unwrap().clone()),
        })
        .await?;

    let build_index_args = json!({"role": "Terraphim Engineer"});
    let build_result = service
        .call_tool(CallToolRequestParam {
            name: "build_autocomplete_index".into(),
            arguments: Some(build_index_args.as_object().unwrap().clone()),
        })
        .await?;

    assert!(build_result.is_error != Some(true));

    // Compare algorithms on the same queries
    let comparison_queries = vec!["terrapi", "graff", "embedd", "servic"];

    for query in comparison_queries {
        println!("\n🔄 Comparing algorithms for query: '{}'", query);

        // Test Jaro-Winkler
        let jw_args = json!({
            "query": query,
            "similarity": 0.6,
            "limit": 5
        });

        let jw_result = service
            .call_tool(CallToolRequestParam {
                name: "fuzzy_autocomplete_search".into(),
                arguments: Some(jw_args.as_object().unwrap().clone()),
            })
            .await?;

        // Test Levenshtein
        let lev_args = json!({
            "query": query,
            "max_edit_distance": 2,
            "limit": 5
        });

        let lev_result = service
            .call_tool(CallToolRequestParam {
                name: "fuzzy_autocomplete_search_levenshtein".into(),
                arguments: Some(lev_args.as_object().unwrap().clone()),
            })
            .await?;

        // Compare results
        println!(
            "📊 Jaro-Winkler results for '{}': {} items",
            query,
            jw_result.content.len().saturating_sub(1)
        );
        println!(
            "📊 Levenshtein results for '{}': {} items",
            query,
            lev_result.content.len().saturating_sub(1)
        );

        // Print summary comparison
        if let (Some(jw_summary), Some(lev_summary)) =
            (jw_result.content.first(), lev_result.content.first())
        {
            println!("🔍 JW: {}", jw_summary.as_text().unwrap().text);
            println!("🔍 LEV: {}", lev_summary.as_text().unwrap().text);
        }
    }

    println!("✅ Algorithm comparison testing completed");
    Ok(())
}

/// Test new autocomplete_terms tool (prefix + fuzzy)
#[tokio::test]
#[serial]
async fn test_autocomplete_terms_tool() -> Result<()> {
    let config_json = create_autocomplete_test_config().await?;
    let transport = start_mcp_server().await?;
    let service = ().serve(transport).await?;

    // Update configuration
    let update_config_args = json!({"config_str": config_json});
    service
        .call_tool(CallToolRequestParam {
            name: "update_config_tool".into(),
            arguments: Some(update_config_args.as_object().unwrap().clone()),
        })
        .await?;

    // Build index
    let build_index_args = json!({"role": "Terraphim Engineer"});
    let build_result = service
        .call_tool(CallToolRequestParam {
            name: "build_autocomplete_index".into(),
            arguments: Some(build_index_args.as_object().unwrap().clone()),
        })
        .await?;
    assert!(build_result.is_error != Some(true));

    // Call autocomplete_terms: expect graph expansion to include synonyms of same concept id
    let ac_args = json!({"query": "terraph", "limit": 8});
    let ac_result = service
        .call_tool(CallToolRequestParam {
            name: "autocomplete_terms".into(),
            arguments: Some(ac_args.as_object().unwrap().clone()),
        })
        .await?;
    assert!(ac_result.is_error != Some(true));
    if let Some(summary) = ac_result.content.first() {
        let text = summary.as_text().unwrap().text.clone();
        assert!(text.contains("Found"));
    }
    // Verify that related terms like "graph" or "graph embeddings" appear via concept expansion
    let all_texts: Vec<String> = ac_result
        .content
        .iter()
        .skip(1)
        .filter_map(|c| c.as_text().map(|t| t.text.clone()))
        .collect();
    let has_graph_related = all_texts.iter().any(|t| t.to_lowercase().contains("graph"));
    assert!(
        has_graph_related,
        "Autocomplete should include graph-related synonyms via concept expansion: {:?}",
        all_texts
    );
    Ok(())
}

/// Test new autocomplete_with_snippets tool
#[tokio::test]
#[serial]
async fn test_autocomplete_with_snippets_tool() -> Result<()> {
    let config_json = create_autocomplete_test_config().await?;
    let transport = start_mcp_server().await?;
    let service = ().serve(transport).await?;

    // Update configuration and build index
    let update_config_args = json!({"config_str": config_json});
    service
        .call_tool(CallToolRequestParam {
            name: "update_config_tool".into(),
            arguments: Some(update_config_args.as_object().unwrap().clone()),
        })
        .await?;
    let build_index_args = json!({"role": "Terraphim Engineer"});
    service
        .call_tool(CallToolRequestParam {
            name: "build_autocomplete_index".into(),
            arguments: Some(build_index_args.as_object().unwrap().clone()),
        })
        .await?;

    // Call autocomplete_with_snippets
    let ac_args = json!({"query": "graph", "limit": 5});
    let ac_result = service
        .call_tool(CallToolRequestParam {
            name: "autocomplete_with_snippets".into(),
            arguments: Some(ac_args.as_object().unwrap().clone()),
        })
        .await?;
    assert!(ac_result.is_error != Some(true));
    // Should contain a summary and then several text items with " — " separator sometimes
    assert!(!ac_result.content.is_empty());
    let has_snippetish = ac_result
        .content
        .iter()
        .skip(1)
        .any(|c| c.as_text().map(|t| t.text.contains(" — ")).unwrap_or(false));
    if !has_snippetish {
        println!("No snippet separator found; still acceptable depending on dataset");
    }
    Ok(())
}

/// Test error handling for roles without proper knowledge graph configuration
#[tokio::test]
#[serial]
async fn test_autocomplete_error_handling() -> Result<()> {
    println!("🧪 Testing autocomplete error handling for invalid configurations");

    let transport = start_mcp_server().await?;
    let service = ().serve(transport).await?;

    // Create config with role that doesn't have TerraphimGraph relevance function
    let invalid_role = Role {
        shortname: Some("Invalid Role".to_string()),
        name: terraphim_types::RoleName::new("Invalid Role"),
        relevance_function: RelevanceFunction::TitleScorer, // Wrong relevance function
        terraphim_it: false,
        theme: "spacelab".to_string(),
        kg: None, // No knowledge graph
        haystacks: vec![],
<<<<<<< HEAD
        #[cfg(feature = "openrouter")]
        llm_enabled: false,
        #[cfg(feature = "openrouter")]
        llm_api_key: None,
        #[cfg(feature = "openrouter")]
        llm_model: None,
        #[cfg(feature = "openrouter")]
        llm_auto_summarize: false,
        #[cfg(feature = "openrouter")]
        llm_chat_enabled: false,
        #[cfg(feature = "openrouter")]
        llm_chat_system_prompt: None,
        #[cfg(feature = "openrouter")]
=======
        llm_enabled: false,
        llm_api_key: None,
        llm_model: None,
        llm_auto_summarize: false,
        llm_chat_enabled: false,
        llm_chat_system_prompt: None,
>>>>>>> 49c66af7
        llm_chat_model: None,
        llm_context_window: Some(4096),
        extra: ahash::AHashMap::new(),
    };

    let invalid_config = ConfigBuilder::new()
        .add_role("Invalid Role", invalid_role)
        .build()?;

    let config_json = serde_json::to_string_pretty(&invalid_config)?;

    // Update configuration with invalid role
    let update_config_args = json!({"config_str": config_json});
    let _update_result = service
        .call_tool(CallToolRequestParam {
            name: "update_config_tool".into(),
            arguments: Some(update_config_args.as_object().unwrap().clone()),
        })
        .await?;

    // Try to build autocomplete index for invalid role
    let build_index_args = json!({"role": "Invalid Role"});
    let build_result = service
        .call_tool(CallToolRequestParam {
            name: "build_autocomplete_index".into(),
            arguments: Some(build_index_args.as_object().unwrap().clone()),
        })
        .await?;

    println!("Build result for invalid role: {:?}", build_result);

    // Should fail with proper error message
    assert!(build_result.is_error == Some(true));

    if let Some(error_content) = build_result.content.first() {
        let error_text = error_content.as_text().unwrap().text.clone();
        assert!(error_text.contains("does not use knowledge graph ranking"));
        println!(
            "✅ Correct error for invalid relevance function: {}",
            error_text
        );
    }

    // Test autocomplete search without index
    let search_args = json!({
        "query": "test",
        "similarity": 0.6,
        "limit": 5
    });

    let search_result = service
        .call_tool(CallToolRequestParam {
            name: "fuzzy_autocomplete_search".into(),
            arguments: Some(search_args.as_object().unwrap().clone()),
        })
        .await?;

    println!("Search result without index: {:?}", search_result);

    // Should fail with proper error message about missing index
    assert!(search_result.is_error == Some(true));

    if let Some(error_content) = search_result.content.first() {
        let error_text = error_content.as_text().unwrap().text.clone();
        assert!(error_text.contains("Autocomplete index not built"));
        println!("✅ Correct error for missing index: {}", error_text);
    }

    println!("✅ Error handling testing completed");
    Ok(())
}

/// Test role-specific autocomplete functionality
#[tokio::test]
#[serial]
async fn test_role_specific_autocomplete() -> Result<()> {
    println!("🧪 Testing role-specific autocomplete functionality");

    let config_json = create_autocomplete_test_config().await?;
    let transport = start_mcp_server().await?;
    let service = ().serve(transport).await?;

    // Setup configuration
    let update_config_args = json!({"config_str": config_json});
    let _update_result = service
        .call_tool(CallToolRequestParam {
            name: "update_config_tool".into(),
            arguments: Some(update_config_args.as_object().unwrap().clone()),
        })
        .await?;

    // Build index for specific role
    let build_index_args = json!({"role": "Terraphim Engineer"});
    let build_result = service
        .call_tool(CallToolRequestParam {
            name: "build_autocomplete_index".into(),
            arguments: Some(build_index_args.as_object().unwrap().clone()),
        })
        .await?;

    assert!(build_result.is_error != Some(true));

    // Test that autocomplete works within role context
    let terraphim_specific_queries = vec![
        "terraphim", // Should match terraphim-graph
        "graph",     // Should match various graph terms
        "haystack",  // Should match haystack term
        "service",   // Should match service term
    ];

    for query in terraphim_specific_queries {
        println!("🔍 Testing role-specific query: '{}'", query);

        let search_args = json!({
            "query": query,
            "similarity": 0.5, // Lower threshold for broader matches
            "limit": 10
        });

        let search_result = service
            .call_tool(CallToolRequestParam {
                name: "fuzzy_autocomplete_search".into(),
                arguments: Some(search_args.as_object().unwrap().clone()),
            })
            .await?;

        assert!(search_result.is_error != Some(true));

        if let Some(summary_content) = search_result.content.first() {
            let summary_text = summary_content.as_text().unwrap().text.clone();
            println!("Role-specific result for '{}': {}", query, summary_text);

            // Should return some autocomplete suggestions
            assert!(summary_text.contains("Found"));
        }
    }

    // Test build without specifying role (should use selected role)
    let build_index_default_args = json!({});
    let build_default_result = service
        .call_tool(CallToolRequestParam {
            name: "build_autocomplete_index".into(),
            arguments: Some(build_index_default_args.as_object().unwrap().clone()),
        })
        .await?;

    assert!(build_default_result.is_error != Some(true));

    if let Some(content) = build_default_result.content.first() {
        let content_text = content.as_text().unwrap().text.clone();
        assert!(content_text.contains("Terraphim Engineer")); // Should use selected role
        println!("✅ Default role autocomplete build: {}", content_text);
    }

    println!("✅ Role-specific autocomplete testing completed");
    Ok(())
}<|MERGE_RESOLUTION|>--- conflicted
+++ resolved
@@ -90,28 +90,12 @@
             extra_parameters: std::collections::HashMap::new(),
             fetch_content: false,
         }],
-<<<<<<< HEAD
-        #[cfg(feature = "openrouter")]
-        llm_enabled: false,
-        #[cfg(feature = "openrouter")]
-        llm_api_key: None,
-        #[cfg(feature = "openrouter")]
-        llm_model: None,
-        #[cfg(feature = "openrouter")]
-        llm_auto_summarize: false,
-        #[cfg(feature = "openrouter")]
-        llm_chat_enabled: false,
-        #[cfg(feature = "openrouter")]
-        llm_chat_system_prompt: None,
-        #[cfg(feature = "openrouter")]
-=======
         llm_enabled: false,
         llm_api_key: None,
         llm_model: None,
         llm_auto_summarize: false,
         llm_chat_enabled: false,
         llm_chat_system_prompt: None,
->>>>>>> 49c66af7
         llm_chat_model: None,
         llm_context_window: Some(4096),
         extra: ahash::AHashMap::new(),
@@ -582,28 +566,12 @@
         theme: "spacelab".to_string(),
         kg: None, // No knowledge graph
         haystacks: vec![],
-<<<<<<< HEAD
-        #[cfg(feature = "openrouter")]
-        llm_enabled: false,
-        #[cfg(feature = "openrouter")]
-        llm_api_key: None,
-        #[cfg(feature = "openrouter")]
-        llm_model: None,
-        #[cfg(feature = "openrouter")]
-        llm_auto_summarize: false,
-        #[cfg(feature = "openrouter")]
-        llm_chat_enabled: false,
-        #[cfg(feature = "openrouter")]
-        llm_chat_system_prompt: None,
-        #[cfg(feature = "openrouter")]
-=======
         llm_enabled: false,
         llm_api_key: None,
         llm_model: None,
         llm_auto_summarize: false,
         llm_chat_enabled: false,
         llm_chat_system_prompt: None,
->>>>>>> 49c66af7
         llm_chat_model: None,
         llm_context_window: Some(4096),
         extra: ahash::AHashMap::new(),
