use std::sync::Arc;

use anyhow::Result;
use base64::Engine;
use rmcp::{
    model::{
        CallToolRequestParam, CallToolResult, Content, ErrorData, ListResourcesResult,
        ListToolsResult, ReadResourceRequestParam, ReadResourceResult, ServerInfo, Tool,
    },
    service::RequestContext,
<<<<<<< HEAD
    RoleServer, ServerHandler,
=======
    ErrorData as McpError, RoleServer, ServerHandler,
>>>>>>> ebe00322
};
use terraphim_automata::builder::json_decode;
use terraphim_automata::matcher::{
    extract_paragraphs_from_automata, find_matches, replace_matches,
};
use terraphim_automata::{AutocompleteConfig, AutocompleteIndex, AutocompleteResult};
use terraphim_config::{Config, ConfigState};
use terraphim_service::TerraphimService;
use terraphim_types::{NormalizedTermValue, RoleName, SearchQuery};
use thiserror::Error;
use tracing::{error, info};

pub mod resource_mapper;

use crate::resource_mapper::TerraphimResourceMapper;

#[derive(Error, Debug)]
pub enum TerraphimMcpError {
    #[error("Service error: {0}")]
    Service(#[from] terraphim_service::ServiceError),
    #[error("JSON error: {0}")]
    Json(#[from] serde_json::Error),
    #[error("MCP error: {0}")]
    Mcp(#[from] ErrorData),
    #[error("I/O error: {0}")]
    Io(#[from] std::io::Error),
    #[error("Anyhow error: {0}")]
    Anyhow(#[from] anyhow::Error),
}

impl From<TerraphimMcpError> for ErrorData {
    fn from(err: TerraphimMcpError) -> Self {
        ErrorData::internal_error(err.to_string(), None)
    }
}

/// The main service type for the Terraphim MCP server
#[derive(Clone)]
pub struct McpService {
    config_state: Arc<ConfigState>,
    resource_mapper: Arc<TerraphimResourceMapper>,
    autocomplete_index: Arc<tokio::sync::RwLock<Option<AutocompleteIndex>>>,
}

impl McpService {
    /// Create a new service instance
    pub fn new(config_state: Arc<ConfigState>) -> Self {
        Self {
            config_state,
            resource_mapper: Arc::new(TerraphimResourceMapper::new()),
            autocomplete_index: Arc::new(tokio::sync::RwLock::new(None)),
        }
    }

    /// Initialize autocomplete index for the currently selected role, if possible
    pub async fn init_autocomplete_default(&self) {
        if let Ok(result) = self.build_autocomplete_index(None).await {
            if result.is_error == Some(true) {
                tracing::debug!("Autocomplete init skipped: {:?}", result.content);
            } else {
                tracing::info!("Autocomplete index initialized by default");
            }
        } else {
            tracing::debug!("Autocomplete init failed");
        }
    }

    /// Create a Terraphim service instance from the current configuration
    pub async fn terraphim_service(&self) -> Result<TerraphimService, anyhow::Error> {
        // Instead of cloning the old ConfigState (which has stale roles),
        // create a fresh ConfigState from the current config to ensure roles are up-to-date
        let config = self.config_state.config.clone();
        let current_config = config.lock().await;
        let mut fresh_config = current_config.clone();
        drop(current_config);

        let fresh_config_state = terraphim_config::ConfigState::new(&mut fresh_config)
            .await
            .map_err(|e| anyhow::anyhow!("Failed to create fresh ConfigState: {}", e))?;

        Ok(TerraphimService::new(fresh_config_state))
    }

    /// Update the configuration
    pub async fn update_config(&self, new_config: Config) -> Result<()> {
        let config = self.config_state.config.clone();
        let mut current_config = config.lock().await;
        *current_config = new_config;
        Ok(())
    }

    /// Search for documents in the Terraphim knowledge graph
    pub async fn search(
        &self,
        query: String,
        role: Option<String>,
        limit: Option<i32>,
        skip: Option<i32>,
    ) -> Result<CallToolResult, ErrorData> {
        let mut service = self
            .terraphim_service()
            .await
            .map_err(|e| ErrorData::internal_error(e.to_string(), None))?;

        // Determine which role to use (provided role or selected role)
        let role_name = if let Some(role_str) = role {
            RoleName::from(role_str)
        } else {
            self.config_state.get_selected_role().await
        };

        let search_query = SearchQuery {
            search_term: NormalizedTermValue::from(query),
            search_terms: None,
            operator: None,
            role: Some(role_name),
            limit: limit.map(|l| l as usize),
            skip: skip.map(|s| s as usize),
        };

        match service.search(&search_query).await {
            Ok(documents) => {
                let mut contents = Vec::new();
                let summary = format!("Found {} documents matching your query.", documents.len());
                contents.push(Content::text(summary));

                let limit = limit.unwrap_or(documents.len() as i32) as usize;
                for (idx, doc) in documents.iter().enumerate() {
                    if idx >= limit {
                        break;
                    }

                    let resource_contents = self
                        .resource_mapper
                        .document_to_resource_contents(doc)
                        .unwrap();
                    contents.push(Content::resource(resource_contents));
                }

                Ok(CallToolResult::success(contents))
            }
            Err(e) => {
                error!("Search failed: {}", e);
                let error_content = Content::text(format!("Search failed: {}", e));
                Ok(CallToolResult::error(vec![error_content]))
            }
        }
    }

    /// Update the Terraphim configuration
    pub async fn update_config_tool(
        &self,
        config_str: String,
    ) -> Result<CallToolResult, ErrorData> {
        match serde_json::from_str::<Config>(&config_str) {
            Ok(new_config) => match self.update_config(new_config).await {
                Ok(()) => {
                    let content = Content::text("Configuration updated successfully".to_string());
                    Ok(CallToolResult::success(vec![content]))
                }
                Err(e) => {
                    error!("Failed to update configuration: {}", e);
                    let error_content =
                        Content::text(format!("Failed to update configuration: {}", e));
                    Ok(CallToolResult::error(vec![error_content]))
                }
            },
            Err(e) => {
                error!("Failed to parse config: {}", e);
                let error_content = Content::text(format!("Invalid configuration JSON: {}", e));
                Ok(CallToolResult::error(vec![error_content]))
            }
        }
    }

    /// Build autocomplete index from current role's thesaurus
    pub async fn build_autocomplete_index(
        &self,
        role: Option<String>,
    ) -> Result<CallToolResult, ErrorData> {
        let mut service = self
            .terraphim_service()
            .await
            .map_err(|e| ErrorData::internal_error(e.to_string(), None))?;

        // Determine which role to use (provided role or selected role)
        let role_name = if let Some(role_str) = role {
            RoleName::from(role_str)
        } else {
            self.config_state.get_selected_role().await
        };

        // Check if the role exists and has proper knowledge graph configuration
        let role_config = self.config_state.get_role(&role_name).await;
        if let Some(role_cfg) = role_config {
            // Check if role uses TerraphimGraph relevance function (required for knowledge graph)
            if role_cfg.relevance_function != terraphim_types::RelevanceFunction::TerraphimGraph {
                let error_content = Content::text(format!(
                    "Role '{}' does not use knowledge graph ranking (TerraphimGraph). Autocomplete is only available for roles with knowledge graph-based ranking. Current relevance function: {:?}",
                    role_name, role_cfg.relevance_function
                ));
                return Ok(CallToolResult::error(vec![error_content]));
            }

            // Check if role has knowledge graph configuration
            let kg_is_properly_configured = role_cfg
                .kg
                .as_ref()
                .map(|kg| kg.automata_path.is_some() || kg.knowledge_graph_local.is_some())
                .unwrap_or(false);

            if !kg_is_properly_configured {
                let error_content = Content::text(format!(
                    "Role '{}' does not have a properly configured knowledge graph. Autocomplete requires a role with defined automata_path or local knowledge graph.",
                    role_name
                ));
                return Ok(CallToolResult::error(vec![error_content]));
            }
        } else {
            let error_content = Content::text(format!(
                "Role '{}' not found in configuration. Available roles: {:?}",
                role_name,
                self.config_state.roles.keys().collect::<Vec<_>>()
            ));
            return Ok(CallToolResult::error(vec![error_content]));
        }

        // Load thesaurus for the role
        match service.ensure_thesaurus_loaded(&role_name).await {
            Ok(thesaurus_data) => {
                if thesaurus_data.is_empty() {
                    let error_content = Content::text(format!(
                        "No thesaurus data available for role '{}'. Please ensure the role has a properly configured and loaded knowledge graph.",
                        role_name
                    ));
                    return Ok(CallToolResult::error(vec![error_content]));
                }

                info!(
                    "Building autocomplete index from {} thesaurus entries for role: {}",
                    thesaurus_data.len(),
                    role_name
                );

                let config = AutocompleteConfig::default();
                match terraphim_automata::build_autocomplete_index(
                    thesaurus_data.clone(),
                    Some(config),
                ) {
                    Ok(index) => {
                        // Store the index with role context
                        let mut autocomplete_lock = self.autocomplete_index.write().await;
                        *autocomplete_lock = Some(index);

                        let content = Content::text(format!(
                            "Autocomplete index built successfully with {} terms for role '{}'",
                            thesaurus_data.len(),
                            role_name
                        ));
                        Ok(CallToolResult::success(vec![content]))
                    }
                    Err(e) => {
                        error!("Failed to build autocomplete index: {}", e);
                        let error_content =
                            Content::text(format!("Failed to build autocomplete index: {}", e));
                        Ok(CallToolResult::error(vec![error_content]))
                    }
                }
            }
            Err(e) => {
                error!("Failed to load thesaurus for role '{}': {}", role_name, e);
                let error_content = Content::text(format!(
                    "Failed to load thesaurus for role '{}': {}. Please ensure the role has a valid knowledge graph configuration with accessible automata_path.",
                    role_name, e
                ));
                Ok(CallToolResult::error(vec![error_content]))
            }
        }
    }

    /// Autocomplete terms (prefix + fuzzy) returning structured results
    pub async fn autocomplete_terms(
        &self,
        query: String,
        limit: Option<usize>,
        role: Option<String>,
    ) -> Result<CallToolResult, ErrorData> {
        // Determine which role to use (provided role or selected role)
        let _role_name = if let Some(role_str) = role {
            RoleName::from(role_str)
        } else {
            self.config_state.get_selected_role().await
        };

        // Check if we need to rebuild the autocomplete index for this role
        // For now, we'll use the existing index, but in the future we could implement
        // role-specific indices or rebuild when the role changes
        let autocomplete_lock = self.autocomplete_index.read().await;
        if let Some(ref index) = *autocomplete_lock {
            let max_results = limit.unwrap_or(10);
            let mut combined: Vec<AutocompleteResult> = Vec::new();
            // Prefer exact/prefix first
            if let Ok(mut exact) =
                terraphim_automata::autocomplete_search(index, &query, Some(max_results))
            {
                combined.append(&mut exact);
            }
            // Fill remaining with fuzzy
            if combined.len() < max_results {
                let remaining = max_results - combined.len();
                if let Ok(mut fuzzy) = terraphim_automata::fuzzy_autocomplete_search(
                    index,
                    &query,
                    0.6,
                    Some(remaining),
                ) {
                    combined.append(&mut fuzzy);
                }
            }
            // Graph embeddings-style expansion: include additional synonyms sharing the same concept id
            if combined.len() < max_results {
                use std::collections::HashSet;
                let mut seen_terms: HashSet<String> =
                    combined.iter().map(|r| r.term.clone()).collect();
                let concept_ids: HashSet<u64> = combined.iter().map(|r| r.id).collect();
                let mut candidates: Vec<AutocompleteResult> = Vec::new();
                // Iterate over all metadata and pick terms with same concept id
                for (term, meta) in terraphim_automata::autocomplete_helpers::iter_metadata(index) {
                    if concept_ids.contains(&meta.id) && !seen_terms.contains(term) {
                        candidates.push(AutocompleteResult {
                            term: meta.original_term.clone(),
                            normalized_term: meta.normalized_term.clone(),
                            id: meta.id,
                            url: meta.url.clone(),
                            score: meta.id as f64,
                        });
                    }
                }
                // Prefer shorter terms, stable order
                candidates.sort_by(|a, b| {
                    a.term
                        .len()
                        .cmp(&b.term.len())
                        .then_with(|| a.term.cmp(&b.term))
                });
                for cand in candidates {
                    if combined.len() >= max_results {
                        break;
                    }
                    if seen_terms.insert(cand.term.clone()) {
                        combined.push(cand);
                    }
                }
            }
            let mut contents = Vec::new();
            contents.push(Content::text(format!(
                "Found {} suggestions",
                combined.len()
            )));
            for r in combined.into_iter().take(max_results) {
                let line = r.term.to_string();
                contents.push(Content::text(line));
            }
            return Ok(CallToolResult::success(contents));
        }
        let error_content = Content::text(
            "Autocomplete index not built. Please run 'build_autocomplete_index' first."
                .to_string(),
        );
        Ok(CallToolResult::error(vec![error_content]))
    }

    /// Autocomplete with snippets: returns term and a short snippet (stub/description) when available
    pub async fn autocomplete_with_snippets(
        &self,
        query: String,
        limit: Option<usize>,
        role: Option<String>,
    ) -> Result<CallToolResult, ErrorData> {
        // Determine which role to use (provided role or selected role)
        let _role_name = if let Some(role_str) = role {
            RoleName::from(role_str)
        } else {
            self.config_state.get_selected_role().await
        };

        // We only need the terms from automata index, snippets will be pulled from documents when possible
        // For now, we'll use the existing index, but in the future we could implement
        // role-specific indices or rebuild when the role changes
        let autocomplete_lock = self.autocomplete_index.read().await;
        if let Some(ref index) = *autocomplete_lock {
            let max_results = limit.unwrap_or(10);
            let mut results: Vec<AutocompleteResult> = Vec::new();
            if let Ok(mut prefix) =
                terraphim_automata::autocomplete_search(index, &query, Some(max_results))
            {
                results.append(&mut prefix);
            }
            if results.len() < max_results {
                let remaining = max_results - results.len();
                if let Ok(mut fuzzy) = terraphim_automata::fuzzy_autocomplete_search(
                    index,
                    &query,
                    0.6,
                    Some(remaining),
                ) {
                    results.append(&mut fuzzy);
                }
            }

            // Build snippets by searching for each term to fetch a related document and use its stub/description/body excerpt
            let mut service = self
                .terraphim_service()
                .await
                .map_err(|e| ErrorData::internal_error(e.to_string(), None))?;
            let mut contents = Vec::new();
            contents.push(Content::text(format!(
                "Found {} suggestions",
                results.len()
            )));
            for r in results.into_iter().take(max_results) {
                let sq = SearchQuery {
                    search_term: NormalizedTermValue::from(r.term.clone()),
                    search_terms: None,
                    operator: None,
                    role: None,
                    limit: Some(1),
                    skip: Some(0),
                };
                let snippet = match service.search(&sq).await {
                    Ok(documents) if !documents.is_empty() => {
                        let d = &documents[0];
                        if let Some(stub) = &d.stub {
                            stub.clone()
                        } else if let Some(desc) = &d.description {
                            desc.clone()
                        } else {
                            let body = d.body.as_str();
                            let snip = body.chars().take(160).collect::<String>();
                            snip
                        }
                    }
                    _ => String::new(),
                };
                let line = if snippet.is_empty() {
                    r.term
                } else {
                    format!("{} — {}", r.term, snippet)
                };
                contents.push(Content::text(line));
            }
            return Ok(CallToolResult::success(contents));
        }
        let error_content = Content::text(
            "Autocomplete index not built. Please run 'build_autocomplete_index' first."
                .to_string(),
        );
        Ok(CallToolResult::error(vec![error_content]))
    }

    /// Fuzzy autocomplete search using Jaro-Winkler similarity (default, faster)
    pub async fn fuzzy_autocomplete_search(
        &self,
        query: String,
        similarity: Option<f64>,
        limit: Option<usize>,
    ) -> Result<CallToolResult, ErrorData> {
        let autocomplete_lock = self.autocomplete_index.read().await;

        if let Some(ref index) = *autocomplete_lock {
            let min_similarity = similarity.unwrap_or(0.6);
            let max_results = limit.unwrap_or(10);

            match terraphim_automata::fuzzy_autocomplete_search(
                index,
                &query,
                min_similarity,
                Some(max_results),
            ) {
                Ok(results) => {
                    let mut contents = Vec::new();
                    let summary = format!(
                        "Found {} autocomplete suggestions for '{}'",
                        results.len(),
                        query
                    );
                    contents.push(Content::text(summary));

                    for result in results {
                        let suggestion = format!("• {} (score: {:.3})", result.term, result.score);
                        contents.push(Content::text(suggestion));
                    }

                    Ok(CallToolResult::success(contents))
                }
                Err(e) => {
                    error!("Autocomplete search failed: {}", e);
                    let error_content = Content::text(format!("Autocomplete search failed: {}", e));
                    Ok(CallToolResult::error(vec![error_content]))
                }
            }
        } else {
            let error_content = Content::text(
                "Autocomplete index not built. Please run 'build_autocomplete_index' first."
                    .to_string(),
            );
            Ok(CallToolResult::error(vec![error_content]))
        }
    }

    /// Fuzzy autocomplete search using Levenshtein distance (baseline comparison)
    pub async fn fuzzy_autocomplete_search_levenshtein(
        &self,
        query: String,
        max_edit_distance: Option<usize>,
        limit: Option<usize>,
    ) -> Result<CallToolResult, ErrorData> {
        let autocomplete_lock = self.autocomplete_index.read().await;

        if let Some(ref index) = *autocomplete_lock {
            let max_distance = max_edit_distance.unwrap_or(2);
            let max_results = limit.unwrap_or(10);

            match terraphim_automata::fuzzy_autocomplete_search_levenshtein(
                index,
                &query,
                max_distance,
                Some(max_results),
            ) {
                Ok(results) => {
                    let mut contents = Vec::new();
                    let summary = format!(
                        "Found {} Levenshtein autocomplete suggestions for '{}'",
                        results.len(),
                        query
                    );
                    contents.push(Content::text(summary));

                    for result in results {
                        let suggestion = format!("• {} (score: {:.3})", result.term, result.score);
                        contents.push(Content::text(suggestion));
                    }

                    Ok(CallToolResult::success(contents))
                }
                Err(e) => {
                    error!("Levenshtein autocomplete search failed: {}", e);
                    let error_content =
                        Content::text(format!("Levenshtein autocomplete search failed: {}", e));
                    Ok(CallToolResult::error(vec![error_content]))
                }
            }
        } else {
            let error_content = Content::text(
                "Autocomplete index not built. Please run 'build_autocomplete_index' first."
                    .to_string(),
            );
            Ok(CallToolResult::error(vec![error_content]))
        }
    }

    /// Fuzzy autocomplete search using Jaro-Winkler similarity (explicit)
    pub async fn fuzzy_autocomplete_search_jaro_winkler(
        &self,
        query: String,
        similarity: Option<f64>,
        limit: Option<usize>,
    ) -> Result<CallToolResult, ErrorData> {
        let autocomplete_lock = self.autocomplete_index.read().await;

        if let Some(ref index) = *autocomplete_lock {
            let min_similarity = similarity.unwrap_or(0.6);
            let max_results = limit.unwrap_or(10);

            match terraphim_automata::fuzzy_autocomplete_search(
                index,
                &query,
                min_similarity,
                Some(max_results),
            ) {
                Ok(results) => {
                    let mut contents = Vec::new();
                    let summary = format!(
                        "Found {} Jaro-Winkler autocomplete suggestions for '{}'",
                        results.len(),
                        query
                    );
                    contents.push(Content::text(summary));

                    for result in results {
                        let suggestion = format!("• {} (score: {:.3})", result.term, result.score);
                        contents.push(Content::text(suggestion));
                    }

                    Ok(CallToolResult::success(contents))
                }
                Err(e) => {
                    error!("Jaro-Winkler autocomplete search failed: {}", e);
                    let error_content =
                        Content::text(format!("Jaro-Winkler autocomplete search failed: {}", e));
                    Ok(CallToolResult::error(vec![error_content]))
                }
            }
        } else {
            let error_content = Content::text(
                "Autocomplete index not built. Please run 'build_autocomplete_index' first."
                    .to_string(),
            );
            Ok(CallToolResult::error(vec![error_content]))
        }
    }

    /// Serialize autocomplete index to bytes for storage/transmission
    pub async fn serialize_autocomplete_index(&self) -> Result<CallToolResult, ErrorData> {
        let autocomplete_lock = self.autocomplete_index.read().await;

        if let Some(ref index) = *autocomplete_lock {
            match terraphim_automata::serialize_autocomplete_index(index) {
                Ok(bytes) => {
                    let mut contents = Vec::new();
                    contents.push(Content::text(format!(
                        "Successfully serialized autocomplete index to {} bytes",
                        bytes.len()
                    )));

                    // Convert bytes to base64 for text representation
                    let base64_data = base64::engine::general_purpose::STANDARD.encode(&bytes);
                    contents.push(Content::text("Base64 encoded data:".to_string()));
                    contents.push(Content::text(base64_data));

                    Ok(CallToolResult::success(contents))
                }
                Err(e) => {
                    error!("Serialize autocomplete index failed: {}", e);
                    let error_content =
                        Content::text(format!("Serialize autocomplete index failed: {}", e));
                    Ok(CallToolResult::error(vec![error_content]))
                }
            }
        } else {
            let error_content = Content::text(
                "Autocomplete index not built. Please run 'build_autocomplete_index' first."
                    .to_string(),
            );
            Ok(CallToolResult::error(vec![error_content]))
        }
    }

    /// Deserialize autocomplete index from bytes
    pub async fn deserialize_autocomplete_index(
        &self,
        base64_data: String,
    ) -> Result<CallToolResult, ErrorData> {
        // Decode base64 data
        let bytes = match base64::engine::general_purpose::STANDARD.decode(&base64_data) {
            Ok(data) => data,
            Err(e) => {
                let error_content = Content::text(format!("Invalid base64 data: {}", e));
                return Ok(CallToolResult::error(vec![error_content]));
            }
        };

        match terraphim_automata::deserialize_autocomplete_index(&bytes) {
            Ok(index) => {
                // Store the deserialized index
                let mut autocomplete_lock = self.autocomplete_index.write().await;
                *autocomplete_lock = Some(index);

                let mut contents = Vec::new();
                contents.push(Content::text(format!(
                    "Successfully deserialized autocomplete index with {} terms",
                    autocomplete_lock.as_ref().unwrap().len()
                )));

                Ok(CallToolResult::success(contents))
            }
            Err(e) => {
                error!("Deserialize autocomplete index failed: {}", e);
                let error_content =
                    Content::text(format!("Deserialize autocomplete index failed: {}", e));
                Ok(CallToolResult::error(vec![error_content]))
            }
        }
    }

    /// Find all term matches in text using Aho-Corasick algorithm
    pub async fn find_matches(
        &self,
        text: String,
        role: Option<String>,
        return_positions: Option<bool>,
    ) -> Result<CallToolResult, ErrorData> {
        let mut service = self
            .terraphim_service()
            .await
            .map_err(|e| ErrorData::internal_error(e.to_string(), None))?;

        // Determine which role to use (provided role or selected role)
        let role_name = if let Some(role_str) = role {
            RoleName::from(role_str)
        } else {
            self.config_state.get_selected_role().await
        };

        // Load thesaurus for the role
        match service.ensure_thesaurus_loaded(&role_name).await {
            Ok(thesaurus_data) => {
                if thesaurus_data.is_empty() {
                    let error_content = Content::text(format!(
                        "No thesaurus data available for role '{}'. Please ensure the role has a properly configured and loaded knowledge graph.",
                        role_name
                    ));
                    return Ok(CallToolResult::error(vec![error_content]));
                }

                let return_pos = return_positions.unwrap_or(false);

                match find_matches(&text, thesaurus_data, return_pos) {
                    Ok(matches) => {
                        let mut contents = Vec::new();
                        let summary = format!(
                            "Found {} term matches in text for role '{}'",
                            matches.len(),
                            role_name
                        );
                        contents.push(Content::text(summary));

                        for matched in matches.iter() {
                            let match_info = if return_pos {
                                if let Some((start, end)) = matched.pos {
                                    format!("• {} (pos: {}-{})", matched.term, start, end)
                                } else {
                                    format!("• {} (no position)", matched.term)
                                }
                            } else {
                                format!("• {}", matched.term)
                            };
                            contents.push(Content::text(match_info));
                        }

                        Ok(CallToolResult::success(contents))
                    }
                    Err(e) => {
                        error!("Find matches failed: {}", e);
                        let error_content = Content::text(format!("Find matches failed: {}", e));
                        Ok(CallToolResult::error(vec![error_content]))
                    }
                }
            }
            Err(e) => {
                error!("Failed to load thesaurus for role '{}': {}", role_name, e);
                let error_content = Content::text(format!(
                    "Failed to load thesaurus for role '{}': {}. Please ensure the role has a valid knowledge graph configuration.",
                    role_name, e
                ));
                Ok(CallToolResult::error(vec![error_content]))
            }
        }
    }

    /// Replace matched terms in text with links using specified format
    pub async fn replace_matches(
        &self,
        text: String,
        role: Option<String>,
        link_type: String,
    ) -> Result<CallToolResult, ErrorData> {
        let mut service = self
            .terraphim_service()
            .await
            .map_err(|e| ErrorData::internal_error(e.to_string(), None))?;

        // Determine which role to use (provided role or selected role)
        let role_name = if let Some(role_str) = role {
            RoleName::from(role_str)
        } else {
            self.config_state.get_selected_role().await
        };

        // Parse link type
        let link_type_enum = match link_type.to_lowercase().as_str() {
            "wiki" | "wikilinks" => terraphim_automata::LinkType::WikiLinks,
            "html" | "htmllinks" => terraphim_automata::LinkType::HTMLLinks,
            "markdown" | "md" => terraphim_automata::LinkType::MarkdownLinks,
            _ => {
                let error_content = Content::text(format!(
                    "Invalid link type '{}'. Supported types: wiki, html, markdown",
                    link_type
                ));
                return Ok(CallToolResult::error(vec![error_content]));
            }
        };

        // Load thesaurus for the role
        match service.ensure_thesaurus_loaded(&role_name).await {
            Ok(thesaurus_data) => {
                if thesaurus_data.is_empty() {
                    let error_content = Content::text(format!(
                        "No thesaurus data available for role '{}'. Please ensure the role has a properly configured and loaded knowledge graph.",
                        role_name
                    ));
                    return Ok(CallToolResult::error(vec![error_content]));
                }

                match replace_matches(&text, thesaurus_data, link_type_enum) {
                    Ok(replaced_bytes) => {
                        let replaced_text = String::from_utf8(replaced_bytes)
                            .unwrap_or_else(|_| "Binary output (non-UTF8)".to_string());

                        let mut contents = Vec::new();
                        contents.push(Content::text(format!(
                            "Successfully replaced terms in text for role '{}' using {} format",
                            role_name, link_type
                        )));
                        contents.push(Content::text("Replaced text:".to_string()));
                        contents.push(Content::text(replaced_text));

                        Ok(CallToolResult::success(contents))
                    }
                    Err(e) => {
                        error!("Replace matches failed: {}", e);
                        let error_content = Content::text(format!("Replace matches failed: {}", e));
                        Ok(CallToolResult::error(vec![error_content]))
                    }
                }
            }
            Err(e) => {
                error!("Failed to load thesaurus for role '{}': {}", role_name, e);
                let error_content = Content::text(format!(
                    "Failed to load thesaurus for role '{}': {}. Please ensure the role has a valid knowledge graph configuration.",
                    role_name, e
                ));
                Ok(CallToolResult::error(vec![error_content]))
            }
        }
    }

    /// Extract paragraphs containing matched terms from text
    pub async fn extract_paragraphs_from_automata(
        &self,
        text: String,
        role: Option<String>,
        include_term: Option<bool>,
    ) -> Result<CallToolResult, ErrorData> {
        let mut service = self
            .terraphim_service()
            .await
            .map_err(|e| ErrorData::internal_error(e.to_string(), None))?;

        // Determine which role to use (provided role or selected role)
        let role_name = if let Some(role_str) = role {
            RoleName::from(role_str)
        } else {
            self.config_state.get_selected_role().await
        };

        // Load thesaurus for the role
        match service.ensure_thesaurus_loaded(&role_name).await {
            Ok(thesaurus_data) => {
                if thesaurus_data.is_empty() {
                    let error_content = Content::text(format!(
                        "No thesaurus data available for role '{}'. Please ensure the role has a properly configured and loaded knowledge graph.",
                        role_name
                    ));
                    return Ok(CallToolResult::error(vec![error_content]));
                }

                let include_term_bool = include_term.unwrap_or(true);

                match extract_paragraphs_from_automata(&text, thesaurus_data, include_term_bool) {
                    Ok(paragraphs) => {
                        let mut contents = Vec::new();
                        let summary = format!(
                            "Extracted {} paragraphs containing matched terms for role '{}'",
                            paragraphs.len(),
                            role_name
                        );
                        contents.push(Content::text(summary));

                        for (idx, (matched, paragraph)) in paragraphs.iter().enumerate() {
                            let match_info = format!("Match {}: {}", idx + 1, matched.term);
                            contents.push(Content::text(match_info));
                            contents.push(Content::text(format!("Paragraph: {}", paragraph)));
                            contents.push(Content::text("---".to_string()));
                        }

                        Ok(CallToolResult::success(contents))
                    }
                    Err(e) => {
                        error!("Extract paragraphs failed: {}", e);
                        let error_content =
                            Content::text(format!("Extract paragraphs failed: {}", e));
                        Ok(CallToolResult::error(vec![error_content]))
                    }
                }
            }
            Err(e) => {
                error!("Failed to load thesaurus for role '{}': {}", role_name, e);
                let error_content = Content::text(format!(
                    "Failed to load thesaurus for role '{}': {}. Please ensure the role has a valid knowledge graph configuration.",
                    role_name, e
                ));
                Ok(CallToolResult::error(vec![error_content]))
            }
        }
    }

    /// Parse Logseq JSON output using terraphim_automata
    pub async fn json_decode(&self, jsonlines: String) -> Result<CallToolResult, ErrorData> {
        match json_decode(&jsonlines) {
            Ok(messages) => {
                let mut contents = Vec::new();
                let summary = format!("Successfully parsed {} Logseq messages", messages.len());
                contents.push(Content::text(summary));

                for (idx, message) in messages.iter().enumerate() {
                    let message_info = format!("Message {}: {:?}", idx + 1, message);
                    contents.push(Content::text(message_info));
                }

                Ok(CallToolResult::success(contents))
            }
            Err(e) => {
                error!("JSON decode failed: {}", e);
                let error_content = Content::text(format!("JSON decode failed: {}", e));
                Ok(CallToolResult::error(vec![error_content]))
            }
        }
    }

    /// Load thesaurus from automata path (local file or remote URL)
    pub async fn load_thesaurus(&self, automata_path: String) -> Result<CallToolResult, ErrorData> {
        // Parse the automata path
        let path = if automata_path.starts_with("http://") || automata_path.starts_with("https://")
        {
            terraphim_automata::AutomataPath::from_remote(&automata_path)
                .map_err(|e| ErrorData::internal_error(e.to_string(), None))?
        } else {
            terraphim_automata::AutomataPath::from_local(&automata_path)
        };

        match terraphim_automata::load_thesaurus(&path).await {
            Ok(thesaurus) => {
                let mut contents = Vec::new();
                let summary = format!(
                    "Successfully loaded thesaurus from '{}' with {} terms",
                    automata_path,
                    thesaurus.len()
                );
                contents.push(Content::text(summary));

                // Show first few terms as preview
                let preview_terms: Vec<_> = thesaurus.keys().take(10).collect();
                if !preview_terms.is_empty() {
                    contents.push(Content::text("Preview of terms:".to_string()));
                    for term in preview_terms {
                        let normalized = thesaurus.get(term).unwrap();
                        let term_info = format!("• {} -> {}", term, normalized.value);
                        contents.push(Content::text(term_info));
                    }
                    if thesaurus.len() > 10 {
                        contents.push(Content::text(format!(
                            "... and {} more terms",
                            thesaurus.len() - 10
                        )));
                    }
                }

                Ok(CallToolResult::success(contents))
            }
            Err(e) => {
                error!("Load thesaurus failed: {}", e);
                let error_content = Content::text(format!("Load thesaurus failed: {}", e));
                Ok(CallToolResult::error(vec![error_content]))
            }
        }
    }

    /// Load thesaurus from JSON string
    pub async fn load_thesaurus_from_json(
        &self,
        json_str: String,
    ) -> Result<CallToolResult, ErrorData> {
        match terraphim_automata::load_thesaurus_from_json(&json_str) {
            Ok(thesaurus) => {
                let mut contents = Vec::new();
                let summary = format!(
                    "Successfully loaded thesaurus from JSON with {} terms",
                    thesaurus.len()
                );
                contents.push(Content::text(summary));

                // Show first few terms as preview
                let preview_terms: Vec<_> = thesaurus.keys().take(10).collect();
                if !preview_terms.is_empty() {
                    contents.push(Content::text("Preview of terms:".to_string()));
                    for term in preview_terms {
                        let normalized = thesaurus.get(term).unwrap();
                        let term_info = format!("• {} -> {}", term, normalized.value);
                        contents.push(Content::text(term_info));
                    }
                    if thesaurus.len() > 10 {
                        contents.push(Content::text(format!(
                            "... and {} more terms",
                            thesaurus.len() - 10
                        )));
                    }
                }

                Ok(CallToolResult::success(contents))
            }
            Err(e) => {
                error!("Load thesaurus from JSON failed: {}", e);
                let error_content =
                    Content::text(format!("Load thesaurus from JSON failed: {}", e));
                Ok(CallToolResult::error(vec![error_content]))
            }
        }
    }

    /// Check if all matched terms in text can be connected by a single path in the knowledge graph
    pub async fn is_all_terms_connected_by_path(
        &self,
        text: String,
        role: Option<String>,
    ) -> Result<CallToolResult, ErrorData> {
        let mut service = self
            .terraphim_service()
            .await
            .map_err(|e| ErrorData::internal_error(e.to_string(), None))?;

        // Determine which role to use (provided role or selected role)
        let role_name = if let Some(role_str) = role {
            RoleName::from(role_str)
        } else {
            self.config_state.get_selected_role().await
        };

        // Check if the role exists and has proper knowledge graph configuration
        let role_config = self.config_state.get_role(&role_name).await;
        if let Some(role_cfg) = role_config {
            // Check if role uses TerraphimGraph relevance function (required for knowledge graph)
            if role_cfg.relevance_function != terraphim_types::RelevanceFunction::TerraphimGraph {
                let error_content = Content::text(format!(
                    "Role '{}' does not use knowledge graph ranking (TerraphimGraph). Graph connectivity check is only available for roles with knowledge graph-based ranking. Current relevance function: {:?}",
                    role_name, role_cfg.relevance_function
                ));
                return Ok(CallToolResult::error(vec![error_content]));
            }

            // Check if role has knowledge graph configuration
            let kg_is_properly_configured = role_cfg
                .kg
                .as_ref()
                .map(|kg| kg.automata_path.is_some() || kg.knowledge_graph_local.is_some())
                .unwrap_or(false);

            if !kg_is_properly_configured {
                let error_content = Content::text(format!(
                    "Role '{}' does not have a properly configured knowledge graph. Graph connectivity check requires a role with defined automata_path or local knowledge graph.",
                    role_name
                ));
                return Ok(CallToolResult::error(vec![error_content]));
            }
        } else {
            let error_content = Content::text(format!(
                "Role '{}' not found in configuration. Available roles: {:?}",
                role_name,
                self.config_state.roles.keys().collect::<Vec<_>>()
            ));
            return Ok(CallToolResult::error(vec![error_content]));
        }

        // Load thesaurus for the role to find matches
        match service.ensure_thesaurus_loaded(&role_name).await {
            Ok(thesaurus_data) => {
                if thesaurus_data.is_empty() {
                    let error_content = Content::text(format!(
                        "No thesaurus data available for role '{}'. Please ensure the role has a properly configured and loaded knowledge graph.",
                        role_name
                    ));
                    return Ok(CallToolResult::error(vec![error_content]));
                }

                // Find all term matches in the text
                match terraphim_automata::find_matches(&text, thesaurus_data, false) {
                    Ok(matches) => {
                        if matches.is_empty() {
                            let content = Content::text(format!(
                                "No terms from role '{}' found in the provided text. Cannot check graph connectivity.",
                                role_name
                            ));
                            return Ok(CallToolResult::success(vec![content]));
                        }

                        // Extract matched terms
                        let matched_terms: Vec<String> =
                            matches.iter().map(|m| m.term.clone()).collect();

                        // Create a RoleGraph instance to check connectivity
                        // For now, we'll use a simple approach by checking if we can build a graph
                        // In a full implementation, you might want to load the actual graph structure
                        let mut contents = Vec::new();
                        contents.push(Content::text(format!(
                            "Found {} matched terms in text for role '{}': {:?}",
                            matched_terms.len(),
                            role_name,
                            matched_terms
                        )));

                        // Note: This is a placeholder implementation
                        // The actual RoleGraph::is_all_terms_connected_by_path would need the graph structure
                        contents.push(Content::text("Note: Graph connectivity check requires full graph structure loading. This is a preview of matched terms."));

                        Ok(CallToolResult::success(contents))
                    }
                    Err(e) => {
                        error!("Find matches failed: {}", e);
                        let error_content = Content::text(format!("Find matches failed: {}", e));
                        Ok(CallToolResult::error(vec![error_content]))
                    }
                }
            }
            Err(e) => {
                error!("Failed to load thesaurus for role '{}': {}", role_name, e);
                let error_content = Content::text(format!(
                    "Failed to load thesaurus for role '{}': {}. Please ensure the role has a valid knowledge graph configuration.",
                    role_name, e
                ));
                Ok(CallToolResult::error(vec![error_content]))
            }
        }
    }
}

impl ServerHandler for McpService {
    async fn initialize(
        &self,
        request: rmcp::model::InitializeRequestParam,
        context: RequestContext<RoleServer>,
    ) -> Result<rmcp::model::InitializeResult, ErrorData> {
        if context.peer.peer_info().is_none() {
            context.peer.set_peer_info(request);
        }
        Ok(self.get_info())
    }

    async fn list_tools(
        &self,
        _request: Option<rmcp::model::PaginatedRequestParam>,
        _context: RequestContext<RoleServer>,
    ) -> Result<ListToolsResult, ErrorData> {
        tracing::debug!("list_tools function called!");

        // Convert JSON values to Arc<Map<String, Value>> for input_schema
        let search_schema = serde_json::json!({
            "type": "object",
            "properties": {
                "query": {
                    "type": "string",
                    "description": "The search query"
                },
                "role": {
                    "type": "string",
                    "description": "Optional role to filter by"
                },
                "limit": {
                    "type": "integer",
                    "description": "Maximum number of results to return"
                },
                "skip": {
                    "type": "integer",
                    "description": "Number of results to skip"
                }
            },
            "required": ["query"]
        });
        let search_map = search_schema.as_object().unwrap().clone();

        let config_schema = serde_json::json!({
            "type": "object",
            "properties": {
                "config_str": {
                    "type": "string",
                    "description": "JSON configuration string"
                }
            },
            "required": ["config_str"]
        });
        let config_map = config_schema.as_object().unwrap().clone();

        let build_autocomplete_schema = serde_json::json!({
            "type": "object",
            "properties": {
                "role": {
                    "type": "string",
                    "description": "Optional role name to build autocomplete index for. If not provided, uses the currently selected role."
                }
            },
            "required": []
        });
        let build_autocomplete_map = build_autocomplete_schema.as_object().unwrap().clone();

        let autocomplete_terms_schema = serde_json::json!({
            "type": "object",
            "properties": {
                "query": { "type": "string", "description": "Prefix or term for suggestions" },
                "limit": { "type": "integer", "description": "Max suggestions (default 10)" },
                "role": { "type": "string", "description": "Optional role name to use for autocomplete. If not provided, uses the currently selected role." }
            },
            "required": ["query"]
        });
        let autocomplete_terms_map = autocomplete_terms_schema.as_object().unwrap().clone();

        let autocomplete_snippets_schema = serde_json::json!({
            "type": "object",
            "properties": {
                "query": { "type": "string", "description": "Prefix or term for suggestions with snippets" },
                "limit": { "type": "integer", "description": "Max suggestions (default 10)" },
                "role": { "type": "string", "description": "Optional role name to use for autocomplete. If not provided, uses the currently selected role." }
            },
            "required": ["query"]
        });
        let autocomplete_snippets_map = autocomplete_snippets_schema.as_object().unwrap().clone();

        let fuzzy_autocomplete_schema = serde_json::json!({
            "type": "object",
            "properties": {
                "query": {
                    "type": "string",
                    "description": "The text to get autocomplete suggestions for"
                },
                "similarity": {
                    "type": "number",
                    "description": "Minimum Jaro-Winkler similarity threshold (0.0-1.0, default: 0.6)"
                },
                "limit": {
                    "type": "integer",
                    "description": "Maximum number of suggestions to return (default: 10)"
                }
            },
            "required": ["query"]
        });
        let fuzzy_autocomplete_map = fuzzy_autocomplete_schema.as_object().unwrap().clone();

        let levenshtein_autocomplete_schema = serde_json::json!({
            "type": "object",
            "properties": {
                "query": {
                    "type": "string",
                    "description": "The text to get autocomplete suggestions for"
                },
                "max_edit_distance": {
                    "type": "integer",
                    "description": "Maximum Levenshtein edit distance allowed (default: 2)"
                },
                "limit": {
                    "type": "integer",
                    "description": "Maximum number of suggestions to return (default: 10)"
                }
            },
            "required": ["query"]
        });
        let levenshtein_autocomplete_map =
            levenshtein_autocomplete_schema.as_object().unwrap().clone();

        let find_matches_schema = serde_json::json!({
            "type": "object",
            "properties": {
                "text": { "type": "string", "description": "The text to search in" },
                "role": { "type": "string", "description": "Optional role to filter by" },
                "return_positions": { "type": "boolean", "description": "Whether to return positions (default: false)" }
            },
            "required": ["text"]
        });
        let find_matches_map = find_matches_schema.as_object().unwrap().clone();

        let replace_matches_schema = serde_json::json!({
            "type": "object",
            "properties": {
                "text": { "type": "string", "description": "The text to replace terms in" },
                "role": { "type": "string", "description": "Optional role to filter by" },
                "link_type": { "type": "string", "description": "The type of link to use (wiki, html, markdown)" }
            },
            "required": ["text", "link_type"]
        });
        let replace_matches_map = replace_matches_schema.as_object().unwrap().clone();

        let extract_paragraphs_schema = serde_json::json!({
            "type": "object",
            "properties": {
                "text": { "type": "string", "description": "The text to extract paragraphs from" },
                "role": { "type": "string", "description": "Optional role to filter by" },
                "include_term": { "type": "boolean", "description": "Whether to include the matched term in the paragraph (default: true)" }
            },
            "required": ["text"]
        });
        let extract_paragraphs_map = extract_paragraphs_schema.as_object().unwrap().clone();

        let json_decode_schema = serde_json::json!({
            "type": "object",
            "properties": {
                "jsonlines": { "type": "string", "description": "The JSON lines string to decode" }
            },
            "required": ["jsonlines"]
        });
        let json_decode_map = json_decode_schema.as_object().unwrap().clone();

        let load_thesaurus_schema = serde_json::json!({
            "type": "object",
            "properties": {
                "automata_path": { "type": "string", "description": "The path to the automata file (local or remote URL)" }
            },
            "required": ["automata_path"]
        });
        let load_thesaurus_map = load_thesaurus_schema.as_object().unwrap().clone();

        let load_thesaurus_json_schema = serde_json::json!({
            "type": "object",
            "properties": {
                "json_str": { "type": "string", "description": "The JSON string to load thesaurus from" }
            },
            "required": ["json_str"]
        });
        let load_thesaurus_json_map = load_thesaurus_json_schema.as_object().unwrap().clone();

        let is_all_terms_connected_schema = serde_json::json!({
            "type": "object",
            "properties": {
                "text": { "type": "string", "description": "The text to check for term connectivity" },
                "role": { "type": "string", "description": "Optional role to use for thesaurus and graph" }
            },
            "required": ["text"]
        });
        let is_all_terms_connected_map = is_all_terms_connected_schema.as_object().unwrap().clone();

        let tools = vec![
            Tool {
                name: "search".into(),
                title: Some("Search Knowledge Graph".into()),
                description: Some("Search for documents in the Terraphim knowledge graph".into()),
                input_schema: Arc::new(search_map),
                output_schema: None,
                annotations: None,
                icons: None,
            },
            Tool {
                name: "update_config_tool".into(),
                title: Some("Update Configuration".into()),
                description: Some("Update the Terraphim configuration".into()),
                input_schema: Arc::new(config_map),
                output_schema: None,
                annotations: None,
                icons: None,
            },
            Tool {
                name: "build_autocomplete_index".into(),
                title: Some("Build Autocomplete Index".into()),
                description: Some("Build FST-based autocomplete index from role's knowledge graph. Only available for roles with TerraphimGraph relevance function and configured knowledge graph.".into()),
                input_schema: Arc::new(build_autocomplete_map),
                output_schema: None,
                annotations: None,
                icons: None,
            },
            Tool {
                name: "fuzzy_autocomplete_search".into(),
                title: Some("Fuzzy Autocomplete Search".into()),
                description: Some("Perform fuzzy autocomplete search using Jaro-Winkler similarity (default, faster and higher quality)".into()),
                input_schema: Arc::new(fuzzy_autocomplete_map),
                output_schema: None,
                annotations: None,
                icons: None,
            },
            Tool {
                name: "autocomplete_terms".into(),
                title: Some("Autocomplete Terms".into()),
                description: Some("Autocomplete terms using FST prefix + fuzzy fallback".into()),
                input_schema: Arc::new(autocomplete_terms_map),
                output_schema: None,
                annotations: None,
                icons: None,
            },
            Tool {
                name: "autocomplete_with_snippets".into(),
                title: Some("Autocomplete With Snippets".into()),
                description: Some("Autocomplete and return short snippets from matching documents".into()),
                input_schema: Arc::new(autocomplete_snippets_map),
                output_schema: None,
                annotations: None,
                icons: None,
            },
            Tool {
                name: "fuzzy_autocomplete_search_levenshtein".into(),
                title: Some("Fuzzy Search (Levenshtein)".into()),
                description: Some("Perform fuzzy autocomplete search using Levenshtein distance (baseline comparison algorithm)".into()),
                input_schema: Arc::new(levenshtein_autocomplete_map),
                output_schema: None,
                annotations: None,
                icons: None,
            },
            Tool {
                name: "fuzzy_autocomplete_search_jaro_winkler".into(),
                title: Some("Fuzzy Search (Jaro-Winkler)".into()),
                description: Some("Perform fuzzy autocomplete search using Jaro-Winkler similarity (explicit)".into()),
                input_schema: Arc::new(fuzzy_autocomplete_schema.as_object().unwrap().clone()),
                output_schema: None,
                annotations: None,
                icons: None,
            },
            Tool {
                name: "serialize_autocomplete_index".into(),
                title: Some("Serialize Index".into()),
                description: Some("Serialize the current autocomplete index to a base64-encoded string for storage/transmission".into()),
                input_schema: Arc::new(serde_json::json!({
                    "type": "object",
                    "properties": {},
                    "required": []
                }).as_object().unwrap().clone()),
                output_schema: None,
                annotations: None,
                icons: None,
            },
            Tool {
                name: "deserialize_autocomplete_index".into(),
                title: Some("Deserialize Index".into()),
                description: Some("Deserialize an autocomplete index from a base64-encoded string".into()),
                input_schema: Arc::new(serde_json::json!({
                    "type": "object",
                    "properties": {
                        "base64_data": { "type": "string", "description": "The base64-encoded string of the serialized index" }
                    },
                    "required": ["base64_data"]
                }).as_object().unwrap().clone()),
                output_schema: None,
                annotations: None,
                icons: None,
            },
            Tool {
                name: "find_matches".into(),
                title: Some("Find Matches".into()),
                description: Some("Find all term matches in text using Aho-Corasick algorithm".into()),
                input_schema: Arc::new(find_matches_map),
                output_schema: None,
                annotations: None,
                icons: None,
            },
            Tool {
                name: "replace_matches".into(),
                title: Some("Replace Matches".into()),
                description: Some("Replace matched terms in text with links using specified format".into()),
                input_schema: Arc::new(replace_matches_map),
                output_schema: None,
                annotations: None,
                icons: None,
            },
            Tool {
                name: "extract_paragraphs_from_automata".into(),
                title: Some("Extract Paragraphs".into()),
                description: Some("Extract paragraphs containing matched terms from text".into()),
                input_schema: Arc::new(extract_paragraphs_map),
                output_schema: None,
                annotations: None,
                icons: None,
            },
            Tool {
                name: "json_decode".into(),
                title: Some("JSON Decode".into()),
                description: Some("Parse Logseq JSON output using terraphim_automata".into()),
                input_schema: Arc::new(json_decode_map),
                output_schema: None,
                annotations: None,
                icons: None,
            },
            Tool {
                name: "load_thesaurus".into(),
                title: Some("Load Thesaurus".into()),
                description: Some("Load thesaurus from a local file or remote URL".into()),
                input_schema: Arc::new(load_thesaurus_map.clone()),
                output_schema: None,
                annotations: None,
                icons: None,
            },
            Tool {
                name: "load_thesaurus_from_json".into(),
                title: Some("Load Thesaurus from JSON".into()),
                description: Some("Load thesaurus from a JSON string".into()),
                input_schema: Arc::new(load_thesaurus_json_map),
                output_schema: None,
                annotations: None,
                icons: None,
            },
            Tool {
                name: "is_all_terms_connected_by_path".into(),
                title: Some("Check Terms Connectivity".into()),
                description: Some("Check if all matched terms in text can be connected by a single path in the knowledge graph".into()),
                input_schema: Arc::new(is_all_terms_connected_map),
                output_schema: None,
                annotations: None,
                icons: None,
            }
        ];

        tracing::debug!("Created {} tools", tools.len());
        tracing::debug!("First tool name: {:?}", tools.first().map(|t| &t.name));

        let result = ListToolsResult {
            tools,
            next_cursor: None,
        };

        tracing::debug!(
            "Returning ListToolsResult with {} tools",
            result.tools.len()
        );

        Ok(result)
    }

    async fn call_tool(
        &self,
        request: CallToolRequestParam,
        _context: RequestContext<RoleServer>,
    ) -> Result<CallToolResult, ErrorData> {
        match request.name.as_ref() {
            "search" => {
                let arguments = request.arguments.unwrap_or_default();
                let query = arguments
                    .get("query")
                    .and_then(|v| v.as_str())
                    .ok_or_else(|| {
                        ErrorData::invalid_params("Missing 'query' parameter".to_string(), None)
                    })?
                    .to_string();

                let role = arguments
                    .get("role")
                    .and_then(|v| v.as_str())
                    .map(|s| s.to_string());

                let limit = arguments
                    .get("limit")
                    .and_then(|v| v.as_i64())
                    .map(|i| i as i32);

                let skip = arguments
                    .get("skip")
                    .and_then(|v| v.as_i64())
                    .map(|i| i as i32);

                self.search(query, role, limit, skip)
                    .await
                    .map_err(TerraphimMcpError::Mcp)
                    .map_err(ErrorData::from)
            }
            "update_config_tool" => {
                let arguments = request.arguments.unwrap_or_default();
                let config_str = arguments
                    .get("config_str")
                    .and_then(|v| v.as_str())
                    .ok_or_else(|| {
                        ErrorData::invalid_params(
                            "Missing 'config_str' parameter".to_string(),
                            None,
                        )
                    })?
                    .to_string();

                self.update_config_tool(config_str)
                    .await
                    .map_err(TerraphimMcpError::Mcp)
                    .map_err(ErrorData::from)
            }
            "build_autocomplete_index" => {
                let arguments = request.arguments.unwrap_or_default();
                let role = arguments
                    .get("role")
                    .and_then(|v| v.as_str())
                    .map(|s| s.to_string());

                self.build_autocomplete_index(role)
                    .await
                    .map_err(TerraphimMcpError::Mcp)
                    .map_err(ErrorData::from)
            }
            "fuzzy_autocomplete_search" => {
                let arguments = request.arguments.unwrap_or_default();
                let query = arguments
                    .get("query")
                    .and_then(|v| v.as_str())
                    .ok_or_else(|| {
                        ErrorData::invalid_params("Missing 'query' parameter".to_string(), None)
                    })?
                    .to_string();

                let similarity = arguments.get("similarity").and_then(|v| v.as_f64());

                let limit = arguments
                    .get("limit")
                    .and_then(|v| v.as_i64())
                    .map(|i| i as usize);

                self.fuzzy_autocomplete_search(query, similarity, limit)
                    .await
                    .map_err(TerraphimMcpError::Mcp)
                    .map_err(ErrorData::from)
            }
            "autocomplete_terms" => {
                let arguments = request.arguments.unwrap_or_default();
                let query = arguments
                    .get("query")
                    .and_then(|v| v.as_str())
                    .ok_or_else(|| {
                        ErrorData::invalid_params("Missing 'query' parameter".to_string(), None)
                    })?
                    .to_string();
                let limit = arguments
                    .get("limit")
                    .and_then(|v| v.as_i64())
                    .map(|i| i as usize);
                let role = arguments
                    .get("role")
                    .and_then(|v| v.as_str())
                    .map(|s| s.to_string());
                self.autocomplete_terms(query, limit, role)
                    .await
                    .map_err(TerraphimMcpError::Mcp)
                    .map_err(ErrorData::from)
            }
            "autocomplete_with_snippets" => {
                let arguments = request.arguments.unwrap_or_default();
                let query = arguments
                    .get("query")
                    .and_then(|v| v.as_str())
                    .ok_or_else(|| {
                        ErrorData::invalid_params("Missing 'query' parameter".to_string(), None)
                    })?
                    .to_string();
                let limit = arguments
                    .get("limit")
                    .and_then(|v| v.as_i64())
                    .map(|i| i as usize);
                let role = arguments
                    .get("role")
                    .and_then(|v| v.as_str())
                    .map(|s| s.to_string());
                self.autocomplete_with_snippets(query, limit, role)
                    .await
                    .map_err(TerraphimMcpError::Mcp)
                    .map_err(ErrorData::from)
            }
            "fuzzy_autocomplete_search_levenshtein" => {
                let arguments = request.arguments.unwrap_or_default();
                let query = arguments
                    .get("query")
                    .and_then(|v| v.as_str())
                    .ok_or_else(|| {
                        ErrorData::invalid_params("Missing 'query' parameter".to_string(), None)
                    })?
                    .to_string();

                let max_edit_distance = arguments
                    .get("max_edit_distance")
                    .and_then(|v| v.as_i64())
                    .map(|i| i as usize);

                let limit = arguments
                    .get("limit")
                    .and_then(|v| v.as_i64())
                    .map(|i| i as usize);

                self.fuzzy_autocomplete_search_levenshtein(query, max_edit_distance, limit)
                    .await
                    .map_err(TerraphimMcpError::Mcp)
                    .map_err(ErrorData::from)
            }
            "fuzzy_autocomplete_search_jaro_winkler" => {
                let arguments = request.arguments.unwrap_or_default();
                let query = arguments
                    .get("query")
                    .and_then(|v| v.as_str())
                    .ok_or_else(|| {
                        ErrorData::invalid_params("Missing 'query' parameter".to_string(), None)
                    })?
                    .to_string();

                let similarity = arguments.get("similarity").and_then(|v| v.as_f64());

                let limit = arguments
                    .get("limit")
                    .and_then(|v| v.as_i64())
                    .map(|i| i as usize);

                self.fuzzy_autocomplete_search_jaro_winkler(query, similarity, limit)
                    .await
                    .map_err(TerraphimMcpError::Mcp)
                    .map_err(ErrorData::from)
            }
            "serialize_autocomplete_index" => self
                .serialize_autocomplete_index()
                .await
                .map_err(TerraphimMcpError::Mcp)
                .map_err(ErrorData::from),
            "deserialize_autocomplete_index" => {
                let arguments = request.arguments.unwrap_or_default();
                let base64_data = arguments
                    .get("base64_data")
                    .and_then(|v| v.as_str())
                    .ok_or_else(|| {
                        ErrorData::invalid_params(
                            "Missing 'base64_data' parameter".to_string(),
                            None,
                        )
                    })?
                    .to_string();

                self.deserialize_autocomplete_index(base64_data)
                    .await
                    .map_err(TerraphimMcpError::Mcp)
                    .map_err(ErrorData::from)
            }
            "find_matches" => {
                let arguments = request.arguments.unwrap_or_default();
                let text = arguments
                    .get("text")
                    .and_then(|v| v.as_str())
                    .ok_or_else(|| {
                        ErrorData::invalid_params("Missing 'text' parameter".to_string(), None)
                    })?
                    .to_string();
                let role = arguments
                    .get("role")
                    .and_then(|v| v.as_str())
                    .map(|s| s.to_string());
                let return_positions = arguments
                    .get("return_positions")
                    .and_then(|v| v.as_bool())
                    .unwrap_or(false);

                self.find_matches(text, role, Some(return_positions))
                    .await
                    .map_err(TerraphimMcpError::Mcp)
                    .map_err(ErrorData::from)
            }
            "replace_matches" => {
                let arguments = request.arguments.unwrap_or_default();
                let text = arguments
                    .get("text")
                    .and_then(|v| v.as_str())
                    .ok_or_else(|| {
                        ErrorData::invalid_params("Missing 'text' parameter".to_string(), None)
                    })?
                    .to_string();
                let role = arguments
                    .get("role")
                    .and_then(|v| v.as_str())
                    .map(|s| s.to_string());
                let link_type = arguments
                    .get("link_type")
                    .and_then(|v| v.as_str())
                    .ok_or_else(|| {
                        ErrorData::invalid_params("Missing 'link_type' parameter".to_string(), None)
                    })?
                    .to_string();

                self.replace_matches(text, role, link_type)
                    .await
                    .map_err(TerraphimMcpError::Mcp)
                    .map_err(ErrorData::from)
            }
            "extract_paragraphs_from_automata" => {
                let arguments = request.arguments.unwrap_or_default();
                let text = arguments
                    .get("text")
                    .and_then(|v| v.as_str())
                    .ok_or_else(|| {
                        ErrorData::invalid_params("Missing 'text' parameter".to_string(), None)
                    })?
                    .to_string();
                let role = arguments
                    .get("role")
                    .and_then(|v| v.as_str())
                    .map(|s| s.to_string());
                let include_term = arguments
                    .get("include_term")
                    .and_then(|v| v.as_bool())
                    .unwrap_or(true);

                self.extract_paragraphs_from_automata(text, role, Some(include_term))
                    .await
                    .map_err(TerraphimMcpError::Mcp)
                    .map_err(ErrorData::from)
            }
            "json_decode" => {
                let arguments = request.arguments.unwrap_or_default();
                let jsonlines = arguments
                    .get("jsonlines")
                    .and_then(|v| v.as_str())
                    .ok_or_else(|| {
                        ErrorData::invalid_params("Missing 'jsonlines' parameter".to_string(), None)
                    })?
                    .to_string();

                self.json_decode(jsonlines)
                    .await
                    .map_err(TerraphimMcpError::Mcp)
                    .map_err(ErrorData::from)
            }
            "load_thesaurus" => {
                let arguments = request.arguments.unwrap_or_default();
                let automata_path = arguments
                    .get("automata_path")
                    .and_then(|v| v.as_str())
                    .ok_or_else(|| {
                        ErrorData::invalid_params(
                            "Missing 'automata_path' parameter".to_string(),
                            None,
                        )
                    })?
                    .to_string();

                self.load_thesaurus(automata_path)
                    .await
                    .map_err(TerraphimMcpError::Mcp)
                    .map_err(ErrorData::from)
            }
            "load_thesaurus_from_json" => {
                let arguments = request.arguments.unwrap_or_default();
                let json_str = arguments
                    .get("json_str")
                    .and_then(|v| v.as_str())
                    .ok_or_else(|| {
                        ErrorData::invalid_params("Missing 'json_str' parameter".to_string(), None)
                    })?
                    .to_string();

                self.load_thesaurus_from_json(json_str)
                    .await
                    .map_err(TerraphimMcpError::Mcp)
                    .map_err(ErrorData::from)
            }
            "is_all_terms_connected_by_path" => {
                let arguments = request.arguments.unwrap_or_default();
                let text = arguments
                    .get("text")
                    .and_then(|v| v.as_str())
                    .ok_or_else(|| {
                        ErrorData::invalid_params("Missing 'text' parameter".to_string(), None)
                    })?
                    .to_string();
                let role = arguments
                    .get("role")
                    .and_then(|v| v.as_str())
                    .map(|s| s.to_string());

                self.is_all_terms_connected_by_path(text, role)
                    .await
                    .map_err(TerraphimMcpError::Mcp)
                    .map_err(ErrorData::from)
            }
            _ => Err(ErrorData::method_not_found::<
                rmcp::model::CallToolRequestMethod,
            >()),
        }
    }

    async fn list_resources(
        &self,
        _request: Option<rmcp::model::PaginatedRequestParam>,
        _context: RequestContext<RoleServer>,
    ) -> Result<ListResourcesResult, ErrorData> {
        let mut service = self
            .terraphim_service()
            .await
            .map_err(TerraphimMcpError::Anyhow)?;

        // Use a broad search term to find documents instead of empty search
        // We'll try common terms that should match documents in our KG
        let search_terms = vec!["terraphim", "graph", "service", "haystack"];
        let mut all_documents = std::collections::HashSet::new();

        // Perform multiple searches to gather available documents
        for term in search_terms {
            let search_query = terraphim_types::SearchQuery {
                search_term: terraphim_types::NormalizedTermValue::new(term.to_string()),
                search_terms: None,
                operator: None,
                limit: Some(50), // Reasonable limit per search
                skip: None,
                role: None,
            };

            match service.search(&search_query).await {
                Ok(documents) => {
                    for doc in documents {
                        all_documents.insert(doc.id.clone());
                    }
                }
                Err(_) => {
                    // Continue with other terms if one fails
                    continue;
                }
            }
        }

        // If we still have no documents, try a final broad search
        if all_documents.is_empty() {
            let fallback_query = terraphim_types::SearchQuery {
                search_term: terraphim_types::NormalizedTermValue::new("*".to_string()),
                search_terms: None,
                operator: None,
                limit: Some(100),
                skip: None,
                role: None,
            };

            let documents = service
                .search(&fallback_query)
                .await
                .map_err(TerraphimMcpError::Service)?;

            let resources = self
                .resource_mapper
                .documents_to_resources(&documents)
                .map_err(TerraphimMcpError::Anyhow)?;

            return Ok(ListResourcesResult {
                resources,
                next_cursor: None,
            });
        }

        // Convert unique document IDs back to documents for resource mapping
        // For now, we'll do individual searches to get full document objects
        let mut final_documents = Vec::new();
        for doc_id in all_documents.iter().take(50) {
            // Limit to 50 resources
            if let Ok(Some(doc)) = service.get_document_by_id(doc_id).await {
                final_documents.push(doc);
            }
        }

        let resources = self
            .resource_mapper
            .documents_to_resources(&final_documents)
            .map_err(TerraphimMcpError::Anyhow)?;

        Ok(ListResourcesResult {
            resources,
            next_cursor: None,
        })
    }

    async fn read_resource(
        &self,
        request: ReadResourceRequestParam,
        _context: RequestContext<RoleServer>,
    ) -> Result<ReadResourceResult, ErrorData> {
        let doc_id = self
            .resource_mapper
            .uri_to_id(&request.uri)
            .map_err(TerraphimMcpError::Anyhow)?;
        let mut service = self
            .terraphim_service()
            .await
            .map_err(TerraphimMcpError::Anyhow)?;
        let document = service
            .get_document_by_id(&doc_id)
            .await
            .map_err(TerraphimMcpError::Service)?;
        if let Some(doc) = document {
            let contents = self
                .resource_mapper
                .document_to_resource_contents(&doc)
                .map_err(TerraphimMcpError::Anyhow)?;
            Ok(ReadResourceResult {
                contents: vec![contents],
            })
        } else {
            Err(ErrorData::resource_not_found(
                format!("Document not found: {}", doc_id),
                None,
            ))
        }
    }

    fn get_info(&self) -> ServerInfo {
        ServerInfo {
            server_info: rmcp::model::Implementation {
                name: "terraphim-mcp".to_string(),
                version: env!("CARGO_PKG_VERSION").to_string(),
                title: Some("Terraphim MCP Server".to_string()),
                icons: None,
                website_url: None,
            },
            instructions: Some("This server provides Terraphim knowledge graph search capabilities through the Model Context Protocol. You can search for documents using the search tool and access resources that represent Terraphim documents.".to_string()),
            ..Default::default()
        }
    }
}<|MERGE_RESOLUTION|>--- conflicted
+++ resolved
@@ -8,11 +8,7 @@
         ListToolsResult, ReadResourceRequestParam, ReadResourceResult, ServerInfo, Tool,
     },
     service::RequestContext,
-<<<<<<< HEAD
-    RoleServer, ServerHandler,
-=======
     ErrorData as McpError, RoleServer, ServerHandler,
->>>>>>> ebe00322
 };
 use terraphim_automata::builder::json_decode;
 use terraphim_automata::matcher::{
@@ -36,7 +32,7 @@
     #[error("JSON error: {0}")]
     Json(#[from] serde_json::Error),
     #[error("MCP error: {0}")]
-    Mcp(#[from] ErrorData),
+    Mcp(#[from] McpError),
     #[error("I/O error: {0}")]
     Io(#[from] std::io::Error),
     #[error("Anyhow error: {0}")]
@@ -111,7 +107,7 @@
         role: Option<String>,
         limit: Option<i32>,
         skip: Option<i32>,
-    ) -> Result<CallToolResult, ErrorData> {
+    ) -> Result<CallToolResult, McpError> {
         let mut service = self
             .terraphim_service()
             .await
@@ -163,10 +159,7 @@
     }
 
     /// Update the Terraphim configuration
-    pub async fn update_config_tool(
-        &self,
-        config_str: String,
-    ) -> Result<CallToolResult, ErrorData> {
+    pub async fn update_config_tool(&self, config_str: String) -> Result<CallToolResult, McpError> {
         match serde_json::from_str::<Config>(&config_str) {
             Ok(new_config) => match self.update_config(new_config).await {
                 Ok(()) => {
@@ -192,7 +185,7 @@
     pub async fn build_autocomplete_index(
         &self,
         role: Option<String>,
-    ) -> Result<CallToolResult, ErrorData> {
+    ) -> Result<CallToolResult, McpError> {
         let mut service = self
             .terraphim_service()
             .await
@@ -299,7 +292,7 @@
         query: String,
         limit: Option<usize>,
         role: Option<String>,
-    ) -> Result<CallToolResult, ErrorData> {
+    ) -> Result<CallToolResult, McpError> {
         // Determine which role to use (provided role or selected role)
         let _role_name = if let Some(role_str) = role {
             RoleName::from(role_str)
@@ -391,7 +384,7 @@
         query: String,
         limit: Option<usize>,
         role: Option<String>,
-    ) -> Result<CallToolResult, ErrorData> {
+    ) -> Result<CallToolResult, McpError> {
         // Determine which role to use (provided role or selected role)
         let _role_name = if let Some(role_str) = role {
             RoleName::from(role_str)
@@ -443,8 +436,8 @@
                     skip: Some(0),
                 };
                 let snippet = match service.search(&sq).await {
-                    Ok(documents) if !documents.is_empty() => {
-                        let d = &documents[0];
+                    Ok(docs) if !docs.is_empty() => {
+                        let d = &docs[0];
                         if let Some(stub) = &d.stub {
                             stub.clone()
                         } else if let Some(desc) = &d.description {
@@ -479,7 +472,7 @@
         query: String,
         similarity: Option<f64>,
         limit: Option<usize>,
-    ) -> Result<CallToolResult, ErrorData> {
+    ) -> Result<CallToolResult, McpError> {
         let autocomplete_lock = self.autocomplete_index.read().await;
 
         if let Some(ref index) = *autocomplete_lock {
@@ -529,7 +522,7 @@
         query: String,
         max_edit_distance: Option<usize>,
         limit: Option<usize>,
-    ) -> Result<CallToolResult, ErrorData> {
+    ) -> Result<CallToolResult, McpError> {
         let autocomplete_lock = self.autocomplete_index.read().await;
 
         if let Some(ref index) = *autocomplete_lock {
@@ -580,7 +573,7 @@
         query: String,
         similarity: Option<f64>,
         limit: Option<usize>,
-    ) -> Result<CallToolResult, ErrorData> {
+    ) -> Result<CallToolResult, McpError> {
         let autocomplete_lock = self.autocomplete_index.read().await;
 
         if let Some(ref index) = *autocomplete_lock {
@@ -626,7 +619,7 @@
     }
 
     /// Serialize autocomplete index to bytes for storage/transmission
-    pub async fn serialize_autocomplete_index(&self) -> Result<CallToolResult, ErrorData> {
+    pub async fn serialize_autocomplete_index(&self) -> Result<CallToolResult, McpError> {
         let autocomplete_lock = self.autocomplete_index.read().await;
 
         if let Some(ref index) = *autocomplete_lock {
@@ -665,7 +658,7 @@
     pub async fn deserialize_autocomplete_index(
         &self,
         base64_data: String,
-    ) -> Result<CallToolResult, ErrorData> {
+    ) -> Result<CallToolResult, McpError> {
         // Decode base64 data
         let bytes = match base64::engine::general_purpose::STANDARD.decode(&base64_data) {
             Ok(data) => data,
@@ -704,7 +697,7 @@
         text: String,
         role: Option<String>,
         return_positions: Option<bool>,
-    ) -> Result<CallToolResult, ErrorData> {
+    ) -> Result<CallToolResult, McpError> {
         let mut service = self
             .terraphim_service()
             .await
@@ -779,7 +772,7 @@
         text: String,
         role: Option<String>,
         link_type: String,
-    ) -> Result<CallToolResult, ErrorData> {
+    ) -> Result<CallToolResult, McpError> {
         let mut service = self
             .terraphim_service()
             .await
@@ -856,7 +849,7 @@
         text: String,
         role: Option<String>,
         include_term: Option<bool>,
-    ) -> Result<CallToolResult, ErrorData> {
+    ) -> Result<CallToolResult, McpError> {
         let mut service = self
             .terraphim_service()
             .await
@@ -921,7 +914,7 @@
     }
 
     /// Parse Logseq JSON output using terraphim_automata
-    pub async fn json_decode(&self, jsonlines: String) -> Result<CallToolResult, ErrorData> {
+    pub async fn json_decode(&self, jsonlines: String) -> Result<CallToolResult, McpError> {
         match json_decode(&jsonlines) {
             Ok(messages) => {
                 let mut contents = Vec::new();
@@ -944,7 +937,7 @@
     }
 
     /// Load thesaurus from automata path (local file or remote URL)
-    pub async fn load_thesaurus(&self, automata_path: String) -> Result<CallToolResult, ErrorData> {
+    pub async fn load_thesaurus(&self, automata_path: String) -> Result<CallToolResult, McpError> {
         // Parse the automata path
         let path = if automata_path.starts_with("http://") || automata_path.starts_with("https://")
         {
@@ -995,7 +988,7 @@
     pub async fn load_thesaurus_from_json(
         &self,
         json_str: String,
-    ) -> Result<CallToolResult, ErrorData> {
+    ) -> Result<CallToolResult, McpError> {
         match terraphim_automata::load_thesaurus_from_json(&json_str) {
             Ok(thesaurus) => {
                 let mut contents = Vec::new();
@@ -1038,7 +1031,7 @@
         &self,
         text: String,
         role: Option<String>,
-    ) -> Result<CallToolResult, ErrorData> {
+    ) -> Result<CallToolResult, McpError> {
         let mut service = self
             .terraphim_service()
             .await
@@ -1352,79 +1345,62 @@
         let tools = vec![
             Tool {
                 name: "search".into(),
-                title: Some("Search Knowledge Graph".into()),
                 description: Some("Search for documents in the Terraphim knowledge graph".into()),
                 input_schema: Arc::new(search_map),
                 output_schema: None,
                 annotations: None,
-                icons: None,
             },
             Tool {
                 name: "update_config_tool".into(),
-                title: Some("Update Configuration".into()),
                 description: Some("Update the Terraphim configuration".into()),
                 input_schema: Arc::new(config_map),
                 output_schema: None,
                 annotations: None,
-                icons: None,
             },
             Tool {
                 name: "build_autocomplete_index".into(),
-                title: Some("Build Autocomplete Index".into()),
                 description: Some("Build FST-based autocomplete index from role's knowledge graph. Only available for roles with TerraphimGraph relevance function and configured knowledge graph.".into()),
                 input_schema: Arc::new(build_autocomplete_map),
                 output_schema: None,
                 annotations: None,
-                icons: None,
             },
             Tool {
                 name: "fuzzy_autocomplete_search".into(),
-                title: Some("Fuzzy Autocomplete Search".into()),
                 description: Some("Perform fuzzy autocomplete search using Jaro-Winkler similarity (default, faster and higher quality)".into()),
                 input_schema: Arc::new(fuzzy_autocomplete_map),
                 output_schema: None,
                 annotations: None,
-                icons: None,
             },
             Tool {
                 name: "autocomplete_terms".into(),
-                title: Some("Autocomplete Terms".into()),
                 description: Some("Autocomplete terms using FST prefix + fuzzy fallback".into()),
                 input_schema: Arc::new(autocomplete_terms_map),
                 output_schema: None,
                 annotations: None,
-                icons: None,
             },
             Tool {
                 name: "autocomplete_with_snippets".into(),
-                title: Some("Autocomplete With Snippets".into()),
                 description: Some("Autocomplete and return short snippets from matching documents".into()),
                 input_schema: Arc::new(autocomplete_snippets_map),
                 output_schema: None,
                 annotations: None,
-                icons: None,
             },
             Tool {
                 name: "fuzzy_autocomplete_search_levenshtein".into(),
-                title: Some("Fuzzy Search (Levenshtein)".into()),
                 description: Some("Perform fuzzy autocomplete search using Levenshtein distance (baseline comparison algorithm)".into()),
                 input_schema: Arc::new(levenshtein_autocomplete_map),
                 output_schema: None,
                 annotations: None,
-                icons: None,
             },
             Tool {
                 name: "fuzzy_autocomplete_search_jaro_winkler".into(),
-                title: Some("Fuzzy Search (Jaro-Winkler)".into()),
                 description: Some("Perform fuzzy autocomplete search using Jaro-Winkler similarity (explicit)".into()),
                 input_schema: Arc::new(fuzzy_autocomplete_schema.as_object().unwrap().clone()),
                 output_schema: None,
                 annotations: None,
-                icons: None,
             },
             Tool {
                 name: "serialize_autocomplete_index".into(),
-                title: Some("Serialize Index".into()),
                 description: Some("Serialize the current autocomplete index to a base64-encoded string for storage/transmission".into()),
                 input_schema: Arc::new(serde_json::json!({
                     "type": "object",
@@ -1433,11 +1409,9 @@
                 }).as_object().unwrap().clone()),
                 output_schema: None,
                 annotations: None,
-                icons: None,
             },
             Tool {
                 name: "deserialize_autocomplete_index".into(),
-                title: Some("Deserialize Index".into()),
                 description: Some("Deserialize an autocomplete index from a base64-encoded string".into()),
                 input_schema: Arc::new(serde_json::json!({
                     "type": "object",
@@ -1448,70 +1422,55 @@
                 }).as_object().unwrap().clone()),
                 output_schema: None,
                 annotations: None,
-                icons: None,
             },
             Tool {
                 name: "find_matches".into(),
-                title: Some("Find Matches".into()),
                 description: Some("Find all term matches in text using Aho-Corasick algorithm".into()),
                 input_schema: Arc::new(find_matches_map),
                 output_schema: None,
                 annotations: None,
-                icons: None,
             },
             Tool {
                 name: "replace_matches".into(),
-                title: Some("Replace Matches".into()),
                 description: Some("Replace matched terms in text with links using specified format".into()),
                 input_schema: Arc::new(replace_matches_map),
                 output_schema: None,
                 annotations: None,
-                icons: None,
             },
             Tool {
                 name: "extract_paragraphs_from_automata".into(),
-                title: Some("Extract Paragraphs".into()),
                 description: Some("Extract paragraphs containing matched terms from text".into()),
                 input_schema: Arc::new(extract_paragraphs_map),
                 output_schema: None,
                 annotations: None,
-                icons: None,
             },
             Tool {
                 name: "json_decode".into(),
-                title: Some("JSON Decode".into()),
                 description: Some("Parse Logseq JSON output using terraphim_automata".into()),
                 input_schema: Arc::new(json_decode_map),
                 output_schema: None,
                 annotations: None,
-                icons: None,
             },
             Tool {
                 name: "load_thesaurus".into(),
-                title: Some("Load Thesaurus".into()),
                 description: Some("Load thesaurus from a local file or remote URL".into()),
                 input_schema: Arc::new(load_thesaurus_map.clone()),
                 output_schema: None,
                 annotations: None,
-                icons: None,
             },
             Tool {
                 name: "load_thesaurus_from_json".into(),
-                title: Some("Load Thesaurus from JSON".into()),
                 description: Some("Load thesaurus from a JSON string".into()),
                 input_schema: Arc::new(load_thesaurus_json_map),
                 output_schema: None,
                 annotations: None,
-                icons: None,
             },
             Tool {
                 name: "is_all_terms_connected_by_path".into(),
-                title: Some("Check Terms Connectivity".into()),
                 description: Some("Check if all matched terms in text can be connected by a single path in the knowledge graph".into()),
                 input_schema: Arc::new(is_all_terms_connected_map),
                 output_schema: None,
                 annotations: None,
-                icons: None,
             }
         ];
 
@@ -2003,9 +1962,6 @@
             server_info: rmcp::model::Implementation {
                 name: "terraphim-mcp".to_string(),
                 version: env!("CARGO_PKG_VERSION").to_string(),
-                title: Some("Terraphim MCP Server".to_string()),
-                icons: None,
-                website_url: None,
             },
             instructions: Some("This server provides Terraphim knowledge graph search capabilities through the Model Context Protocol. You can search for documents using the search tool and access resources that represent Terraphim documents.".to_string()),
             ..Default::default()
