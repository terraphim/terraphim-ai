--- conflicted
+++ resolved
@@ -42,12 +42,7 @@
 typescript = ["tsify"]
 
 [dev-dependencies]
-<<<<<<< HEAD
 criterion = "0.7"
-tempfile = "3.8"
-=======
-criterion = "0.5"
 tempfile = "3.23"
->>>>>>> 899e177a
 lazy_static = "1.4.0"
 tokio = { version = "1", features = ["io-util", "time","macros","rt","rt-multi-thread"] }