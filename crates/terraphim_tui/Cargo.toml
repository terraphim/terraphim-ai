--- conflicted
+++ resolved
@@ -41,13 +41,8 @@
 rustyline = { version = "14.0", optional = true }
 colored = { version = "3.0", optional = true }
 comfy-table = { version = "7.0", optional = true }
-<<<<<<< HEAD
-indicatif = { version = "0.17", optional = true }
-dirs = { version = "6.0", optional = true }
-=======
 indicatif = { version = "0.18", optional = true }
 dirs = { version = "5.0", optional = true }
->>>>>>> 899e177a
 
 terraphim_types = { path = "../terraphim_types" }
 terraphim_settings = { path = "../terraphim_settings" }
