use serial_test::serial;
use terraphim_config::{ConfigBuilder, Haystack, Role, ServiceType};
use terraphim_middleware::{indexer::IndexMiddleware, RipgrepIndexer};
use terraphim_types::{RelevanceFunction, RoleName};

fn create_test_role() -> Role {
<<<<<<< HEAD
    let mut role = Role::new("Test");
    role.shortname = Some("Test".to_string());
    role.relevance_function = RelevanceFunction::TitleScorer;
    role.theme = "default".to_string();
    role.haystacks = vec![Haystack {
        location: "test_data".to_string(),
        service: ServiceType::Ripgrep,
        read_only: true,
        atomic_server_secret: None,
        extra_parameters: std::collections::HashMap::new(),
    }];
    role
=======
    Role {
        shortname: Some("Test".to_string()),
        name: "Test".into(),
        relevance_function: RelevanceFunction::TitleScorer,
        terraphim_it: false,
        theme: "default".to_string(),
        kg: None,
        haystacks: vec![Haystack {
            location: "test_data".to_string(),
            service: ServiceType::Ripgrep,
            read_only: true,
            atomic_server_secret: None,
            extra_parameters: std::collections::HashMap::new(),
            weight: 1.0,
            fetch_content: false,
        }],
        extra: ahash::AHashMap::new(),
        ..Default::default()
    }
>>>>>>> 642fc490
}

fn create_test_config() -> terraphim_config::Config {
    ConfigBuilder::new()
        .global_shortcut("Ctrl+T")
        .add_role("Test", create_test_role())
        .build()
        .unwrap()
}

#[tokio::test]
#[serial]
async fn test_indexer() {
    let _config = create_test_config();
    let haystack = Haystack {
        location: "fixtures/haystack".to_string(),
        service: ServiceType::Ripgrep,
        read_only: true,
        atomic_server_secret: None,
        extra_parameters: std::collections::HashMap::new(),
        weight: 1.0,
        fetch_content: false,
    };
    let indexer = RipgrepIndexer::default();
    let _index = indexer.index("test", &haystack).await.unwrap();
}

#[tokio::test]
#[serial]
async fn test_search_graph() {
    let _config = create_test_config();
    let haystack = Haystack {
        location: "fixtures/haystack".to_string(),
        service: ServiceType::Ripgrep,
        read_only: true,
        atomic_server_secret: None,
        extra_parameters: std::collections::HashMap::new(),
        weight: 1.0,
        fetch_content: false,
    };
    let indexer = RipgrepIndexer::default();
    let _index = indexer.index("graph", &haystack).await.unwrap();
}

#[tokio::test]
#[serial]
async fn test_search_machine_learning() {
    let _config = create_test_config();
    let haystack = Haystack {
        location: "fixtures/haystack".to_string(),
        service: ServiceType::Ripgrep,
        read_only: true,
        atomic_server_secret: None,
        extra_parameters: std::collections::HashMap::new(),
        weight: 1.0,
        fetch_content: false,
    };

    let indexer = RipgrepIndexer::default();
    let index = indexer.index("graph", &haystack).await.unwrap();
    println!("Indexed documents: {:#?}", index);
}

#[tokio::test]
#[serial]
async fn test_role_configuration() {
    let config = create_test_config();

    // Test that roles are configured correctly
    assert!(config.roles.contains_key(&RoleName::new("Test")));

    // Test haystack configuration
    let test_role = config.roles.get(&RoleName::new("Test")).unwrap();
    assert_eq!(test_role.haystacks.len(), 1);
    assert_eq!(test_role.haystacks[0].service, ServiceType::Ripgrep);
    assert_eq!(test_role.haystacks[0].atomic_server_secret, None);
}

#[cfg(test)]
mod nested_tests {
    use super::*;
    use terraphim_middleware::Result;

    #[tokio::test]
    async fn test_nested_search() -> Result<()> {
        let config = create_test_config();
        let _role = config.roles.get(&RoleName::new("Test")).unwrap();

        // Test basic role existence
        assert!(!config.roles.is_empty());

        Ok(())
    }
}<|MERGE_RESOLUTION|>--- conflicted
+++ resolved
@@ -4,20 +4,6 @@
 use terraphim_types::{RelevanceFunction, RoleName};
 
 fn create_test_role() -> Role {
-<<<<<<< HEAD
-    let mut role = Role::new("Test");
-    role.shortname = Some("Test".to_string());
-    role.relevance_function = RelevanceFunction::TitleScorer;
-    role.theme = "default".to_string();
-    role.haystacks = vec![Haystack {
-        location: "test_data".to_string(),
-        service: ServiceType::Ripgrep,
-        read_only: true,
-        atomic_server_secret: None,
-        extra_parameters: std::collections::HashMap::new(),
-    }];
-    role
-=======
     Role {
         shortname: Some("Test".to_string()),
         name: "Test".into(),
@@ -37,7 +23,6 @@
         extra: ahash::AHashMap::new(),
         ..Default::default()
     }
->>>>>>> 642fc490
 }
 
 fn create_test_config() -> terraphim_config::Config {
