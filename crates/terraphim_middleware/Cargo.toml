--- conflicted
+++ resolved
@@ -34,12 +34,8 @@
 urlencoding = "2.1"
 reqwest = { version = "0.12", features = ["json", "rustls-tls"], default-features = false }
 scraper = "0.24.0"
-urlencoding = "2.1"
 reqwest-eventsource = { version = "0.5", optional = true }
-<<<<<<< HEAD
 mcp-client = { version = "0.1", optional = true }
-=======
->>>>>>> 0830d9b9
 mcp-spec = { version = "0.1", optional = true }
 rmcp = { version = "0.6", features = ["client", "transport-child-process"], optional = true }
 
@@ -65,8 +61,4 @@
 # High-level MCP support using SSE/http-only (no rust-sdk)
 mcp = ["mcp-sse"]
 # Optional: use rust-sdk for full protocol clients
-<<<<<<< HEAD
-mcp-rust-sdk = ["mcp-sse", "mcp-client", "mcp-spec"]
-=======
-mcp-rust-sdk = ["mcp-spec", "mcp-sse", "rmcp"]
->>>>>>> 0830d9b9
+mcp-rust-sdk = ["mcp-sse", "mcp-client", "mcp-spec", "rmcp"]