--- conflicted
+++ resolved
@@ -32,14 +32,9 @@
 async-trait = "0.1.73"
 url = "2.4"
 reqwest = { version = "0.12", features = ["json", "rustls-tls"], default-features = false }
-<<<<<<< HEAD
 scraper = "0.24.0"
 reqwest-eventsource = { version = "0.5", optional = true }
-=======
-scraper = "0.19.0"
-reqwest-eventsource = { version = "0.6", optional = true }
->>>>>>> c2594483
-mcp-client = { version = "0.1", optional = true }
+cp-client = { version = "0.1", optional = true }
 mcp-spec = { version = "0.1", optional = true }
 
 [dev-dependencies]
