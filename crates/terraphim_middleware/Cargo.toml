--- conflicted
+++ resolved
@@ -34,12 +34,8 @@
 urlencoding = "2.1"
 reqwest = { version = "0.12", features = ["json", "rustls-tls"], default-features = false }
 scraper = "0.24.0"
-urlencoding = "2.1"
 reqwest-eventsource = { version = "0.5", optional = true }
-<<<<<<< HEAD
-=======
 mcp-spec = { version = "0.1", optional = true }
->>>>>>> c84fdfb8
 
 [dev-dependencies]
 terraphim_persistence = { path = "../terraphim_persistence", features = ["memory"] }
@@ -63,8 +59,4 @@
 # High-level MCP support using SSE/http-only (no rust-sdk)
 mcp = ["mcp-sse"]
 # Optional: use rust-sdk for full protocol clients
-<<<<<<< HEAD
-mcp-rust-sdk = ["mcp-sse"]
-=======
-mcp-rust-sdk = ["mcp-spec", "mcp-sse"]
->>>>>>> c84fdfb8
+mcp-rust-sdk = ["mcp-spec", "mcp-sse"]