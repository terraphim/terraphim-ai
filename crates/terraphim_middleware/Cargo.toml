--- conflicted
+++ resolved
@@ -31,16 +31,10 @@
 html2md = "0.2"
 async-trait = "0.1.73"
 url = "2.4"
-<<<<<<< HEAD
-reqwest = { version = "0.11", features = ["json"] }
-scraper = "0.19.0"
 urlencoding = "2.1"
-=======
 reqwest = { version = "0.12", features = ["json", "rustls-tls"], default-features = false }
 scraper = "0.24.0"
->>>>>>> 49480c13
 reqwest-eventsource = { version = "0.5", optional = true }
-cp-client = { version = "0.1", optional = true }
 mcp-spec = { version = "0.1", optional = true }
 
 [dev-dependencies]
@@ -49,7 +43,7 @@
 tokio = { version = "1", features = ["macros", "rt-multi-thread"] }
 futures = "0.3"
 test-log = { version = "0.2.11", features = ["trace"] }
-serial_test = "2.0.0"
+serial_test = "3.0"
 uuid = { version = "1.8.0", features = ["v4"] }
 dotenvy = "0.15.7"
 walkdir = "2.4.0"
@@ -58,11 +52,9 @@
 
 [features]
 default = []
-# Enable openrouter integration
-openrouter = ["terraphim_config/openrouter"]
 # Enable SSE-based MCP client probing
 mcp-sse = ["reqwest-eventsource"]
 # High-level MCP support using SSE/http-only (no rust-sdk)
 mcp = ["mcp-sse"]
 # Optional: use rust-sdk for full protocol clients
-mcp-rust-sdk = ["mcp-client", "mcp-spec", "mcp-sse"]+mcp-rust-sdk = ["mcp-spec", "mcp-sse"]