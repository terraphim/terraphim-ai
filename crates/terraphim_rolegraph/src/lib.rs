--- conflicted
+++ resolved
@@ -1,129 +1,3 @@
-//! Knowledge graph implementation for semantic document search.
-//!
-//! `terraphim_rolegraph` provides a role-specific knowledge graph that connects
-//! concepts (nodes), their relationships (edges), and documents. It enables
-//! graph-based semantic search where query results are ranked by traversing
-//! relationships between matched concepts.
-//!
-//! # Architecture
-//!
-//! - **Nodes**: Concepts from the thesaurus with associated rank
-//! - **Edges**: Relationships between concepts with weighted connections
-//! - **Documents**: Indexed content linked to concepts via edges
-//! - **Thesaurus**: Synonym-to-concept mappings with Aho-Corasick matching
-//!
-//! # Core Concepts
-//!
-//! ## Graph Structure
-//!
-//! The knowledge graph uses a bipartite structure:
-//! - **Nodes** represent concepts (e.g., "rust programming")
-//! - **Edges** connect concepts that co-occur in documents
-//! - **Documents** are associated with edges via the concepts they contain
-//!
-//! ## Ranking System
-//!
-//! Search results are ranked by summing:
-//! - **Node rank**: Frequency/importance of the concept
-//! - **Edge rank**: Strength of concept relationships
-//! - **Document rank**: Document-specific relevance
-//!
-//! # Examples
-//!
-//! ## Creating and Querying a Graph
-//!
-//! ```rust
-//! use terraphim_rolegraph::RoleGraph;
-//! use terraphim_types::{RoleName, Thesaurus, NormalizedTermValue, NormalizedTerm, Document};
-//!
-//! # async fn example() -> Result<(), terraphim_rolegraph::Error> {
-//! // Create thesaurus
-//! let mut thesaurus = Thesaurus::new("engineering".to_string());
-//! thesaurus.insert(
-//!     NormalizedTermValue::from("rust"),
-//!     NormalizedTerm {
-//!         id: 1,
-//!         value: NormalizedTermValue::from("rust programming"),
-//!         url: Some("https://rust-lang.org".to_string()),
-//!     }
-//! );
-//!
-//! // Create role graph
-//! let mut graph = RoleGraph::new(
-//!     RoleName::new("engineer"),
-//!     thesaurus
-//! ).await?;
-//!
-//! // Index a document
-//! let doc = Document {
-//!     id: "doc1".to_string(),
-//!     title: "Rust Guide".to_string(),
-//!     body: "Learn rust programming with examples".to_string(),
-//!     url: "https://example.com/rust-guide".to_string(),
-//!     description: Some("Rust tutorial".to_string()),
-//!     summarization: None,
-//!     stub: None,
-//!     tags: Some(vec!["rust".to_string()]),
-//!     rank: None,
-//!     source_haystack: None,
-//! };
-//! let doc_id = doc.id.clone();
-//! graph.insert_document(&doc_id, doc);
-//!
-//! // Query the graph
-//! let results = graph.query_graph("rust", None, Some(10))?;
-//! println!("Found {} documents", results.len());
-//! # Ok(())
-//! # }
-//! ```
-//!
-//! ## Path Connectivity Check
-//!
-//! ```rust
-//! use terraphim_rolegraph::RoleGraph;
-//! use terraphim_types::{RoleName, Thesaurus};
-//!
-//! # async fn example() -> Result<(), terraphim_rolegraph::Error> {
-//! # let thesaurus = Thesaurus::new("test".to_string());
-//! let graph = RoleGraph::new(RoleName::new("engineer"), thesaurus).await?;
-//!
-//! // Check if all matched terms are connected by a path
-//! let text = "rust async tokio programming";
-//! let connected = graph.is_all_terms_connected_by_path(text);
-//! println!("Terms connected: {}", connected);
-//! # Ok(())
-//! # }
-//! ```
-//!
-//! ## Multi-term Queries with Operators
-//!
-//! ```rust
-//! use terraphim_rolegraph::RoleGraph;
-//! use terraphim_types::{RoleName, Thesaurus, LogicalOperator};
-//!
-//! # async fn example() -> Result<(), terraphim_rolegraph::Error> {
-//! # let thesaurus = Thesaurus::new("test".to_string());
-//! let graph = RoleGraph::new(RoleName::new("engineer"), thesaurus).await?;
-//!
-//! // AND query - documents must contain ALL terms
-//! let results = graph.query_graph_with_operators(
-//!     &["rust", "async"],
-//!     &LogicalOperator::And,
-//!     None,
-//!     Some(10)
-//! )?;
-//!
-//! // OR query - documents may contain ANY term
-//! let results = graph.query_graph_with_operators(
-//!     &["rust", "python", "go"],
-//!     &LogicalOperator::Or,
-//!     None,
-//!     Some(10)
-//! )?;
-//! # Ok(())
-//! # }
-//! ```
-
 use ahash::AHashMap;
 use itertools::Itertools;
 use memoize::memoize;
@@ -138,70 +12,32 @@
 use aho_corasick::{AhoCorasick, MatchKind};
 use unicode_segmentation::UnicodeSegmentation;
 
-/// Errors that can occur when working with knowledge graphs.
 #[derive(thiserror::Error, Debug)]
 pub enum Error {
-    /// The requested node ID was not found in the graph
     #[error("The given node ID was not found")]
     NodeIdNotFound,
-    /// The requested edge ID was not found in the graph
     #[error("The given Edge ID was not found")]
     EdgeIdNotFound,
-    /// Failed to serialize IndexedDocument to JSON
     #[error("Cannot convert IndexedDocument to JSON: {0}")]
     JsonConversionError(#[from] serde_json::Error),
-    /// Error from terraphim_automata operations
     #[error("Error while driving terraphim automata: {0}")]
     TerraphimAutomataError(#[from] terraphim_automata::TerraphimAutomataError),
-    /// Error building Aho-Corasick automata
     #[error("Indexing error: {0}")]
     AhoCorasickError(#[from] aho_corasick::BuildError),
 }
 
-/// Result type alias using terraphim_rolegraph::Error.
 type Result<T> = std::result::Result<T, Error>;
 
-<<<<<<< HEAD
-/// Statistics about the graph structure for debugging and monitoring.
-///
-/// Provides counts of nodes, edges, documents, and thesaurus size.
-#[derive(Debug, Clone)]
-=======
 /// Statistics about the graph structure for debugging
 #[derive(Debug, Clone, serde::Serialize, serde::Deserialize)]
->>>>>>> 044d2bcc
 pub struct GraphStats {
-    /// Total number of nodes (concepts) in the graph
     pub node_count: usize,
-    /// Total number of edges (concept relationships) in the graph
     pub edge_count: usize,
-    /// Total number of indexed documents
     pub document_count: usize,
-    /// Number of terms in the thesaurus
     pub thesaurus_size: usize,
-    /// Whether the graph has any indexed content
     pub is_populated: bool,
 }
 
-<<<<<<< HEAD
-/// A role-specific knowledge graph for semantic document search.
-///
-/// RoleGraph connects concepts from a thesaurus with documents through a graph
-/// structure. It uses Aho-Corasick for fast multi-pattern matching and maintains
-/// bidirectional mappings between:
-/// - Synonyms → Concepts (via thesaurus)
-/// - Concepts → Nodes (graph vertices)
-/// - Nodes ↔ Edges (concept relationships)
-/// - Edges → Documents (content associations)
-///
-/// # Performance
-///
-/// - **Matching**: O(n) text scanning with Aho-Corasick
-/// - **Querying**: O(k*e*d) where k=matched terms, e=edges per node, d=docs per edge
-/// - **Memory**: ~100 bytes per node + 200 bytes per edge
-///
-/// # Examples
-=======
 /// A serializable representation of RoleGraph for JSON serialization/deserialization.
 ///
 /// This struct excludes the Aho-Corasick automata which cannot be directly serialized,
@@ -242,9 +78,10 @@
 }
 
 /// A `RoleGraph` is a graph of concepts and their relationships.
->>>>>>> 044d2bcc
-///
-/// See module-level documentation for usage examples.
+///
+/// It is used to index documents and search for them.
+/// Currently it maps from synonyms to concepts, so only the normalized term
+/// gets returned when a reverse lookup is performed.
 #[derive(Debug, Clone)]
 pub struct RoleGraph {
     /// The role of the graph
