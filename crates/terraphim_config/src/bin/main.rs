--- conflicted
+++ resolved
@@ -1,9 +1,12 @@
+use ahash::AHashMap;
+
 use terraphim_automata::AutomataPath;
 use terraphim_config::{
     default_haystack_weight, ConfigBuilder, Haystack, KnowledgeGraph, Result, Role, ServiceType,
     TerraphimConfigError,
 };
 use terraphim_persistence::Persistable;
+use terraphim_types::RelevanceFunction;
 
 #[tokio::main]
 async fn main() -> Result<()> {
@@ -13,27 +16,6 @@
         .map_err(TerraphimConfigError::TracingSubscriber);
 
     let mut config = ConfigBuilder::new()
-<<<<<<< HEAD
-        .add_role("Engineer", {
-            let mut engineer_role = Role::new("Engineer");
-            engineer_role.shortname = Some("Engineer".to_string());
-            engineer_role.theme = "lumen".to_string();
-            engineer_role.kg = Some(KnowledgeGraph {
-                automata_path: Some(AutomataPath::local_example()),
-                knowledge_graph_local: None,
-                public: false,
-                publish: false,
-            });
-            engineer_role.haystacks = vec![Haystack {
-                location: "localsearch".to_string(),
-                service: ServiceType::Ripgrep,
-                read_only: false,
-                atomic_server_secret: None,
-                extra_parameters: std::collections::HashMap::new(),
-            }];
-            engineer_role
-        })
-=======
         .add_role(
             "Engineer",
             Role {
@@ -75,7 +57,6 @@
                 extra: AHashMap::new(),
             },
         )
->>>>>>> 7ee0117a
         .build()?;
 
     let json_str = serde_json::to_string_pretty(&config)?;
