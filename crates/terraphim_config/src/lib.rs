--- conflicted
+++ resolved
@@ -79,7 +79,7 @@
 ///
 /// It contains a user's knowledge graph, a list of haystacks, as
 /// well as preferences for the relevance function and theme
-#[derive(Debug, Serialize, Deserialize, Clone, PartialEq, JsonSchema, Default)]
+#[derive(Debug, Serialize, Deserialize, Clone, PartialEq, Eq, JsonSchema, Default)]
 #[cfg_attr(feature = "typescript", derive(Tsify))]
 #[cfg_attr(feature = "typescript", tsify(into_wasm_abi, from_wasm_abi))]
 pub struct Role {
@@ -96,14 +96,8 @@
     pub llm_enabled: bool,
     /// API key for LLM service
     #[serde(default)]
-<<<<<<< HEAD
-    pub openrouter_api_key: Option<String>, // pragma: allowlist secret
-    /// Model to use for generating summaries (e.g., "openai/gpt-3.5-turbo")
-    #[cfg(feature = "openrouter")]
-=======
     pub llm_api_key: Option<String>,
     /// Model to use for generating summaries (e.g., "openai/gpt-3.5-turbo", "gemma3:270m")
->>>>>>> 30ad63f9
     #[serde(default)]
     pub llm_model: Option<String>,
     /// Automatically summarize search results using LLM
@@ -117,17 +111,10 @@
     pub llm_chat_system_prompt: Option<String>,
     /// Optional chat model override (falls back to llm_model)
     #[serde(default)]
-<<<<<<< HEAD
-    pub openrouter_chat_model: Option<String>,
-    /// System prompt for LLM chat conversations (provider-agnostic)
-    #[serde(default)]
-    pub llm_system_prompt: Option<String>,
-=======
     pub llm_chat_model: Option<String>,
     /// Maximum tokens for LLM context window (default: 32768)
     #[serde(default = "default_context_window")]
     pub llm_context_window: Option<u64>,
->>>>>>> 30ad63f9
     #[serde(flatten)]
     #[schemars(skip)]
     pub extra: AHashMap<String, Value>,
@@ -144,23 +131,6 @@
             theme: "default".to_string(),
             kg: None,
             haystacks: vec![],
-<<<<<<< HEAD
-            #[cfg(feature = "openrouter")]
-            openrouter_enabled: false,
-            #[cfg(feature = "openrouter")]
-            openrouter_api_key: None,
-            #[cfg(feature = "openrouter")]
-            openrouter_model: None,
-            #[cfg(feature = "openrouter")]
-            openrouter_auto_summarize: false,
-            #[cfg(feature = "openrouter")]
-            openrouter_chat_enabled: false,
-            #[cfg(feature = "openrouter")]
-            openrouter_chat_system_prompt: None,
-            #[cfg(feature = "openrouter")]
-            openrouter_chat_model: None,
-            llm_system_prompt: None,
-=======
             llm_enabled: false,
             llm_api_key: None,
             llm_model: None,
@@ -169,7 +139,6 @@
             llm_chat_system_prompt: None,
             llm_chat_model: None,
             llm_context_window: default_context_window(),
->>>>>>> 30ad63f9
             extra: AHashMap::new(),
         }
     }
@@ -204,15 +173,13 @@
     ClickUp,
     /// Use an MCP client to query a Model Context Protocol server
     Mcp,
-    /// Use Perplexity API for AI-powered web search
-    Perplexity,
 }
 
 /// A haystack is a collection of documents that can be indexed and searched
 ///
 /// One user can have multiple haystacks
 /// Each haystack is indexed using a specific service
-#[derive(Debug, Deserialize, Clone, PartialEq, JsonSchema)]
+#[derive(Debug, Deserialize, Clone, PartialEq, Eq, JsonSchema)]
 #[cfg_attr(feature = "typescript", derive(Tsify))]
 #[cfg_attr(feature = "typescript", tsify(into_wasm_abi, from_wasm_abi))]
 pub struct Haystack {
@@ -234,20 +201,6 @@
     /// For Atomic: can include additional API parameters.
     #[serde(default, skip_serializing_if = "std::collections::HashMap::is_empty")]
     pub extra_parameters: std::collections::HashMap<String, String>,
-    /// Weight for ranking documents from this haystack. Higher weights mean higher priority.
-    /// Local haystacks typically have higher weights (faster access, more trusted content).
-    /// Defaults to 1.0 for backward compatibility.
-    #[serde(default = "default_haystack_weight")]
-    pub weight: f64,
-    /// Controls whether to fetch full content from external sources (e.g., crates.io API, Reddit).
-    /// When false (default), only metadata and minimal content is indexed (faster, lightweight).
-    /// When true, fetches comprehensive data from APIs (slower, more detailed).
-    #[serde(default)]
-    pub fetch_content: bool,
-}
-
-pub fn default_haystack_weight() -> f64 {
-    1.0
 }
 
 impl Serialize for Haystack {
@@ -258,7 +211,7 @@
         use serde::ser::SerializeStruct;
 
         // Determine how many fields to include based on service type
-        let mut field_count = 4; // location, service, read_only, weight
+        let mut field_count = 3; // location, service, read_only
 
         // Include atomic_server_secret only for Atomic service and if it's present
         let include_atomic_secret =
@@ -276,7 +229,6 @@
         state.serialize_field("location", &self.location)?;
         state.serialize_field("service", &self.service)?;
         state.serialize_field("read_only", &self.read_only)?;
-        state.serialize_field("weight", &self.weight)?;
 
         // Only include atomic_server_secret for Atomic service
         if include_atomic_secret {
@@ -301,8 +253,6 @@
             read_only,
             atomic_server_secret: None,
             extra_parameters: std::collections::HashMap::new(),
-            weight: default_haystack_weight(),
-            fetch_content: false, // Default to lightweight mode
         }
     }
 
@@ -333,17 +283,6 @@
     /// Get a reference to extra parameters for this service type
     pub fn get_extra_parameters(&self) -> &std::collections::HashMap<String, String> {
         &self.extra_parameters
-    }
-
-    /// Set the weight for this haystack
-    pub fn with_weight(mut self, weight: f64) -> Self {
-        self.weight = weight;
-        self
-    }
-
-    /// Get the weight for this haystack
-    pub fn get_weight(&self) -> f64 {
-        self.weight
     }
 }
 
@@ -429,128 +368,6 @@
         self.config.id = ConfigId::Embedded;
 
         // Add Default role with basic functionality
-<<<<<<< HEAD
-        self = self.add_role(
-            "Default",
-            Role {
-                shortname: Some("Default".to_string()),
-                name: "Default".into(),
-                relevance_function: RelevanceFunction::TitleScorer,
-                terraphim_it: false,
-                theme: "spacelab".to_string(),
-                kg: None,
-                haystacks: vec![Haystack {
-                    location: "docs/src".to_string(),
-                    service: ServiceType::Ripgrep,
-                    read_only: true,
-                    atomic_server_secret: None,
-                    extra_parameters: std::collections::HashMap::new(),
-                    weight: default_haystack_weight(),
-                    fetch_content: false,
-                }],
-                #[cfg(feature = "openrouter")]
-                openrouter_enabled: false,
-                #[cfg(feature = "openrouter")]
-                openrouter_api_key: None,
-                #[cfg(feature = "openrouter")]
-                openrouter_model: None,
-                #[cfg(feature = "openrouter")]
-                openrouter_auto_summarize: false,
-                #[cfg(feature = "openrouter")]
-                openrouter_chat_enabled: false,
-                #[cfg(feature = "openrouter")]
-                openrouter_chat_system_prompt: None,
-                #[cfg(feature = "openrouter")]
-                openrouter_chat_model: None,
-                llm_system_prompt: None,
-                extra: AHashMap::new(),
-            },
-        );
-
-        // Add Terraphim Engineer role with knowledge graph
-        self = self.add_role(
-            "Terraphim Engineer",
-            Role {
-                shortname: Some("TerraEng".to_string()),
-                name: "Terraphim Engineer".into(),
-                relevance_function: RelevanceFunction::TerraphimGraph,
-                terraphim_it: true,
-                theme: "lumen".to_string(),
-                kg: Some(KnowledgeGraph {
-                    automata_path: None,
-                    knowledge_graph_local: Some(KnowledgeGraphLocal {
-                        input_type: KnowledgeGraphInputType::Markdown,
-                        path: PathBuf::from("docs/src/kg"),
-                    }),
-                    public: true,
-                    publish: true,
-                }),
-                haystacks: vec![Haystack {
-                    location: "docs/src".to_string(),
-                    service: ServiceType::Ripgrep,
-                    read_only: true,
-                    atomic_server_secret: None,
-                    extra_parameters: std::collections::HashMap::new(),
-            weight: default_haystack_weight(),
-                    fetch_content: false,
-                }],
-                #[cfg(feature = "openrouter")]
-                openrouter_enabled: false,
-                #[cfg(feature = "openrouter")]
-                openrouter_api_key: None,
-                #[cfg(feature = "openrouter")]
-                openrouter_model: None,
-                #[cfg(feature = "openrouter")]
-                openrouter_auto_summarize: false,
-                #[cfg(feature = "openrouter")]
-                openrouter_chat_enabled: false,
-                #[cfg(feature = "openrouter")]
-                openrouter_chat_system_prompt: None,
-                #[cfg(feature = "openrouter")]
-                openrouter_chat_model: None,
-                llm_system_prompt: Some("You are an expert Terraphim AI engineer specializing in knowledge graphs, semantic search, and document intelligence. You help users build and optimize Terraphim AI systems with advanced graph-based search capabilities.".to_string()),
-                extra: AHashMap::new(),
-            },
-        );
-
-        // Add Rust Engineer role with QueryRs
-        self = self.add_role(
-            "Rust Engineer",
-            Role {
-                shortname: Some("rust-engineer".to_string()),
-                name: "Rust Engineer".into(),
-                relevance_function: RelevanceFunction::TitleScorer,
-                terraphim_it: false,
-                theme: "cosmo".to_string(),
-                kg: None,
-                haystacks: vec![Haystack {
-                    location: "https://query.rs".to_string(),
-                    service: ServiceType::QueryRs,
-                    read_only: true,
-                    atomic_server_secret: None,
-                    extra_parameters: std::collections::HashMap::new(),
-            weight: default_haystack_weight(),
-                    fetch_content: false,
-                }],
-                #[cfg(feature = "openrouter")]
-                openrouter_enabled: false,
-                #[cfg(feature = "openrouter")]
-                openrouter_api_key: None,
-                #[cfg(feature = "openrouter")]
-                openrouter_model: None,
-                #[cfg(feature = "openrouter")]
-                openrouter_auto_summarize: false,
-                #[cfg(feature = "openrouter")]
-                openrouter_chat_enabled: false,
-                #[cfg(feature = "openrouter")]
-                openrouter_chat_system_prompt: None,
-                #[cfg(feature = "openrouter")]
-                openrouter_chat_model: None,
-                llm_system_prompt: Some("You are an expert Rust developer specializing in systems programming, async programming, WebAssembly, and performance optimization. Focus on memory safety, idiomatic Rust patterns, and modern Rust ecosystem tools.".to_string()),
-                extra: AHashMap::new(),
-            },
-        );
-=======
         let mut default_role = Role::new("Default");
         default_role.shortname = Some("Default".to_string());
         default_role.theme = "spacelab".to_string();
@@ -602,7 +419,6 @@
         }];
 
         self = self.add_role("Rust Engineer", rust_engineer_role);
->>>>>>> 30ad63f9
 
         // Set Terraphim Engineer as default and selected role
         self.config.default_role = RoleName::new("Terraphim Engineer");
@@ -639,132 +455,6 @@
         .unwrap();
         log::info!("Automata remote URL: {automata_remote}");
         self.global_shortcut("Ctrl+X")
-<<<<<<< HEAD
-            .add_role(
-                "Default",
-                Role {
-                    shortname: Some("Default".to_string()),
-                    name: "Default".into(),
-                    relevance_function: RelevanceFunction::TitleScorer,
-                    terraphim_it: false,
-                    theme: "spacelab".to_string(),
-                    kg: None,
-                    haystacks: vec![Haystack {
-                        location: system_operator_haystack.to_string_lossy().to_string(),
-                        service: ServiceType::Ripgrep,
-                        read_only: false,
-                        atomic_server_secret: None,
-                        extra_parameters: std::collections::HashMap::new(),
-            weight: default_haystack_weight(),
-                        fetch_content: false,
-                    }],
-                    #[cfg(feature = "openrouter")]
-                    openrouter_enabled: false,
-                    #[cfg(feature = "openrouter")]
-                    openrouter_api_key: None,
-                    #[cfg(feature = "openrouter")]
-                    openrouter_model: None,
-                    #[cfg(feature = "openrouter")]
-                    openrouter_auto_summarize: false,
-                    #[cfg(feature = "openrouter")]
-                    openrouter_chat_enabled: false,
-                    #[cfg(feature = "openrouter")]
-                    openrouter_chat_system_prompt: None,
-                    #[cfg(feature = "openrouter")]
-                    openrouter_chat_model: None,
-                    llm_system_prompt: None,
-                    extra: AHashMap::new(),
-                },
-            )
-            .add_role(
-                "Engineer",
-                Role {
-                    shortname: Some("Engineer".into()),
-                    name: "Engineer".into(),
-                    relevance_function: RelevanceFunction::TerraphimGraph,
-                    terraphim_it: true,
-                    theme: "lumen".to_string(),
-                    kg: Some(KnowledgeGraph {
-                        automata_path: Some(automata_remote.clone()),
-                        knowledge_graph_local: Some(KnowledgeGraphLocal {
-                            input_type: KnowledgeGraphInputType::Markdown,
-                            path: system_operator_haystack.clone(),
-                        }),
-                        public: true,
-                        publish: true,
-                    }),
-                    haystacks: vec![Haystack {
-                        location: system_operator_haystack.to_string_lossy().to_string(),
-                        service: ServiceType::Ripgrep,
-                        read_only: false,
-                        atomic_server_secret: None,
-                        extra_parameters: std::collections::HashMap::new(),
-            weight: default_haystack_weight(),
-                        fetch_content: false,
-                    }],
-                    #[cfg(feature = "openrouter")]
-                    openrouter_enabled: false,
-                    #[cfg(feature = "openrouter")]
-                    openrouter_api_key: None,
-                    #[cfg(feature = "openrouter")]
-                    openrouter_model: None,
-                    #[cfg(feature = "openrouter")]
-                    openrouter_auto_summarize: false,
-                    #[cfg(feature = "openrouter")]
-                    openrouter_chat_enabled: false,
-                    #[cfg(feature = "openrouter")]
-                    openrouter_chat_system_prompt: None,
-                    #[cfg(feature = "openrouter")]
-                    openrouter_chat_model: None,
-                    llm_system_prompt: Some("You are an expert software engineer specializing in system architecture, DevOps, and full-stack development. You help with designing scalable systems, implementing best practices, and troubleshooting technical issues.".to_string()),
-                    extra: AHashMap::new(),
-                },
-            )
-            .add_role(
-                "System Operator",
-                Role {
-                    shortname: Some("operator".to_string()),
-                    name: "System Operator".into(),
-                    relevance_function: RelevanceFunction::TerraphimGraph,
-                    terraphim_it: true,
-                    theme: "superhero".to_string(),
-                    kg: Some(KnowledgeGraph {
-                        automata_path: Some(automata_remote.clone()),
-                        knowledge_graph_local: Some(KnowledgeGraphLocal {
-                            input_type: KnowledgeGraphInputType::Markdown,
-                            path: system_operator_haystack.clone(),
-                        }),
-                        public: true,
-                        publish: true,
-                    }),
-                    haystacks: vec![Haystack {
-                        location: system_operator_haystack.to_string_lossy().to_string(),
-                        service: ServiceType::Ripgrep,
-                        read_only: false,
-                        atomic_server_secret: None,
-                        extra_parameters: std::collections::HashMap::new(),
-            weight: default_haystack_weight(),
-                        fetch_content: false,
-                    }],
-                    #[cfg(feature = "openrouter")]
-                    openrouter_enabled: false,
-                    #[cfg(feature = "openrouter")]
-                    openrouter_api_key: None,
-                    #[cfg(feature = "openrouter")]
-                    openrouter_model: None,
-                    #[cfg(feature = "openrouter")]
-                    openrouter_auto_summarize: false,
-                    #[cfg(feature = "openrouter")]
-                    openrouter_chat_enabled: false,
-                    #[cfg(feature = "openrouter")]
-                    openrouter_chat_system_prompt: None,
-                    #[cfg(feature = "openrouter")]
-                    openrouter_chat_model: None,
-                    llm_system_prompt: Some("You are an expert system operator and DevOps engineer specializing in infrastructure management, monitoring, deployment automation, and operational excellence. Focus on reliability, scalability, and security best practices.".to_string()),
-                    extra: AHashMap::new(),
-                },
-            )
-=======
             .add_role("Default", {
                 let mut default_role = Role::new("Default");
                 default_role.shortname = Some("Default".to_string());
@@ -826,7 +516,6 @@
                 }];
                 system_operator_role
             })
->>>>>>> 30ad63f9
             .default_role("Default")
             .unwrap()
     }
@@ -837,151 +526,6 @@
         log::info!("Documents path: {:?}", default_data_path);
         self.config.id = ConfigId::Desktop;
         self.global_shortcut("Ctrl+X")
-<<<<<<< HEAD
-            .add_role(
-                "Default",
-                Role {
-                    shortname: Some("Default".to_string()),
-                    name: "Default".to_string().into(),
-                    relevance_function: RelevanceFunction::TitleScorer,
-                    terraphim_it: false,
-                    theme: "spacelab".to_string(),
-                    kg: None,
-                    haystacks: vec![Haystack {
-                        location: default_data_path.to_string_lossy().to_string(),
-                        service: ServiceType::Ripgrep,
-                        read_only: false,
-                        atomic_server_secret: None,
-                        extra_parameters: std::collections::HashMap::new(),
-            weight: default_haystack_weight(),
-                        fetch_content: false,
-                    }],
-                    #[cfg(feature = "openrouter")]
-                    openrouter_enabled: false,
-                    #[cfg(feature = "openrouter")]
-                    openrouter_api_key: None,
-                    #[cfg(feature = "openrouter")]
-                    openrouter_model: None,
-                    #[cfg(feature = "openrouter")]
-                    openrouter_auto_summarize: false,
-                    #[cfg(feature = "openrouter")]
-                    openrouter_chat_enabled: false,
-                    #[cfg(feature = "openrouter")]
-                    openrouter_chat_system_prompt: None,
-                    #[cfg(feature = "openrouter")]
-                    openrouter_chat_model: None,
-                    llm_system_prompt: None,
-                    extra: {
-                        let mut extra = AHashMap::new();
-                        extra.insert("llm_provider".to_string(), Value::String("openrouter".to_string()));
-                        extra.insert("ollama_base_url".to_string(), Value::String("http://127.0.0.1:11434".to_string()));
-                        extra.insert("ollama_model".to_string(), Value::String("llama3.2:3b".to_string()));
-                        extra.insert("llm_chat_model".to_string(), Value::String("llama3.2:3b".to_string()));
-                        extra.insert("llm_summarization_model".to_string(), Value::String("gemma3:270m".to_string()));
-                        extra.insert("llm_auto_summarize".to_string(), Value::Bool(true));
-                        extra
-                    },
-                },
-            )
-            .add_role(
-                "Terraphim Engineer",
-                Role {
-                    shortname: Some("TerraEng".to_string()),
-                    name: "Terraphim Engineer".to_string().into(),
-                    relevance_function: RelevanceFunction::TerraphimGraph,
-                    terraphim_it: true,
-                    theme: "lumen".to_string(),
-                    kg: Some(KnowledgeGraph {
-                        automata_path: None, // Set to None so it builds from local KG files during startup
-                        knowledge_graph_local: Some(KnowledgeGraphLocal {
-                            input_type: KnowledgeGraphInputType::Markdown,
-                            path: default_data_path.join("kg"),
-                        }),
-                        public: true,
-                        publish: true,
-                    }),
-                    haystacks: vec![Haystack {
-                        location: default_data_path.to_string_lossy().to_string(),
-                        service: ServiceType::Ripgrep,
-                        read_only: false,
-                        atomic_server_secret: None,
-                        extra_parameters: std::collections::HashMap::new(),
-            weight: default_haystack_weight(),
-                        fetch_content: false,
-                    }],
-                    #[cfg(feature = "openrouter")]
-                    openrouter_enabled: false,
-                    #[cfg(feature = "openrouter")]
-                    openrouter_api_key: None,
-                    #[cfg(feature = "openrouter")]
-                    openrouter_model: None,
-                    #[cfg(feature = "openrouter")]
-                    openrouter_auto_summarize: false,
-                    #[cfg(feature = "openrouter")]
-                    openrouter_chat_enabled: false,
-                    #[cfg(feature = "openrouter")]
-                    openrouter_chat_system_prompt: None,
-                    #[cfg(feature = "openrouter")]
-                    openrouter_chat_model: None,
-                    llm_system_prompt: Some("You are an expert Terraphim AI engineer specializing in knowledge graphs, semantic search, and document intelligence. You help users build and optimize Terraphim AI systems with advanced graph-based search capabilities.".to_string()),
-                    extra: {
-                        let mut extra = AHashMap::new();
-                        extra.insert("llm_provider".to_string(), Value::String("openrouter".to_string()));
-                        extra.insert("ollama_base_url".to_string(), Value::String("http://127.0.0.1:11434".to_string()));
-                        extra.insert("ollama_model".to_string(), Value::String("llama3.2:3b".to_string()));
-                        extra.insert("llm_chat_model".to_string(), Value::String("llama3.2:3b".to_string()));
-                        extra.insert("llm_summarization_model".to_string(), Value::String("gemma3:270m".to_string()));
-                        extra.insert("llm_auto_summarize".to_string(), Value::Bool(true));
-                        extra
-                    },
-                },
-            )
-            .add_role(
-                "Rust Engineer",
-                Role {
-                    shortname: Some("rust-engineer".to_string()),
-                    name: "Rust Engineer".to_string().into(),
-                    relevance_function: RelevanceFunction::TitleScorer,
-                    terraphim_it: false,
-                    theme: "cosmo".to_string(),
-                    kg: None,
-                    haystacks: vec![Haystack {
-                        location: "https://query.rs".to_string(),
-                        service: ServiceType::QueryRs,
-                        read_only: true,
-                        atomic_server_secret: None,
-                        extra_parameters: std::collections::HashMap::new(),
-            weight: default_haystack_weight(),
-                        fetch_content: false,
-                    }],
-                    #[cfg(feature = "openrouter")]
-                    openrouter_enabled: false,
-                    #[cfg(feature = "openrouter")]
-                    openrouter_api_key: None,
-                    #[cfg(feature = "openrouter")]
-                    openrouter_model: None,
-                    #[cfg(feature = "openrouter")]
-                    openrouter_auto_summarize: false,
-                    #[cfg(feature = "openrouter")]
-                    openrouter_chat_enabled: false,
-                    #[cfg(feature = "openrouter")]
-                    openrouter_chat_system_prompt: None,
-                    #[cfg(feature = "openrouter")]
-                    openrouter_chat_model: None,
-                    llm_system_prompt: Some("You are an expert Rust developer specializing in systems programming, async programming, WebAssembly, and performance optimization. Focus on memory safety, idiomatic Rust patterns, and modern Rust ecosystem tools.".to_string()),
-                    extra: {
-                        let mut extra = AHashMap::new();
-                        extra.insert("llm_provider".to_string(), Value::String("openrouter".to_string()));
-                        extra.insert("ollama_base_url".to_string(), Value::String("http://127.0.0.1:11434".to_string()));
-                        extra.insert("ollama_model".to_string(), Value::String("llama3.2:3b".to_string()));
-                        extra.insert("llm_chat_model".to_string(), Value::String("llama3.2:3b".to_string()));
-                        extra.insert("llm_summarization_model".to_string(), Value::String("gemma3:270m".to_string()));
-                        extra.insert("llm_auto_summarize".to_string(), Value::Bool(true));
-                        extra
-                    },
-                },
-            )
-=======
             .add_role("Default", {
                 let mut default_role = Role::new("Default");
                 default_role.shortname = Some("Default".to_string());
@@ -1032,7 +576,6 @@
                 }];
                 rust_engineer_role
             })
->>>>>>> 30ad63f9
             .default_role("Terraphim Engineer")
             .unwrap()
     }
@@ -1084,24 +627,6 @@
 
         self.config.default_role = default_role;
         Ok(self)
-    }
-
-    /// Set the default model provider for all roles
-    pub fn default_model_provider(mut self, provider: &str) -> Self {
-        self.config.default_model_provider = Some(provider.to_string());
-        self
-    }
-
-    /// Set the default chat model for all roles
-    pub fn default_chat_model(mut self, model: &str) -> Self {
-        self.config.default_chat_model = Some(model.to_string());
-        self
-    }
-
-    /// Set the default summarization model for all roles
-    pub fn default_summarization_model(mut self, model: &str) -> Self {
-        self.config.default_summarization_model = Some(model.to_string());
-        self
     }
 
     /// Build the config
@@ -1147,15 +672,6 @@
     /// The default role to use if no role is specified
     pub default_role: RoleName,
     pub selected_role: RoleName,
-    /// Default LLM provider for all roles (can be overridden per role)
-    #[serde(default)]
-    pub default_model_provider: Option<String>,
-    /// Default model for chat functionality (can be overridden per role)
-    #[serde(default)]
-    pub default_chat_model: Option<String>,
-    /// Default model for summarization functionality (can be overridden per role)
-    #[serde(default)]
-    pub default_summarization_model: Option<String>,
 }
 
 impl Config {
@@ -1166,9 +682,6 @@
             roles: AHashMap::new(),
             default_role: RoleName::new("Default"),
             selected_role: RoleName::new("Default"),
-            default_model_provider: None,
-            default_chat_model: None,
-            default_summarization_model: None,
         }
     }
 }
@@ -1499,124 +1012,6 @@
         .unwrap();
         let config = ConfigBuilder::new()
             .global_shortcut("Ctrl+X")
-<<<<<<< HEAD
-            .add_role(
-                "Default",
-                Role {
-                    shortname: Some("Default".to_string()),
-                    name: "Default".into(),
-                    relevance_function: RelevanceFunction::TitleScorer,
-                    terraphim_it: false,
-                    theme: "spacelab".to_string(),
-                    kg: None,
-                    haystacks: vec![Haystack {
-                        location: "localsearch".to_string(),
-                        service: ServiceType::Ripgrep,
-                        read_only: false,
-                        atomic_server_secret: None,
-                        extra_parameters: std::collections::HashMap::new(),
-                        weight: default_haystack_weight(),
-                        fetch_content: false,
-                    }],
-                    extra: AHashMap::new(),
-                    #[cfg(feature = "openrouter")]
-                    openrouter_enabled: false,
-                    #[cfg(feature = "openrouter")]
-                    openrouter_api_key: None,
-                    #[cfg(feature = "openrouter")]
-                    openrouter_model: None,
-                    #[cfg(feature = "openrouter")]
-                    openrouter_auto_summarize: false,
-                    #[cfg(feature = "openrouter")]
-                    openrouter_chat_enabled: false,
-                    #[cfg(feature = "openrouter")]
-                    openrouter_chat_system_prompt: None,
-                    #[cfg(feature = "openrouter")]
-                    openrouter_chat_model: None,
-                    llm_system_prompt: None,
-                },
-            )
-            .add_role(
-                "Engineer",
-                Role {
-                    shortname: Some("Engineer".to_string()),
-                    name: "Engineer".into(),
-                    relevance_function: RelevanceFunction::TitleScorer,
-                    terraphim_it: false,
-                    theme: "lumen".to_string(),
-                    kg: None,
-                    haystacks: vec![Haystack {
-                        location: "localsearch".to_string(),
-                        service: ServiceType::Ripgrep,
-                        read_only: false,
-                        atomic_server_secret: None,
-                        extra_parameters: std::collections::HashMap::new(),
-                        weight: default_haystack_weight(),
-                        fetch_content: false,
-                    }],
-                    extra: AHashMap::new(),
-                    #[cfg(feature = "openrouter")]
-                    openrouter_enabled: false,
-                    #[cfg(feature = "openrouter")]
-                    openrouter_api_key: None,
-                    #[cfg(feature = "openrouter")]
-                    openrouter_model: None,
-                    #[cfg(feature = "openrouter")]
-                    openrouter_auto_summarize: false,
-                    #[cfg(feature = "openrouter")]
-                    openrouter_chat_enabled: false,
-                    #[cfg(feature = "openrouter")]
-                    openrouter_chat_system_prompt: None,
-                    #[cfg(feature = "openrouter")]
-                    openrouter_chat_model: None,
-                    llm_system_prompt: None,
-                },
-            )
-            .add_role(
-                "System Operator",
-                Role {
-                    shortname: Some("operator".to_string()),
-                    name: "System Operator".into(),
-                    relevance_function: RelevanceFunction::TerraphimGraph,
-                    terraphim_it: true,
-                    theme: "superhero".to_string(),
-                    kg: Some(KnowledgeGraph {
-                        automata_path: Some(automata_remote.clone()),
-                        knowledge_graph_local: Some(KnowledgeGraphLocal {
-                            input_type: KnowledgeGraphInputType::Markdown,
-                            path: PathBuf::from("~/pkm"),
-                        }),
-                        public: true,
-                        publish: true,
-                    }),
-                    haystacks: vec![Haystack {
-                        location: "/tmp/system_operator/pages/".to_string(),
-                        service: ServiceType::Ripgrep,
-                        read_only: false,
-                        atomic_server_secret: None,
-                        extra_parameters: std::collections::HashMap::new(),
-                        weight: default_haystack_weight(),
-                        fetch_content: false,
-                    }],
-                    extra: AHashMap::new(),
-                    #[cfg(feature = "openrouter")]
-                    openrouter_enabled: false,
-                    #[cfg(feature = "openrouter")]
-                    openrouter_api_key: None,
-                    #[cfg(feature = "openrouter")]
-                    openrouter_model: None,
-                    #[cfg(feature = "openrouter")]
-                    openrouter_auto_summarize: false,
-                    #[cfg(feature = "openrouter")]
-                    openrouter_chat_enabled: false,
-                    #[cfg(feature = "openrouter")]
-                    openrouter_chat_system_prompt: None,
-                    #[cfg(feature = "openrouter")]
-                    openrouter_chat_model: None,
-                    llm_system_prompt: None,
-                },
-            )
-=======
             .add_role("Default", {
                 let mut default_role = Role::new("Default");
                 default_role.shortname = Some("Default".to_string());
@@ -1667,7 +1062,6 @@
                 }];
                 system_operator_role
             })
->>>>>>> 30ad63f9
             .default_role("Default")
             .unwrap()
             .build()
@@ -1695,46 +1089,6 @@
     }
 
     fn dummy_role() -> Role {
-<<<<<<< HEAD
-        Role {
-            shortname: Some("father".into()),
-            name: "Father".into(),
-            relevance_function: RelevanceFunction::TitleScorer,
-            terraphim_it: false,
-            theme: "lumen".to_string(),
-            kg: Some(KnowledgeGraph {
-                automata_path: Some(AutomataPath::local_example()),
-                knowledge_graph_local: None,
-                public: true,
-                publish: true,
-            }),
-            haystacks: vec![Haystack {
-                location: "localsearch".to_string(),
-                service: ServiceType::Ripgrep,
-                read_only: false,
-                atomic_server_secret: None,
-                extra_parameters: std::collections::HashMap::new(),
-                weight: default_haystack_weight(),
-                fetch_content: false,
-            }],
-            extra: AHashMap::new(),
-            #[cfg(feature = "openrouter")]
-            openrouter_enabled: false,
-            #[cfg(feature = "openrouter")]
-            openrouter_api_key: None,
-            #[cfg(feature = "openrouter")]
-            openrouter_model: None,
-            #[cfg(feature = "openrouter")]
-            openrouter_auto_summarize: false,
-            #[cfg(feature = "openrouter")]
-            openrouter_chat_enabled: false,
-            #[cfg(feature = "openrouter")]
-            openrouter_chat_system_prompt: None,
-            #[cfg(feature = "openrouter")]
-            openrouter_chat_model: None,
-            llm_system_prompt: None,
-        }
-=======
         let mut role = Role::new("Father");
         role.shortname = Some("father".into());
         role.theme = "lumen".to_string();
@@ -1752,7 +1106,6 @@
             extra_parameters: std::collections::HashMap::new(),
         }];
         role
->>>>>>> 30ad63f9
     }
 
     #[test]
@@ -1847,57 +1200,4 @@
         log::debug!("Config: {:#?}", config);
         assert!(!toml.is_empty());
     }
-
-    #[tokio::test]
-    async fn test_llm_system_prompt_serialization() {
-        let mut role = dummy_role();
-        role.llm_system_prompt =
-            Some("You are a helpful assistant specialized in Rust programming.".to_string());
-
-        // Test JSON serialization
-        let json = serde_json::to_string_pretty(&role).unwrap();
-        log::debug!("Role with system prompt: {}", json);
-        assert!(json.contains("llm_system_prompt"));
-        assert!(json.contains("You are a helpful assistant specialized in Rust programming."));
-
-        // Test deserialization
-        let deserialized_role: Role = serde_json::from_str(&json).unwrap();
-        assert_eq!(
-            deserialized_role.llm_system_prompt,
-            Some("You are a helpful assistant specialized in Rust programming.".to_string())
-        );
-
-        // Test with None value
-        role.llm_system_prompt = None;
-        let json_none = serde_json::to_string_pretty(&role).unwrap();
-        let deserialized_none: Role = serde_json::from_str(&json_none).unwrap();
-        assert_eq!(deserialized_none.llm_system_prompt, None);
-    }
-
-    #[tokio::test]
-    async fn test_role_with_different_system_prompts() {
-        // Test role with llm_system_prompt
-        let mut rust_role = dummy_role();
-        rust_role.name = "Rust Engineer".into();
-        rust_role.llm_system_prompt = Some("You are an expert Rust developer.".to_string());
-
-        // Test role with openrouter prompt (when feature enabled)
-        let mut ai_role = dummy_role();
-        ai_role.name = "AI Engineer".into();
-        #[cfg(feature = "openrouter")]
-        {
-            ai_role.openrouter_chat_system_prompt = Some("You are an AI/ML expert.".to_string());
-        }
-        ai_role.llm_system_prompt = Some("You are an AI engineering specialist.".to_string());
-
-        // Verify serialization preserves both
-        let rust_json = serde_json::to_string(&rust_role).unwrap();
-        let ai_json = serde_json::to_string(&ai_role).unwrap();
-
-        assert!(rust_json.contains("You are an expert Rust developer"));
-        assert!(ai_json.contains("You are an AI engineering specialist"));
-
-        #[cfg(feature = "openrouter")]
-        assert!(ai_json.contains("You are an AI/ML expert"));
-    }
 }