--- conflicted
+++ resolved
@@ -68,11 +68,6 @@
     fn from(error: terraphim_persistence::Error) -> Self {
         TerraphimConfigError::Persistence(Box::new(error))
     }
-}
-
-/// Default context window size for LLM requests
-fn default_context_window() -> Option<u64> {
-    Some(32768)
 }
 
 /// A role is a collection of settings for a specific user
@@ -91,30 +86,37 @@
     pub theme: String,
     pub kg: Option<KnowledgeGraph>,
     pub haystacks: Vec<Haystack>,
-    /// Enable AI-powered article summaries using LLM providers
+    /// Enable AI-powered article summaries using OpenRouter
+    #[cfg(feature = "openrouter")]
     #[serde(default)]
-    pub llm_enabled: bool,
-    /// API key for LLM service
+    pub openrouter_enabled: bool,
+    /// API key for OpenRouter service
+    #[cfg(feature = "openrouter")]
     #[serde(default)]
-    pub llm_api_key: Option<String>,
-    /// Model to use for generating summaries (e.g., "openai/gpt-3.5-turbo", "gemma3:270m")
+    pub openrouter_api_key: Option<String>, // pragma: allowlist secret
+    /// Model to use for generating summaries (e.g., "openai/gpt-3.5-turbo")
+    #[cfg(feature = "openrouter")]
     #[serde(default)]
-    pub llm_model: Option<String>,
-    /// Automatically summarize search results using LLM
+    pub openrouter_model: Option<String>,
+    /// Automatically summarize search results using OpenRouter
+    #[cfg(feature = "openrouter")]
     #[serde(default)]
-    pub llm_auto_summarize: bool,
-    /// Enable Chat interface backed by LLM
+    pub openrouter_auto_summarize: bool,
+    /// Enable Chat interface backed by OpenRouter
+    #[cfg(feature = "openrouter")]
     #[serde(default)]
-    pub llm_chat_enabled: bool,
+    pub openrouter_chat_enabled: bool,
     /// Optional system prompt to use for chat conversations
+    #[cfg(feature = "openrouter")]
     #[serde(default)]
-    pub llm_chat_system_prompt: Option<String>,
-    /// Optional chat model override (falls back to llm_model)
+    pub openrouter_chat_system_prompt: Option<String>,
+    /// Optional chat model override (falls back to openrouter_model)
+    #[cfg(feature = "openrouter")]
     #[serde(default)]
-    pub llm_chat_model: Option<String>,
-    /// Maximum tokens for LLM context window (default: 32768)
-    #[serde(default = "default_context_window")]
-    pub llm_context_window: Option<u64>,
+    pub openrouter_chat_model: Option<String>,
+    /// System prompt for LLM chat conversations (provider-agnostic)
+    #[serde(default)]
+    pub llm_system_prompt: Option<String>,
     #[serde(flatten)]
     #[schemars(skip)]
     pub extra: AHashMap<String, Value>,
@@ -131,26 +133,49 @@
             theme: "default".to_string(),
             kg: None,
             haystacks: vec![],
-            llm_enabled: false,
-            llm_api_key: None,
-            llm_model: None,
-            llm_auto_summarize: false,
-            llm_chat_enabled: false,
-            llm_chat_system_prompt: None,
-            llm_chat_model: None,
-            llm_context_window: default_context_window(),
+            #[cfg(feature = "openrouter")]
+            openrouter_enabled: false,
+            #[cfg(feature = "openrouter")]
+            openrouter_api_key: None,
+            #[cfg(feature = "openrouter")]
+            openrouter_model: None,
+            #[cfg(feature = "openrouter")]
+            openrouter_auto_summarize: false,
+            #[cfg(feature = "openrouter")]
+            openrouter_chat_enabled: false,
+            #[cfg(feature = "openrouter")]
+            openrouter_chat_system_prompt: None,
+            #[cfg(feature = "openrouter")]
+            openrouter_chat_model: None,
+            llm_system_prompt: None,
             extra: AHashMap::new(),
         }
     }
 
-    /// Check if LLM is properly configured for this role
-    pub fn has_llm_config(&self) -> bool {
-        self.llm_enabled && self.llm_api_key.is_some() && self.llm_model.is_some()
-    }
-
-    /// Get the LLM model name, providing a sensible default
-    pub fn get_llm_model(&self) -> Option<&str> {
-        self.llm_model.as_deref()
+    /// Check if OpenRouter is properly configured for this role
+    #[cfg(feature = "openrouter")]
+    pub fn has_openrouter_config(&self) -> bool {
+        self.openrouter_enabled
+            && self.openrouter_api_key.is_some()
+            && self.openrouter_model.is_some()
+    }
+
+    /// Check if OpenRouter is properly configured (stub when feature is disabled)
+    #[cfg(not(feature = "openrouter"))]
+    pub fn has_openrouter_config(&self) -> bool {
+        false
+    }
+
+    /// Get the OpenRouter model name, providing a sensible default
+    #[cfg(feature = "openrouter")]
+    pub fn get_openrouter_model(&self) -> Option<&str> {
+        self.openrouter_model.as_deref()
+    }
+
+    /// Get the OpenRouter model name (stub when feature is disabled)
+    #[cfg(not(feature = "openrouter"))]
+    pub fn get_openrouter_model(&self) -> Option<&str> {
+        None
     }
 }
 
@@ -173,6 +198,8 @@
     ClickUp,
     /// Use an MCP client to query a Model Context Protocol server
     Mcp,
+    /// Use Perplexity API for AI-powered web search
+    Perplexity,
 }
 
 /// A haystack is a collection of documents that can be indexed and searched
@@ -396,59 +423,6 @@
         self.config.id = ConfigId::Embedded;
 
         // Add Default role with basic functionality
-<<<<<<< HEAD
-        let mut default_role = Role::new("Default");
-        default_role.shortname = Some("Default".to_string());
-        default_role.theme = "spacelab".to_string();
-        default_role.haystacks = vec![Haystack {
-            location: "docs/src".to_string(),
-            service: ServiceType::Ripgrep,
-            read_only: true,
-            atomic_server_secret: None,
-            extra_parameters: std::collections::HashMap::new(),
-        }];
-
-        self = self.add_role("Default", default_role);
-
-        // Add Terraphim Engineer role with knowledge graph
-        let mut terraphim_role = Role::new("Terraphim Engineer");
-        terraphim_role.shortname = Some("TerraEng".to_string());
-        terraphim_role.relevance_function = RelevanceFunction::TerraphimGraph;
-        terraphim_role.terraphim_it = true;
-        terraphim_role.theme = "lumen".to_string();
-        terraphim_role.kg = Some(KnowledgeGraph {
-            automata_path: None,
-            knowledge_graph_local: Some(KnowledgeGraphLocal {
-                input_type: KnowledgeGraphInputType::Markdown,
-                path: PathBuf::from("docs/src/kg"),
-            }),
-            public: true,
-            publish: true,
-        });
-        terraphim_role.haystacks = vec![Haystack {
-            location: "docs/src".to_string(),
-            service: ServiceType::Ripgrep,
-            read_only: true,
-            atomic_server_secret: None,
-            extra_parameters: std::collections::HashMap::new(),
-        }];
-
-        self = self.add_role("Terraphim Engineer", terraphim_role);
-
-        // Add Rust Engineer role with QueryRs
-        let mut rust_engineer_role = Role::new("Rust Engineer");
-        rust_engineer_role.shortname = Some("rust-engineer".to_string());
-        rust_engineer_role.theme = "cosmo".to_string();
-        rust_engineer_role.haystacks = vec![Haystack {
-            location: "https://query.rs".to_string(),
-            service: ServiceType::QueryRs,
-            read_only: true,
-            atomic_server_secret: None,
-            extra_parameters: std::collections::HashMap::new(),
-        }];
-
-        self = self.add_role("Rust Engineer", rust_engineer_role);
-=======
         self = self.add_role(
             "Default",
             Role {
@@ -569,7 +543,6 @@
                 extra: AHashMap::new(),
             },
         );
->>>>>>> 7ee0117a
 
         // Set Terraphim Engineer as default and selected role
         self.config.default_role = RoleName::new("Terraphim Engineer");
@@ -606,69 +579,6 @@
         .unwrap();
         log::info!("Automata remote URL: {automata_remote}");
         self.global_shortcut("Ctrl+X")
-<<<<<<< HEAD
-            .add_role("Default", {
-                let mut default_role = Role::new("Default");
-                default_role.shortname = Some("Default".to_string());
-                default_role.theme = "spacelab".to_string();
-                default_role.haystacks = vec![Haystack {
-                    location: system_operator_haystack.to_string_lossy().to_string(),
-                    service: ServiceType::Ripgrep,
-                    read_only: false,
-                    atomic_server_secret: None,
-                    extra_parameters: std::collections::HashMap::new(),
-                }];
-                default_role
-            })
-            .add_role("Engineer", {
-                let mut engineer_role = Role::new("Engineer");
-                engineer_role.shortname = Some("Engineer".into());
-                engineer_role.relevance_function = RelevanceFunction::TerraphimGraph;
-                engineer_role.terraphim_it = true;
-                engineer_role.theme = "lumen".to_string();
-                engineer_role.kg = Some(KnowledgeGraph {
-                    automata_path: Some(automata_remote.clone()),
-                    knowledge_graph_local: Some(KnowledgeGraphLocal {
-                        input_type: KnowledgeGraphInputType::Markdown,
-                        path: system_operator_haystack.clone(),
-                    }),
-                    public: true,
-                    publish: true,
-                });
-                engineer_role.haystacks = vec![Haystack {
-                    location: system_operator_haystack.to_string_lossy().to_string(),
-                    service: ServiceType::Ripgrep,
-                    read_only: false,
-                    atomic_server_secret: None,
-                    extra_parameters: std::collections::HashMap::new(),
-                }];
-                engineer_role
-            })
-            .add_role("System Operator", {
-                let mut system_operator_role = Role::new("System Operator");
-                system_operator_role.shortname = Some("operator".to_string());
-                system_operator_role.relevance_function = RelevanceFunction::TerraphimGraph;
-                system_operator_role.terraphim_it = true;
-                system_operator_role.theme = "superhero".to_string();
-                system_operator_role.kg = Some(KnowledgeGraph {
-                    automata_path: Some(automata_remote.clone()),
-                    knowledge_graph_local: Some(KnowledgeGraphLocal {
-                        input_type: KnowledgeGraphInputType::Markdown,
-                        path: system_operator_haystack.clone(),
-                    }),
-                    public: true,
-                    publish: true,
-                });
-                system_operator_role.haystacks = vec![Haystack {
-                    location: system_operator_haystack.to_string_lossy().to_string(),
-                    service: ServiceType::Ripgrep,
-                    read_only: false,
-                    atomic_server_secret: None,
-                    extra_parameters: std::collections::HashMap::new(),
-                }];
-                system_operator_role
-            })
-=======
             .add_role(
                 "Default",
                 Role {
@@ -793,7 +703,6 @@
                     extra: AHashMap::new(),
                 },
             )
->>>>>>> 7ee0117a
             .default_role("Default")
             .unwrap()
     }
@@ -804,58 +713,6 @@
         log::info!("Documents path: {:?}", default_data_path);
         self.config.id = ConfigId::Desktop;
         self.global_shortcut("Ctrl+X")
-<<<<<<< HEAD
-            .add_role("Default", {
-                let mut default_role = Role::new("Default");
-                default_role.shortname = Some("Default".to_string());
-                default_role.theme = "spacelab".to_string();
-                default_role.haystacks = vec![Haystack {
-                    location: default_data_path.to_string_lossy().to_string(),
-                    service: ServiceType::Ripgrep,
-                    read_only: false,
-                    atomic_server_secret: None,
-                    extra_parameters: std::collections::HashMap::new(),
-                }];
-                default_role
-            })
-            .add_role("Terraphim Engineer", {
-                let mut terraphim_engineer_role = Role::new("Terraphim Engineer");
-                terraphim_engineer_role.shortname = Some("TerraEng".to_string());
-                terraphim_engineer_role.relevance_function = RelevanceFunction::TerraphimGraph;
-                terraphim_engineer_role.terraphim_it = true;
-                terraphim_engineer_role.theme = "lumen".to_string();
-                terraphim_engineer_role.kg = Some(KnowledgeGraph {
-                    automata_path: None, // Set to None so it builds from local KG files during startup
-                    knowledge_graph_local: Some(KnowledgeGraphLocal {
-                        input_type: KnowledgeGraphInputType::Markdown,
-                        path: default_data_path.join("kg"),
-                    }),
-                    public: true,
-                    publish: true,
-                });
-                terraphim_engineer_role.haystacks = vec![Haystack {
-                    location: default_data_path.to_string_lossy().to_string(),
-                    service: ServiceType::Ripgrep,
-                    read_only: false,
-                    atomic_server_secret: None,
-                    extra_parameters: std::collections::HashMap::new(),
-                }];
-                terraphim_engineer_role
-            })
-            .add_role("Rust Engineer", {
-                let mut rust_engineer_role = Role::new("Rust Engineer");
-                rust_engineer_role.shortname = Some("rust-engineer".to_string());
-                rust_engineer_role.theme = "cosmo".to_string();
-                rust_engineer_role.haystacks = vec![Haystack {
-                    location: "https://query.rs".to_string(),
-                    service: ServiceType::QueryRs,
-                    read_only: true,
-                    atomic_server_secret: None,
-                    extra_parameters: std::collections::HashMap::new(),
-                }];
-                rust_engineer_role
-            })
-=======
             .add_role(
                 "Default",
                 Role {
@@ -999,7 +856,6 @@
                     },
                 },
             )
->>>>>>> 7ee0117a
             .default_role("Terraphim Engineer")
             .unwrap()
     }
@@ -1051,6 +907,24 @@
 
         self.config.default_role = default_role;
         Ok(self)
+    }
+
+    /// Set the default model provider for all roles
+    pub fn default_model_provider(mut self, provider: &str) -> Self {
+        self.config.default_model_provider = Some(provider.to_string());
+        self
+    }
+
+    /// Set the default chat model for all roles
+    pub fn default_chat_model(mut self, model: &str) -> Self {
+        self.config.default_chat_model = Some(model.to_string());
+        self
+    }
+
+    /// Set the default summarization model for all roles
+    pub fn default_summarization_model(mut self, model: &str) -> Self {
+        self.config.default_summarization_model = Some(model.to_string());
+        self
     }
 
     /// Build the config
@@ -1096,6 +970,15 @@
     /// The default role to use if no role is specified
     pub default_role: RoleName,
     pub selected_role: RoleName,
+    /// Default LLM provider for all roles (can be overridden per role)
+    #[serde(default)]
+    pub default_model_provider: Option<String>,
+    /// Default model for chat functionality (can be overridden per role)
+    #[serde(default)]
+    pub default_chat_model: Option<String>,
+    /// Default model for summarization functionality (can be overridden per role)
+    #[serde(default)]
+    pub default_summarization_model: Option<String>,
 }
 
 impl Config {
@@ -1106,6 +989,9 @@
             roles: AHashMap::new(),
             default_role: RoleName::new("Default"),
             selected_role: RoleName::new("Default"),
+            default_model_provider: None,
+            default_chat_model: None,
+            default_summarization_model: None,
         }
     }
 }
@@ -1436,58 +1322,6 @@
         .unwrap();
         let config = ConfigBuilder::new()
             .global_shortcut("Ctrl+X")
-<<<<<<< HEAD
-            .add_role("Default", {
-                let mut default_role = Role::new("Default");
-                default_role.shortname = Some("Default".to_string());
-                default_role.theme = "spacelab".to_string();
-                default_role.haystacks = vec![Haystack {
-                    location: "localsearch".to_string(),
-                    service: ServiceType::Ripgrep,
-                    read_only: false,
-                    atomic_server_secret: None,
-                    extra_parameters: std::collections::HashMap::new(),
-                }];
-                default_role
-            })
-            .add_role("Engineer", {
-                let mut engineer_role = Role::new("Engineer");
-                engineer_role.shortname = Some("Engineer".to_string());
-                engineer_role.theme = "lumen".to_string();
-                engineer_role.haystacks = vec![Haystack {
-                    location: "localsearch".to_string(),
-                    service: ServiceType::Ripgrep,
-                    read_only: false,
-                    atomic_server_secret: None,
-                    extra_parameters: std::collections::HashMap::new(),
-                }];
-                engineer_role
-            })
-            .add_role("System Operator", {
-                let mut system_operator_role = Role::new("System Operator");
-                system_operator_role.shortname = Some("operator".to_string());
-                system_operator_role.relevance_function = RelevanceFunction::TerraphimGraph;
-                system_operator_role.terraphim_it = true;
-                system_operator_role.theme = "superhero".to_string();
-                system_operator_role.kg = Some(KnowledgeGraph {
-                    automata_path: Some(automata_remote.clone()),
-                    knowledge_graph_local: Some(KnowledgeGraphLocal {
-                        input_type: KnowledgeGraphInputType::Markdown,
-                        path: PathBuf::from("~/pkm"),
-                    }),
-                    public: true,
-                    publish: true,
-                });
-                system_operator_role.haystacks = vec![Haystack {
-                    location: "/tmp/system_operator/pages/".to_string(),
-                    service: ServiceType::Ripgrep,
-                    read_only: false,
-                    atomic_server_secret: None,
-                    extra_parameters: std::collections::HashMap::new(),
-                }];
-                system_operator_role
-            })
-=======
             .add_role(
                 "Default",
                 Role {
@@ -1604,7 +1438,6 @@
                     llm_system_prompt: None,
                 },
             )
->>>>>>> 7ee0117a
             .default_role("Default")
             .unwrap()
             .build()
@@ -1632,25 +1465,6 @@
     }
 
     fn dummy_role() -> Role {
-<<<<<<< HEAD
-        let mut role = Role::new("Father");
-        role.shortname = Some("father".into());
-        role.theme = "lumen".to_string();
-        role.kg = Some(KnowledgeGraph {
-            automata_path: Some(AutomataPath::local_example()),
-            knowledge_graph_local: None,
-            public: true,
-            publish: true,
-        });
-        role.haystacks = vec![Haystack {
-            location: "localsearch".to_string(),
-            service: ServiceType::Ripgrep,
-            read_only: false,
-            atomic_server_secret: None,
-            extra_parameters: std::collections::HashMap::new(),
-        }];
-        role
-=======
         Role {
             shortname: Some("father".into()),
             name: "Father".into(),
@@ -1689,7 +1503,6 @@
             openrouter_chat_model: None,
             llm_system_prompt: None,
         }
->>>>>>> 7ee0117a
     }
 
     #[test]
@@ -1784,4 +1597,57 @@
         log::debug!("Config: {:#?}", config);
         assert!(!toml.is_empty());
     }
+
+    #[tokio::test]
+    async fn test_llm_system_prompt_serialization() {
+        let mut role = dummy_role();
+        role.llm_system_prompt =
+            Some("You are a helpful assistant specialized in Rust programming.".to_string());
+
+        // Test JSON serialization
+        let json = serde_json::to_string_pretty(&role).unwrap();
+        log::debug!("Role with system prompt: {}", json);
+        assert!(json.contains("llm_system_prompt"));
+        assert!(json.contains("You are a helpful assistant specialized in Rust programming."));
+
+        // Test deserialization
+        let deserialized_role: Role = serde_json::from_str(&json).unwrap();
+        assert_eq!(
+            deserialized_role.llm_system_prompt,
+            Some("You are a helpful assistant specialized in Rust programming.".to_string())
+        );
+
+        // Test with None value
+        role.llm_system_prompt = None;
+        let json_none = serde_json::to_string_pretty(&role).unwrap();
+        let deserialized_none: Role = serde_json::from_str(&json_none).unwrap();
+        assert_eq!(deserialized_none.llm_system_prompt, None);
+    }
+
+    #[tokio::test]
+    async fn test_role_with_different_system_prompts() {
+        // Test role with llm_system_prompt
+        let mut rust_role = dummy_role();
+        rust_role.name = "Rust Engineer".into();
+        rust_role.llm_system_prompt = Some("You are an expert Rust developer.".to_string());
+
+        // Test role with openrouter prompt (when feature enabled)
+        let mut ai_role = dummy_role();
+        ai_role.name = "AI Engineer".into();
+        #[cfg(feature = "openrouter")]
+        {
+            ai_role.openrouter_chat_system_prompt = Some("You are an AI/ML expert.".to_string());
+        }
+        ai_role.llm_system_prompt = Some("You are an AI engineering specialist.".to_string());
+
+        // Verify serialization preserves both
+        let rust_json = serde_json::to_string(&rust_role).unwrap();
+        let ai_json = serde_json::to_string(&ai_role).unwrap();
+
+        assert!(rust_json.contains("You are an expert Rust developer"));
+        assert!(ai_json.contains("You are an AI engineering specialist"));
+
+        #[cfg(feature = "openrouter")]
+        assert!(ai_json.contains("You are an AI/ML expert"));
+    }
 }