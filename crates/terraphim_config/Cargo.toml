[package]
name = "terraphim_config"
version = "0.1.0"
edition = "2021"
authors = ["Terraphim Contributors"]
description = "Terraphim configuration"
documentation = "https://terraphim.ai"
homepage = "https://terraphim.ai"
repository = "https://github.com/terraphim/terraphim-ai"
keywords = ["personal-assistant", "ai", "privacy", "configuration", "config"]
license = "Apache-2.0"
readme = "../../README.md"


[[bin]]
bench = false
path = "src/bin/main.rs"
name = "terraphim-config"

[dependencies]
terraphim_rolegraph = { path = "../terraphim_rolegraph", version = "0.1.0" }
terraphim_types = { path = "../terraphim_types", version = "0.1.0" }
terraphim_automata = { path = "../terraphim_automata", version = "0.1.0", features = ["remote-loading"] }
terraphim_persistence = { path = "../terraphim_persistence", version = "0.1.0" }
terraphim_settings = { path = "../terraphim_settings", version = "0.1.0" }

opendal = { version = "0.44.2", features = [
    "services-dashmap",
    "services-sled",
    "services-atomicserver",
] }
tokio = { version = "1.35.1", features = [
    "full",
    "fs",
    "macros",
    "rt-multi-thread",
] }
log = "0.4"
tracing = { version = "0.1" }
tracing-subscriber = { version = "0.3", features = [
    "env-filter",
    "tracing-log",
] }
serde = { version = "1.0.182", features = ["derive"] }
serde_json = "1.0.104"
toml = "0.8.6"
async-trait = "0.1.74"
ahash = { version = "0.8.8", features = ["serde"] }
dirs = "5.0.0"
anyhow = "1"
url = { version = "2.3.1", features = ["serde"] }
async-once-cell = "0.5.3"
ulid = { version = "1.0.0", features = ["serde", "uuid"] }
thiserror = "1.0.53"
<<<<<<< HEAD
schemars = { version = "0.8", features = ["derive"] }
tsify = { version = "0.4", features = ["js"], optional = true }
=======
schemars = { version = "0.8.22", features = ["derive"] }
tsify = { version = "0.5", features = ["js"], optional = true }
>>>>>>> 49480c13
wasm-bindgen = { version = "0.2", optional = true }

[features]
default = ["typescript"]
typescript = ["tsify", "wasm-bindgen"]
openrouter = []

[dev-dependencies]
tempfile = "3.10.1"
env_logger = "0.11"<|MERGE_RESOLUTION|>--- conflicted
+++ resolved
@@ -46,19 +46,14 @@
 toml = "0.8.6"
 async-trait = "0.1.74"
 ahash = { version = "0.8.8", features = ["serde"] }
-dirs = "5.0.0"
+dirs = "6.0"
 anyhow = "1"
 url = { version = "2.3.1", features = ["serde"] }
 async-once-cell = "0.5.3"
 ulid = { version = "1.0.0", features = ["serde", "uuid"] }
 thiserror = "1.0.53"
-<<<<<<< HEAD
-schemars = { version = "0.8", features = ["derive"] }
-tsify = { version = "0.4", features = ["js"], optional = true }
-=======
 schemars = { version = "0.8.22", features = ["derive"] }
 tsify = { version = "0.5", features = ["js"], optional = true }
->>>>>>> 49480c13
 wasm-bindgen = { version = "0.2", optional = true }
 
 [features]
