use opendal::Result as OpendalResult;
use persistence::Persistable;
use serde::{Deserialize, Serialize};
use terraphim_config::TerraphimConfig;
use terraphim_pipeline::{Document, Error as TerraphimPipelineError};

// terraphim error type based on thiserror
#[derive(thiserror::Error, Debug)]
pub enum Error {
    #[error("Error: {0}")]
    Article(String),

    #[error("Error: {0}")]
    Pipeline(#[from] TerraphimPipelineError),

    #[error("Persistence error: {0}")]
    Persistence(#[from] persistence::Error),
}

type Result<T> = std::result::Result<T, Error>;

/// Query type for searching documents in the `RoleGraph`.
/// It contains the search term, skip and limit parameters.
#[derive(Debug, Serialize, Deserialize, Clone, Default)]
pub struct SearchQuery {
    pub search_term: String,
    pub skip: Option<usize>,
    pub limit: Option<usize>,
    pub role: Option<String>,
}

/// Create article schema
#[derive(Deserialize, Serialize, Debug, Clone, Default)]
pub struct Article {
    pub id: Option<String>,
    pub stub: Option<String>,
    pub title: String,
    pub url: String,
    pub body: String,
    pub description: Option<String>,
    pub tags: Option<Vec<String>>,
    pub rank: Option<u64>,
}

impl From<Article> for Document {
    fn from(val: Article) -> Self {
        // If the ID is not provided, generate a new one
        let id = match val.id {
            Some(id) => id,
            None => ulid::Ulid::new().to_string(),
        };

        Document {
            id,
            title: val.title,
            body: Some(val.body),
            description: val.description,
        }
    }
}

// impl to_atomic for Article {
//     fn to_atomic(&self) -> anyhow::Result<atomic::Document> {
//         let mut doc = atomic::Document::new();
//         doc.insert("id", self.id.clone().unwrap());
//         doc.insert("title", self.title.clone());
//         doc.insert("body", self.body.clone().unwrap());
//         doc.insert("description", self.description.clone().unwrap());
//         Ok(doc)
//     }

// }

/// Merge articles from the cache and the output of query results
pub fn merge_and_serialize(
    articles_cached: HashMap<String, Article>,
    docs: Vec<IndexedDocument>,
) -> Result<Vec<Article>> {
    let mut articles: Vec<Article> = Vec::new();
    for each_doc in docs.iter() {
        println!("each_doc: {:#?}", each_doc);
<<<<<<< HEAD
        if let Some(article) = articles_cached.get(&each_doc.id).cloned() {
            // Article found in cache
            let mut article = article;
            article.tags =Some(each_doc.tags.clone());
=======
        let mut article = match articles_cached.get(&each_doc.id) {
            Some(article) => article.clone(),
            None => {
                // return Err(Error::Article(format!(
                //     "Article with id {} not found",
                //     each_doc.id
                // )))
                // FIXME: article not found in cache should not be force error but should be logged
                println!("Article with id {} not found", each_doc.id);
                Article::default()
            }
        };
        article.tags = Some(each_doc.tags.clone());
>>>>>>> 8572642a

            article.rank = Some(each_doc.rank);
            articles.push(article.clone());
        } else {
            log::warn!("Article not found in cache");
        }
    }
    Ok(articles)
}

use terraphim_pipeline::{IndexedDocument, RoleGraph};
use tokio::sync::Mutex;

use std::collections::HashMap;
use std::sync::Arc;

/// ConfigState for the Terraphim (Actor)
/// Config state can be updated using the API or Atomic Server
#[derive(Default, Debug, Clone)]
pub struct ConfigState {
    /// Terraphim Config
    pub config: Arc<Mutex<TerraphimConfig>>,
    pub roles: HashMap<String, RoleGraphState>,
}

impl ConfigState {
    pub async fn new() -> Result<Self> {
        let mut config = TerraphimConfig::new();
        // Try to load the existing state of the config
        let config = config.load("configstate").await.unwrap_or_default();
        println!("Config loaded");
        let mut config_state = ConfigState {
            config: Arc::new(Mutex::new(config.clone())),
            roles: HashMap::new(),
        };

        // for each role in a config initialize a rolegraph
        // and add it to the config state
        for (role_name, each_role) in config.roles {
            let automata_url = each_role.kg.automata_url.as_str();
            let role_name = role_name.to_lowercase();
            // FIXME: turn into log info
            println!("Loading Role {} - Url {}", role_name.clone(), automata_url);
            let rolegraph = RoleGraph::new(role_name.clone(), automata_url).await?;
            config_state.roles.insert(
                role_name,
                RoleGraphState {
                    rolegraph: Arc::new(Mutex::new(rolegraph)),
                },
            );
        }
        Ok(config_state)
    }
    /// Index article in all rolegraphs
    pub async fn index_article(&mut self, article: Article) -> OpendalResult<()> {
        let mut article = article.clone();
        let id = if article.id.is_none() {
            let id = ulid::Ulid::new().to_string();
            article.id = Some(id.clone());
            id
        } else {
            article.id.clone().unwrap()
        };
        for rolegraph_state in self.roles.values() {
            let mut rolegraph = rolegraph_state.rolegraph.lock().await;
            rolegraph.parse_document(id.clone(), article.clone());
        }
        Ok(())
    }

    /// Search articles in rolegraph using the search query
    pub async fn search_articles(
        &self,
        search_query: SearchQuery,
    ) -> OpendalResult<Vec<IndexedDocument>> {
        println!("search_articles: {:#?}", search_query);
        let current_config_state = self.config.lock().await.clone();
        let default_role = current_config_state.default_role.clone();
        // if role is not provided, use the default role in the config
        let role = if search_query.role.is_none() {
            default_role.as_str()
        } else {
            search_query.role.as_ref().unwrap_or(&default_role)
        };
        let role = role.to_lowercase();
        let role = role.as_str();
        let rolegraph = self.roles.get(role).unwrap().rolegraph.lock().await;
        let documents: Vec<(&String, IndexedDocument)> = match rolegraph.query(
            &search_query.search_term,
            search_query.skip,
            search_query.limit,
        ) {
            Ok(docs) => docs,
            Err(e) => {
                log::error!("Error: {}", e);
                return Ok(vec![]);
            }
        };

        let docs: Vec<IndexedDocument> = documents.into_iter().map(|(_id, doc)| doc).collect();
        Ok(docs)
    }
}

#[derive(Debug, Clone)]
pub struct RoleGraphState {
    /// RoleGraph for ingesting documents
    pub rolegraph: Arc<Mutex<RoleGraph>>,
}<|MERGE_RESOLUTION|>--- conflicted
+++ resolved
@@ -79,27 +79,10 @@
     let mut articles: Vec<Article> = Vec::new();
     for each_doc in docs.iter() {
         println!("each_doc: {:#?}", each_doc);
-<<<<<<< HEAD
         if let Some(article) = articles_cached.get(&each_doc.id).cloned() {
             // Article found in cache
             let mut article = article;
             article.tags =Some(each_doc.tags.clone());
-=======
-        let mut article = match articles_cached.get(&each_doc.id) {
-            Some(article) => article.clone(),
-            None => {
-                // return Err(Error::Article(format!(
-                //     "Article with id {} not found",
-                //     each_doc.id
-                // )))
-                // FIXME: article not found in cache should not be force error but should be logged
-                println!("Article with id {} not found", each_doc.id);
-                Article::default()
-            }
-        };
-        article.tags = Some(each_doc.tags.clone());
->>>>>>> 8572642a
-
             article.rank = Some(each_doc.rank);
             articles.push(article.clone());
         } else {
