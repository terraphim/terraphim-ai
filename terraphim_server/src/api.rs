use axum::{
    extract::{Path, Query, State},
    http::StatusCode,
    response::IntoResponse,
    Extension, Json,
};
use schemars::schema_for;
use serde::{Deserialize, Serialize};
use serde_json::Value;
use std::sync::Arc;
use tokio::sync::broadcast::Sender;
use tokio::sync::Mutex;

use crate::AppState;
use terraphim_config::Config;
use terraphim_persistence::Persistable;
use terraphim_rolegraph::magic_unpair;
use terraphim_rolegraph::RoleGraph;
use terraphim_service::TerraphimService;
use terraphim_types::RoleName;
use terraphim_types::{Document, IndexedDocument, SearchQuery};

use crate::error::{Result, Status};
pub type SearchResultsStream = Sender<IndexedDocument>;

/// Health check endpoint
pub(crate) async fn health() -> impl IntoResponse {
    (StatusCode::OK, "OK")
}

/// Response for creating a document
#[derive(Debug, Serialize, Deserialize, Clone)]
pub struct CreateDocumentResponse {
    /// Status of the document creation
    pub status: Status,
    /// The id of the document that was successfully created
    pub id: String,
}

/// Creates index of the document for each rolegraph
pub(crate) async fn create_document(
    State(app_state): State<AppState>,
    Json(document): Json<Document>,
) -> Result<Json<CreateDocumentResponse>> {
    log::debug!("create_document");
    let mut terraphim_service = TerraphimService::new(app_state.config_state.clone());
    let document = terraphim_service.create_document(document).await?;
    Ok(Json(CreateDocumentResponse {
        status: Status::Success,
        id: document.id,
    }))
}

// TODO: Is this still needed now that we have search?
pub(crate) async fn _list_documents(
    State(rolegraph): State<Arc<Mutex<RoleGraph>>>,
) -> impl IntoResponse {
    let rolegraph = rolegraph.lock().await.clone();
    log::debug!("{rolegraph:?}");

    (StatusCode::OK, Json("Ok"))
}

#[derive(Debug, Serialize, Deserialize, Clone)]
pub struct SearchResponse {
    /// Status of the search
    pub status: Status,
    /// Vector of results which matched the query
    pub results: Vec<Document>,
    /// The number of documents that match the search query
    pub total: usize,
}

/// Search for documents in all Terraphim graphs defined in the config via GET params
pub(crate) async fn search_documents(
    Extension(_tx): Extension<SearchResultsStream>,
    State(app_state): State<AppState>,
    search_query: Query<SearchQuery>,
) -> Result<Json<SearchResponse>> {
    log::debug!("search_document called with {:?}", search_query);

    let mut terraphim_service = TerraphimService::new(app_state.config_state);
<<<<<<< HEAD
    let search_result = terraphim_service.search(&search_query.0).await?;
    let total = search_result.documents.len();
=======
    let results = terraphim_service.search(&search_query.0).await?;
    let total = results.len();
>>>>>>> 30ad63f9

    Ok(Json(SearchResponse {
        status: Status::Success,
        results: search_result.documents,
        total,
    }))
}

/// Search for documents in all Terraphim graphs defined in the config via POST body
pub(crate) async fn search_documents_post(
    Extension(_tx): Extension<SearchResultsStream>,
    State(app_state): State<AppState>,
    search_query: Json<SearchQuery>,
) -> Result<Json<SearchResponse>> {
    log::debug!("POST Searching documents with query: {search_query:?}");

    let mut terraphim_service = TerraphimService::new(app_state.config_state);
<<<<<<< HEAD
    let search_result = terraphim_service.search(&search_query).await?;
    let total = search_result.documents.len();
=======
    let results = terraphim_service.search(&search_query).await?;
    let total = results.len();
>>>>>>> 30ad63f9

    if total == 0 {
        log::debug!("No documents found");
    } else {
        log::debug!("Found {total} documents");
    }

    Ok(Json(SearchResponse {
        status: Status::Success,
        results: search_result.documents,
        total,
    }))
}

/// Response type for showing the config
///
/// This is also used when updating the config
#[derive(Debug, Serialize, Deserialize, Clone)]
pub struct ConfigResponse {
    /// Status of the config fetch
    pub status: Status,
    /// The config
    pub config: Config,
}

/// API handler for Terraphim Config
pub(crate) async fn get_config(State(app_state): State<AppState>) -> Result<Json<ConfigResponse>> {
    log::debug!("Called API endpoint get_config");
    let terraphim_service = TerraphimService::new(app_state.config_state);
    let config = terraphim_service.fetch_config().await;
    Ok(Json(ConfigResponse {
        status: Status::Success,
        config,
    }))
}

/// API handler for Terraphim Config update
///
/// This function updates the configuration both in-memory and persists it to disk
/// so that the changes survive server restarts.
pub(crate) async fn update_config(
    State(app_state): State<AppState>,
    Json(config_new): Json<Config>,
) -> Result<Json<ConfigResponse>> {
    log::info!("Updating configuration and persisting to disk");

    // Update in-memory configuration
    let mut config = app_state.config_state.config.lock().await;
    *config = config_new.clone();
    drop(config); // Release the lock before async save operation

    // Persist the configuration to disk
    match config_new.save().await {
        Ok(()) => {
            log::info!("Configuration successfully updated and persisted");
            Ok(Json(ConfigResponse {
                status: Status::Success,
                config: config_new,
            }))
        }
        Err(e) => {
            log::error!("Failed to persist configuration: {:?}", e);
            // The configuration was updated in memory but not persisted
            // This is still partially successful, so we return the new config
            // but log the persistence error
            Ok(Json(ConfigResponse {
                status: Status::Success,
                config: config_new,
            }))
        }
    }
}

/// Returns JSON Schema for Terraphim Config
pub(crate) async fn get_config_schema() -> Json<Value> {
    let schema = schema_for!(Config);
    Json(serde_json::to_value(&schema).expect("schema serialization"))
}

/// Request body for updating the selected role only
#[derive(Debug, Serialize, Deserialize, Clone)]
pub struct SelectedRoleRequest {
    pub selected_role: terraphim_types::RoleName,
}

/// Update only the selected role without replacing the whole config
pub(crate) async fn update_selected_role(
    State(app_state): State<AppState>,
    Json(payload): Json<SelectedRoleRequest>,
) -> Result<Json<ConfigResponse>> {
    let terraphim_service = TerraphimService::new(app_state.config_state.clone());
    let config = terraphim_service
        .update_selected_role(payload.selected_role)
        .await?;

    Ok(Json(ConfigResponse {
        status: Status::Success,
        config,
    }))
}

// NOTE: RoleGraph visualisation DTOs
#[derive(Debug, Serialize, Deserialize, Clone)]
pub struct GraphNodeDto {
    pub id: u64,
    pub label: String,
    pub rank: u64,
}

#[derive(Debug, Serialize, Deserialize, Clone)]
pub struct GraphEdgeDto {
    pub source: u64,
    pub target: u64,
    pub rank: u64,
}

#[derive(Debug, Serialize, Deserialize, Clone)]
pub struct RoleGraphResponseDto {
    pub status: Status,
    pub nodes: Vec<GraphNodeDto>,
    pub edges: Vec<GraphEdgeDto>,
}

#[derive(Debug, Deserialize)]
pub struct RoleGraphQuery {
    role: Option<String>,
}

/// Return nodes and edges for the RoleGraph of the requested role (or currently selected role if omitted)
pub(crate) async fn get_rolegraph(
    State(app_state): State<AppState>,
    Query(query): Query<RoleGraphQuery>,
) -> Result<Json<RoleGraphResponseDto>> {
    // Determine which role we should use
    let role_name: RoleName = if let Some(role_str) = query.role {
        RoleName::new(&role_str)
    } else {
        app_state.config_state.get_selected_role().await
    };

    // Retrieve the rolegraph for the role
    let Some(rolegraph_sync) = app_state.config_state.roles.get(&role_name) else {
        return Err(crate::error::ApiError(
            StatusCode::NOT_FOUND,
            anyhow::anyhow!(format!("Rolegraph not found for role: {role_name}")),
        ));
    };

    let rolegraph = rolegraph_sync.lock().await;

    // Build node DTOs
    let nodes: Vec<GraphNodeDto> = rolegraph
        .nodes_map()
        .iter()
        .map(|(&id, node)| {
            let label = rolegraph
                .ac_reverse_nterm
                .get(&id)
                .map(|v| v.as_str().to_string())
                .unwrap_or_else(|| id.to_string());
            GraphNodeDto {
                id,
                label,
                rank: node.rank,
            }
        })
        .collect();

    // Build edge DTOs
    let edges: Vec<GraphEdgeDto> = rolegraph
        .edges_map()
        .iter()
        .map(|(&edge_id, edge)| {
            let (source, target) = magic_unpair(edge_id);
            GraphEdgeDto {
                source,
                target,
                rank: edge.rank,
            }
        })
        .collect();

    Ok(Json(RoleGraphResponseDto {
        status: Status::Success,
        nodes,
        edges,
    }))
}

/// Query parameters for KG term search
#[derive(Debug, Deserialize)]
pub struct KgSearchQuery {
    /// The knowledge graph term to search for
    pub term: String,
}

/// Find documents that contain a given knowledge graph term
///
/// This endpoint searches for documents that were the source of a knowledge graph term.
/// For example, given "haystack", it will find documents like "haystack.md" that contain
/// this term or its synonyms ("datasource", "service", "agent").
pub(crate) async fn find_documents_by_kg_term(
    State(app_state): State<AppState>,
    axum::extract::Path(role_name): axum::extract::Path<String>,
    Query(query): Query<KgSearchQuery>,
) -> Result<Json<SearchResponse>> {
    log::debug!(
        "Finding documents for KG term '{}' in role '{}'",
        query.term,
        role_name
    );

    let role_name = RoleName::new(&role_name);
    let mut terraphim_service = TerraphimService::new(app_state.config_state);

    let search_result = terraphim_service
        .find_documents_for_kg_term(&role_name, &query.term)
        .await?;
    let total = search_result.len();

    log::debug!("Found {} documents for KG term '{}'", total, query.term);

    Ok(Json(SearchResponse {
        status: Status::Success,
        results: search_result,
        total,
    }))
}

/// Request for document summarization
#[derive(Debug, Deserialize)]
pub struct SummarizeDocumentRequest {
    /// Document ID to summarize
    pub document_id: String,
    /// Role to use for summarization (determines OpenRouter configuration)
    pub role: String,
    /// Optional: Override max summary length (default: 250 characters)
    #[allow(dead_code)]
    pub max_length: Option<usize>,
    /// Optional: Force regeneration even if summary exists
    #[allow(dead_code)]
    pub force_regenerate: Option<bool>,
}

/// Response for document summarization
#[derive(Debug, Serialize, Deserialize, Clone)]
pub struct SummarizeDocumentResponse {
    /// Status of the summarization request
    pub status: Status,
    /// The document ID that was summarized
    pub document_id: String,
    /// The generated summary
    pub summary: Option<String>,
    /// The OpenRouter model used for summarization
    pub model_used: Option<String>,
    /// Whether this summary was newly generated or retrieved from cache
    pub from_cache: bool,
    /// Error message if summarization failed
    pub error: Option<String>,
}

// New async queue API types

/// Request for async document summarization
#[derive(Debug, Deserialize)]
pub struct AsyncSummarizeRequest {
    /// Document ID to summarize
    pub document_id: String,
    /// Role to use for summarization
    pub role: String,
    /// Optional: Priority level (low, normal, high, critical)
    pub priority: Option<String>,
    /// Optional: Override max summary length (default: 250 characters)
    pub max_length: Option<usize>,
    /// Optional: Force regeneration even if summary exists
    pub force_regenerate: Option<bool>,
    /// Optional: Callback URL for completion notification
    pub callback_url: Option<String>,
}

/// Response for async summarization request
#[derive(Debug, Serialize, Deserialize, Clone)]
pub struct AsyncSummarizeResponse {
    /// Status of the request submission
    pub status: Status,
    /// Task ID for tracking progress
    pub task_id: Option<String>,
    /// Position in queue if successfully queued
    pub position_in_queue: Option<usize>,
    /// Estimated wait time in seconds
    pub estimated_wait_seconds: Option<u64>,
    /// Error message if submission failed
    pub error: Option<String>,
}

/// Request for task status
#[derive(Debug, Deserialize)]
pub struct TaskStatusRequest {
    /// Task ID to check
    #[allow(dead_code)] // Task ID comes from URL path, not request body
    pub task_id: String,
}

/// Response for task status
#[derive(Debug, Serialize, Deserialize, Clone)]
pub struct TaskStatusResponse {
    /// Status of the request
    pub status: Status,
    /// Task ID
    pub task_id: String,
    /// Current task status
    pub task_status: Option<String>,
    /// Progress percentage (0-100) if processing
    pub progress: Option<f32>,
    /// Result summary if completed
    pub summary: Option<String>,
    /// Error message if failed
    pub error: Option<String>,
    /// Processing duration if completed
    pub processing_duration_ms: Option<u64>,
    /// Next retry time if failed and retryable
    pub next_retry_seconds: Option<u64>,
    /// Retry count
    pub retry_count: Option<u32>,
}

/// Request to cancel a task
#[derive(Debug, Deserialize)]
pub struct CancelTaskRequest {
    /// Task ID to cancel
    #[allow(dead_code)] // Task ID comes from URL path, not request body
    pub task_id: String,
    /// Reason for cancellation
    pub reason: Option<String>,
}

/// Response for task cancellation
#[derive(Debug, Serialize, Deserialize, Clone)]
pub struct CancelTaskResponse {
    /// Status of the cancellation request
    pub status: Status,
    /// Whether the task was successfully cancelled
    pub cancelled: bool,
    /// Error message if cancellation failed
    pub error: Option<String>,
}

/// Response for queue statistics
#[derive(Debug, Serialize, Deserialize, Clone)]
pub struct QueueStatsResponse {
    /// Status of the request
    pub status: Status,
    /// Queue statistics
    pub stats: Option<terraphim_service::summarization_queue::QueueStats>,
    /// Error message if retrieval failed
    pub error: Option<String>,
}

/// Request for batch summarization
#[derive(Debug, Deserialize)]
pub struct BatchSummarizeRequest {
    /// List of documents to summarize
    pub documents: Vec<BatchSummarizeItem>,
    /// Role to use for summarization
    pub role: String,
    /// Priority for all tasks (low, normal, high, critical)
    pub priority: Option<String>,
    /// Optional: Callback URL for batch completion notification
    pub callback_url: Option<String>,
}

/// Single item in batch summarization request
#[derive(Debug, Deserialize)]
pub struct BatchSummarizeItem {
    /// Document ID to summarize
    pub document_id: String,
    /// Optional: Override max summary length
    pub max_length: Option<usize>,
    /// Optional: Force regeneration even if summary exists
    pub force_regenerate: Option<bool>,
}

/// Response for batch summarization
#[derive(Debug, Serialize, Deserialize, Clone)]
pub struct BatchSummarizeResponse {
    /// Status of the batch request
    pub status: Status,
    /// List of submitted task IDs
    pub task_ids: Vec<String>,
    /// Number of successfully queued tasks
    pub queued_count: usize,
    /// Number of failed submissions
    pub failed_count: usize,
    /// Errors for failed submissions
    pub errors: Vec<String>,
}

/// Query parameters for summarization status
#[derive(Debug, Deserialize)]
pub struct SummarizationStatusQuery {
    /// Role to check summarization status for
    pub role: String,
}

/// Response for summarization status
#[derive(Debug, Serialize, Clone)]
pub struct SummarizationStatusResponse {
    /// Status of the request
    pub status: Status,
    /// Whether LLM is enabled for this role
    pub llm_enabled: bool,
    /// Whether LLM is properly configured for this role
    pub llm_configured: bool,
    /// The model that would be used for summarization
    pub model: Option<String>,
    /// Number of documents with existing summaries for this role
    pub cached_summaries_count: u32,
}

/// Chat message exchanged with the assistant
#[derive(Debug, Serialize, Deserialize, Clone)]
pub struct ChatMessage {
    pub role: String, // "system" | "user" | "assistant"
    pub content: String,
}

/// Chat request payload
#[derive(Debug, Serialize, Deserialize, Clone)]
pub struct ChatRequest {
    /// Role to use for chat (determines LLM configuration)
    pub role: String,
    /// Conversation so far
    pub messages: Vec<ChatMessage>,
    /// Optional model override
    pub model: Option<String>,
    /// Optional conversation ID to include context from
    pub conversation_id: Option<String>,
    /// Optional maximum tokens for the response
    pub max_tokens: Option<u32>,
    /// Optional temperature for response randomness (0.0-1.0)
    pub temperature: Option<f32>,
}

/// Chat response payload
#[derive(Debug, Serialize, Deserialize, Clone)]
pub struct ChatResponse {
    pub status: Status,
    pub message: Option<String>,
    pub model_used: Option<String>,
    pub error: Option<String>,
}

/// Handle chat completion via generic LLM client (OpenRouter, Ollama, etc.)
pub(crate) async fn chat_completion(
    State(app_state): State<AppState>,
    Json(request): Json<ChatRequest>,
) -> Result<Json<ChatResponse>> {
    let role_name = RoleName::new(&request.role);
    let config = app_state.config_state.config.lock().await;

    let Some(role_ref) = config.roles.get(&role_name) else {
        return Ok(Json(ChatResponse {
            status: Status::Error,
            message: None,
            model_used: None,
            error: Some(format!("Role '{}' not found", request.role)),
        }));
    };

    // Clone role data to use after releasing the lock
    let role = role_ref.clone();

    // Check if VM execution is enabled BEFORE role is consumed
    log::info!(
        "Checking VM execution for role: {}, extra keys: {:?}",
        role.name,
        role.extra.keys().collect::<Vec<_>>()
    );
    let has_vm_execution = role
        .extra
        .get("vm_execution")
        .or_else(|| {
            // Handle nested extra field (serialization quirk similar to llm.rs)
            role.extra
                .get("extra")
                .and_then(|nested| nested.get("vm_execution"))
        })
        .and_then(|vm_config| {
            log::info!("Found vm_execution config: {:?}", vm_config);
            vm_config.get("enabled")
        })
        .and_then(|v| v.as_bool())
        .unwrap_or(false);
    log::info!("VM execution enabled: {}", has_vm_execution);

    // Clone role again for VM execution if needed
    let role_for_vm = if has_vm_execution {
        Some(role.clone())
    } else {
        None
    };

    drop(config);

    // Try to build an LLM client from the role configuration
    use terraphim_service::llm;
    let Some(llm_client) = llm::build_llm_from_role(&role) else {
        return Ok(Json(ChatResponse {
            status: Status::Error,
            message: None,
            model_used: None,
            error: Some("No LLM provider configured for this role. Please configure OpenRouter or Ollama in the role's 'extra' settings.".to_string()),
        }));
    };

    // Build messages array; optionally inject system prompt and context
    let mut messages_json: Vec<serde_json::Value> = Vec::new();

    // Start with system prompt if available (support both OpenRouter and generic formats)
    let system_prompt = {
        #[cfg(feature = "openrouter")]
        {
<<<<<<< HEAD
            role.llm_system_prompt.or_else(|| {
=======
            role.llm_chat_system_prompt.or_else(|| {
>>>>>>> 30ad63f9
                // Try generic system prompt from extra
                role.extra
                    .get("system_prompt")
                    .and_then(|v| v.as_str())
                    .map(|s| s.to_string())
            })
        }
        #[cfg(not(feature = "openrouter"))]
        {
            // Try generic system prompt from extra
            role.extra
                .get("system_prompt")
                .and_then(|v| v.as_str())
                .map(|s| s.to_string())
        }
    };

    if let Some(system) = &system_prompt {
        messages_json.push(serde_json::json!({"role":"system","content":system}));
    }

    // Inject context from conversation if provided
    if let Some(conversation_id) = &request.conversation_id {
        let conv_id = ConversationId::from_string(conversation_id.clone());
        let manager = CONTEXT_MANAGER.lock().await;

        if let Some(conversation) = manager.get_conversation(&conv_id) {
            // Build context content from all context items
            let mut context_content = String::new();

            if !conversation.global_context.is_empty() {
                context_content.push_str("=== CONTEXT INFORMATION ===\n");
                context_content.push_str("The following information provides relevant context for this conversation:\n\n");

                for (index, context_item) in conversation.global_context.iter().enumerate() {
                    context_content.push_str(&format!(
                        "Context Item {}: {}\n",
                        index + 1,
                        context_item.title
                    ));
                    if let Some(score) = context_item.relevance_score {
                        context_content.push_str(&format!("Relevance Score: {:.2}\n", score));
                    }
                    context_content.push_str(&format!("Content: {}\n", context_item.content));
                    if !context_item.metadata.is_empty() {
                        context_content
                            .push_str(&format!("Metadata: {:?}\n", context_item.metadata));
                    }
                    context_content.push_str("\n---\n\n");
                }

                context_content.push_str("=== END CONTEXT ===\n\n");
                context_content.push_str("Please use this context information to inform your responses. You can reference specific context items when relevant.\n\n");

                // Add context as a system message after the main system prompt
                messages_json
                    .push(serde_json::json!({"role": "system", "content": context_content}));
            }
        }
    }

    // Add user messages from the request
    for m in request.messages.iter() {
        messages_json.push(serde_json::json!({"role": m.role, "content": m.content}));
    }

    // Determine model name for response
    let model_name = request
        .model
        .or_else(|| {
            #[cfg(feature = "openrouter")]
            {
<<<<<<< HEAD
                role.openrouter_model
=======
                role.llm_chat_model
>>>>>>> 30ad63f9
                    .clone()
                    .or_else(|| role.llm_model.clone())
            }
            #[cfg(not(feature = "openrouter"))]
            {
                None
            }
        })
        .or_else(|| {
            role.extra
                .get("llm_model")
                .and_then(|v| v.as_str())
                .map(|s| s.to_string())
        })
        .or_else(|| {
            role.extra
                .get("ollama_model")
                .and_then(|v| v.as_str())
                .map(|s| s.to_string())
        })
        .unwrap_or_else(|| format!("{} (default)", llm_client.name()));

    // Configure chat options
    let chat_opts = llm::ChatOptions {
        max_tokens: request.max_tokens.or(Some(1024)),
        temperature: request.temperature.or(Some(0.7)),
    };

    // Call the LLM client FIRST
    match llm_client.chat_completion(messages_json, chat_opts).await {
        Ok(mut reply) => {
            // Check for code blocks in LLM response AFTER getting the reply
            let vm_execution_result = if let Some(role_for_vm) = role_for_vm.clone() {
                if reply.contains("```") {
                    use terraphim_multi_agent::{CommandInput, CommandType, TerraphimAgent};
                    use terraphim_persistence::DeviceStorage;

                    log::info!("Detected code blocks in LLM response, attempting VM execution");
                    log::info!(
                        "LLM response length: {}, contains backticks: {}",
                        reply.len(),
                        reply.matches("```").count()
                    );

                    // Create in-memory persistence for this chat session
                    match DeviceStorage::arc_memory_only().await {
                        Ok(persistence) => {
                            match TerraphimAgent::new(role_for_vm, persistence, None).await {
                                Ok(agent) => {
                                    if let Ok(()) = agent.initialize().await {
                                        // Execute code blocks from LLM response
                                        let execute_input =
                                            CommandInput::new(reply.clone(), CommandType::Execute);

                                        match agent.process_command(execute_input).await {
                                            Ok(vm_result) => {
                                                log::info!("VM execution completed successfully");
                                                // Return execution results, not "no code found" messages
                                                if !vm_result
                                                    .text
                                                    .contains("No executable code found")
                                                {
                                                    Some(vm_result.text)
                                                } else {
                                                    None
                                                }
                                            }
                                            Err(e) => {
                                                log::warn!("VM execution failed: {}", e);
                                                Some(format!("VM Execution Error: {}", e))
                                            }
                                        }
                                    } else {
                                        None
                                    }
                                }
                                Err(e) => {
                                    log::warn!("Failed to create agent for VM execution: {}", e);
                                    None
                                }
                            }
                        }
                        Err(e) => {
                            log::warn!("Failed to create persistence for VM execution: {}", e);
                            None
                        }
                    }
                } else {
                    None
                }
            } else {
                None
            };

            // Append VM execution results if available
            if let Some(vm_output) = vm_execution_result {
                reply = format!("{}\n\n--- VM Execution Results ---\n{}", reply, vm_output);
            }

            Ok(Json(ChatResponse {
                status: Status::Success,
                message: Some(reply),
                model_used: Some(model_name),
                error: None,
            }))
        }
        Err(e) => Ok(Json(ChatResponse {
            status: Status::Error,
            message: None,
            model_used: Some(model_name),
            error: Some(format!("Chat failed: {}", e)),
        })),
    }
}

/// Verify OpenRouter API key and fetch available models
#[derive(Debug, Serialize, Deserialize, Clone)]
pub struct OpenRouterModelsRequest {
    pub role: String,
    pub api_key: Option<String>,
}

#[derive(Debug, Serialize, Deserialize, Clone)]
pub struct OpenRouterModelsResponse {
    pub status: Status,
    pub models: Vec<String>,
    pub error: Option<String>,
}

#[allow(dead_code)]
pub(crate) async fn list_openrouter_models(
    State(app_state): State<AppState>,
    Json(req): Json<OpenRouterModelsRequest>,
) -> Result<Json<OpenRouterModelsResponse>> {
    let role_name = RoleName::new(&req.role);
    let config = app_state.config_state.config.lock().await;
    let Some(role) = config.roles.get(&role_name) else {
        return Ok(Json(OpenRouterModelsResponse {
            status: Status::Error,
            models: vec![],
            error: Some(format!("Role '{}' not found", req.role)),
        }));
    };

    #[cfg(feature = "openrouter")]
    {
        // Determine API key preference: request -> role -> env
        let api_key = if let Some(k) = &req.api_key {
            k.clone()
        } else if let Some(k) = &role.llm_api_key {
            k.clone()
        } else {
            match std::env::var("OPENROUTER_KEY") {
                Ok(v) => v,
                Err(_) => {
                    return Ok(Json(OpenRouterModelsResponse {
                        status: Status::Error,
                        models: vec![],
                        error: Some("Missing OpenRouter API key".to_string()),
                    }))
                }
            }
        };

        // Any valid model string works for constructing the client
        let seed_model = role
            .llm_model
            .clone()
            .unwrap_or_else(|| "openai/gpt-3.5-turbo".to_string());

        drop(config);

        use terraphim_service::openrouter::OpenRouterService;
        match OpenRouterService::new(&api_key, &seed_model) {
            Ok(client) => match client.list_models().await {
                Ok(models) => Ok(Json(OpenRouterModelsResponse {
                    status: Status::Success,
                    models,
                    error: None,
                })),
                Err(e) => Ok(Json(OpenRouterModelsResponse {
                    status: Status::Error,
                    models: vec![],
                    error: Some(format!("Failed to list models: {}", e)),
                })),
            },
            Err(e) => Ok(Json(OpenRouterModelsResponse {
                status: Status::Error,
                models: vec![],
                error: Some(format!("Failed to init OpenRouter client: {}", e)),
            })),
        }
    }

    #[cfg(not(feature = "openrouter"))]
    {
        Ok(Json(OpenRouterModelsResponse {
            status: Status::Error,
            models: vec![],
            error: Some("OpenRouter feature not enabled during compilation".to_string()),
        }))
    }
}

/// Generate or retrieve a summary for a document using OpenRouter
///
/// This endpoint generates AI-powered summaries for documents using the OpenRouter service.
/// It requires the role to have OpenRouter properly configured (enabled, API key, model).
/// Summaries are cached in the persistence layer to avoid redundant API calls.
pub(crate) async fn summarize_document(
    State(app_state): State<AppState>,
    Json(request): Json<SummarizeDocumentRequest>,
) -> Result<Json<SummarizeDocumentResponse>> {
    log::debug!(
        "Summarizing document '{}' with role '{}'",
        request.document_id,
        request.role
    );

    let role_name = RoleName::new(&request.role);
    let config = app_state.config_state.config.lock().await;

    // Get the role configuration
    let Some(role_ref) = config.roles.get(&role_name) else {
        return Ok(Json(SummarizeDocumentResponse {
            status: Status::Error,
            document_id: request.document_id,
            summary: None,
            model_used: None,
            from_cache: false,
            error: Some(format!("Role '{}' not found", request.role)),
        }));
    };

    // Check if OpenRouter is enabled and configured for this role
    #[cfg(feature = "openrouter")]
    {
<<<<<<< HEAD
        #[cfg(feature = "openrouter")]
        let has_llm = role_ref.openrouter_enabled && role_ref.openrouter_api_key.is_some();
        #[cfg(not(feature = "openrouter"))]
        let has_llm = false;

        if !has_llm {
=======
        if !role_ref.has_llm_config() {
>>>>>>> 30ad63f9
            return Ok(Json(SummarizeDocumentResponse {
                status: Status::Error,
                document_id: request.document_id,
                summary: None,
                model_used: None,
                from_cache: false,
                error: Some("OpenRouter not properly configured for this role".to_string()),
            }));
        }

        // Clone role to use after dropping lock
        let role = role_ref.clone();

        // Get the API key from environment variable if not set in role
        let api_key = if let Some(key) = &role.llm_api_key {
            key.clone()
        } else {
            std::env::var("OPENROUTER_KEY").map_err(|_| {
                crate::error::ApiError(
                    StatusCode::BAD_REQUEST,
                    anyhow::anyhow!("OpenRouter API key not found in role configuration or OPENROUTER_KEY environment variable"),
                )
            })?
        };

        let model = role.llm_model.as_deref().unwrap_or("openai/gpt-3.5-turbo");
        let max_length = request.max_length.unwrap_or(250);
        let force_regenerate = request.force_regenerate.unwrap_or(false);

        drop(config); // Release the lock before async operations

        let mut terraphim_service = TerraphimService::new(app_state.config_state);

        // Try to load existing document first
        let document_opt = match terraphim_service
            .get_document_by_id(&request.document_id)
            .await
        {
            Ok(doc_opt) => doc_opt,
            Err(e) => {
                log::error!("Failed to load document '{}': {:?}", request.document_id, e);
                return Ok(Json(SummarizeDocumentResponse {
                    status: Status::Error,
                    document_id: request.document_id,
                    summary: None,
                    model_used: None,
                    from_cache: false,
                    error: Some(format!("Document not found: {}", e)),
                }));
            }
        };
        let Some(document) = document_opt else {
            return Ok(Json(SummarizeDocumentResponse {
                status: Status::Error,
                document_id: request.document_id,
                summary: None,
                model_used: None,
                from_cache: false,
                error: Some("Document not found".to_string()),
            }));
        };

        // Check if we already have a summary and don't need to regenerate
        if !force_regenerate {
            if let Some(existing_summary) = &document.description {
                if !existing_summary.trim().is_empty() && existing_summary.len() >= 50 {
                    log::debug!(
                        "Using cached summary for document '{}'",
                        request.document_id
                    );
                    return Ok(Json(SummarizeDocumentResponse {
                        status: Status::Success,
                        document_id: request.document_id,
                        summary: Some(existing_summary.clone()),
                        model_used: Some(model.to_string()),
                        from_cache: true,
                        error: None,
                    }));
                }
            }
        }

        // Generate new summary using OpenRouter
        match terraphim_service
            .generate_document_summary(&document, &api_key, model, max_length)
            .await
        {
            Ok(summary) => {
                log::info!(
                    "Generated summary for document '{}' using model '{}'",
                    request.document_id,
                    model
                );

                // Save the updated document with the new summary
                let mut updated_doc = document.clone();
                updated_doc.description = Some(summary.clone());

                if let Err(e) = updated_doc.save().await {
                    log::error!(
                        "Failed to save summary for document '{}': {:?}",
                        request.document_id,
                        e
                    );
                }

                Ok(Json(SummarizeDocumentResponse {
                    status: Status::Success,
                    document_id: request.document_id,
                    summary: Some(summary),
                    model_used: Some(model.to_string()),
                    from_cache: false,
                    error: None,
                }))
            }
            Err(e) => {
                log::error!(
                    "Failed to generate summary for document '{}': {:?}",
                    request.document_id,
                    e
                );
                Ok(Json(SummarizeDocumentResponse {
                    status: Status::Error,
                    document_id: request.document_id,
                    summary: None,
                    model_used: Some(model.to_string()),
                    from_cache: false,
                    error: Some(format!("Summarization failed: {}", e)),
                }))
            }
        }
    }

    #[cfg(not(feature = "openrouter"))]
    {
        Ok(Json(SummarizeDocumentResponse {
            status: Status::Error,
            document_id: request.document_id,
            summary: None,
            model_used: None,
            from_cache: false,
            error: Some("OpenRouter feature not enabled during compilation".to_string()),
        }))
    }
}

/// Check summarization status and capabilities for a role
pub(crate) async fn get_summarization_status(
    State(app_state): State<AppState>,
    Query(query): Query<SummarizationStatusQuery>,
) -> Result<Json<SummarizationStatusResponse>> {
    let role_name = RoleName::new(&query.role);
    let config = app_state.config_state.config.lock().await;

    let Some(role) = config.roles.get(&role_name) else {
        return Err(crate::error::ApiError(
            StatusCode::NOT_FOUND,
            anyhow::anyhow!(format!("Role '{}' not found", query.role)),
        ));
    };

    #[cfg(feature = "openrouter")]
    {
<<<<<<< HEAD
        let llm_enabled = role.openrouter_enabled;
        #[cfg(feature = "openrouter")]
        let llm_configured = (role.openrouter_enabled && role.openrouter_api_key.is_some())
            || std::env::var("OPENROUTER_KEY").is_ok();
        #[cfg(not(feature = "openrouter"))]
        let llm_configured = std::env::var("OPENROUTER_KEY").is_ok();

        #[cfg(feature = "openrouter")]
        let model = role.openrouter_model.clone();
        #[cfg(not(feature = "openrouter"))]
        let model = None;
=======
        let llm_enabled = role.llm_enabled;
        let llm_configured = role.has_llm_config() || std::env::var("OPENROUTER_KEY").is_ok();
        let model = role.get_llm_model().map(|s| s.to_string());
>>>>>>> 30ad63f9

        // Note: For now, we'll set cached_summaries_count to 0
        // In the future, this could query the persistence layer for documents with summaries
        let cached_summaries_count = 0;

        Ok(Json(SummarizationStatusResponse {
            status: Status::Success,
            llm_enabled,
            llm_configured,
            model,
            cached_summaries_count,
        }))
    }

    #[cfg(not(feature = "openrouter"))]
    {
        Ok(Json(SummarizationStatusResponse {
            status: Status::Success,
            llm_enabled: false,
            llm_configured: false,
            model: None,
            cached_summaries_count: 0,
        }))
    }
}

// New Async Queue API Endpoints

/// Submit a document for async summarization
pub(crate) async fn async_summarize_document(
    State(app_state): State<AppState>,
    Extension(summarization_manager): Extension<
        Arc<Mutex<terraphim_service::summarization_manager::SummarizationManager>>,
    >,
    Json(request): Json<AsyncSummarizeRequest>,
) -> Result<Json<AsyncSummarizeResponse>> {
    log::debug!(
        "Async summarizing document '{}' with role '{}'",
        request.document_id,
        request.role
    );

    let role_name = RoleName::new(&request.role);
    let config = app_state.config_state.config.lock().await;

    // Get the role configuration
    let Some(role_ref) = config.roles.get(&role_name) else {
        return Ok(Json(AsyncSummarizeResponse {
            status: Status::Error,
            task_id: None,
            position_in_queue: None,
            estimated_wait_seconds: None,
            error: Some(format!("Role '{}' not found", request.role)),
        }));
    };

    let role = role_ref.clone();
    drop(config); // Release the lock

    // Load the document
    let mut terraphim_service = TerraphimService::new(app_state.config_state);
    let document = match terraphim_service
        .get_document_by_id(&request.document_id)
        .await
    {
        Ok(Some(doc)) => doc,
        Ok(None) => {
            return Ok(Json(AsyncSummarizeResponse {
                status: Status::Error,
                task_id: None,
                position_in_queue: None,
                estimated_wait_seconds: None,
                error: Some("Document not found".to_string()),
            }));
        }
        Err(e) => {
            log::error!("Failed to load document '{}': {:?}", request.document_id, e);
            return Ok(Json(AsyncSummarizeResponse {
                status: Status::Error,
                task_id: None,
                position_in_queue: None,
                estimated_wait_seconds: None,
                error: Some(format!("Failed to load document: {}", e)),
            }));
        }
    };

    // Parse priority
    let priority = match request.priority.as_deref() {
        Some("low") => Some(terraphim_service::summarization_queue::Priority::Low),
        Some("normal") => Some(terraphim_service::summarization_queue::Priority::Normal),
        Some("high") => Some(terraphim_service::summarization_queue::Priority::High),
        Some("critical") => Some(terraphim_service::summarization_queue::Priority::Critical),
        None => None,
        Some(invalid) => {
            return Ok(Json(AsyncSummarizeResponse {
                status: Status::Error,
                task_id: None,
                position_in_queue: None,
                estimated_wait_seconds: None,
                error: Some(format!(
                    "Invalid priority '{}'. Use: low, normal, high, or critical",
                    invalid
                )),
            }));
        }
    };

    // Submit to queue
    let manager = summarization_manager.lock().await;
    match manager
        .summarize_document(
            document,
            role,
            priority,
            request.max_length,
            request.force_regenerate,
            request.callback_url,
        )
        .await
    {
        Ok(result) => match result {
            terraphim_service::summarization_queue::SubmitResult::Queued {
                task_id,
                position_in_queue,
                estimated_wait_time_seconds,
            } => Ok(Json(AsyncSummarizeResponse {
                status: Status::Success,
                task_id: Some(task_id.to_string()),
                position_in_queue: Some(position_in_queue),
                estimated_wait_seconds: estimated_wait_time_seconds,
                error: None,
            })),
            terraphim_service::summarization_queue::SubmitResult::QueueFull => {
                Ok(Json(AsyncSummarizeResponse {
                    status: Status::Error,
                    task_id: None,
                    position_in_queue: None,
                    estimated_wait_seconds: None,
                    error: Some("Queue is full, please try again later".to_string()),
                }))
            }
            terraphim_service::summarization_queue::SubmitResult::Duplicate(existing_id) => {
                Ok(Json(AsyncSummarizeResponse {
                    status: Status::Success,
                    task_id: Some(existing_id.to_string()),
                    position_in_queue: None,
                    estimated_wait_seconds: None,
                    error: Some("Task already exists for this document".to_string()),
                }))
            }
            terraphim_service::summarization_queue::SubmitResult::ValidationError(err) => {
                Ok(Json(AsyncSummarizeResponse {
                    status: Status::Error,
                    task_id: None,
                    position_in_queue: None,
                    estimated_wait_seconds: None,
                    error: Some(err),
                }))
            }
        },
        Err(e) => {
            log::error!("Failed to submit summarization task: {:?}", e);
            Ok(Json(AsyncSummarizeResponse {
                status: Status::Error,
                task_id: None,
                position_in_queue: None,
                estimated_wait_seconds: None,
                error: Some(format!("Failed to submit task: {}", e)),
            }))
        }
    }
}

/// Get the status of a summarization task
pub(crate) async fn get_task_status(
    Extension(summarization_manager): Extension<
        Arc<Mutex<terraphim_service::summarization_manager::SummarizationManager>>,
    >,
    Path(task_id): Path<String>,
) -> Result<Json<TaskStatusResponse>> {
    let task_id = match task_id.parse() {
        Ok(uuid) => terraphim_service::summarization_queue::TaskId(uuid),
        Err(_) => {
            return Ok(Json(TaskStatusResponse {
                status: Status::Error,
                task_id: task_id.clone(),
                task_status: None,
                progress: None,
                summary: None,
                error: Some("Invalid task ID format".to_string()),
                processing_duration_ms: None,
                next_retry_seconds: None,
                retry_count: None,
            }));
        }
    };

    let manager = summarization_manager.lock().await;
    match manager.get_task_status(&task_id).await {
        Some(status) => {
            let (task_status_str, progress, summary, error, duration_ms, next_retry, retry_count) =
                match status {
                    terraphim_service::summarization_queue::TaskStatus::Pending { .. } => {
                        ("pending".to_string(), None, None, None, None, None, None)
                    }
                    terraphim_service::summarization_queue::TaskStatus::Processing {
                        progress,
                        ..
                    } => (
                        "processing".to_string(),
                        progress,
                        None,
                        None,
                        None,
                        None,
                        None,
                    ),
                    terraphim_service::summarization_queue::TaskStatus::Completed {
                        summary,
                        processing_duration_seconds,
                        ..
                    } => (
                        "completed".to_string(),
                        Some(100.0),
                        Some(summary),
                        None,
                        Some(processing_duration_seconds * 1000),
                        None,
                        None,
                    ),
                    terraphim_service::summarization_queue::TaskStatus::Failed {
                        error,
                        retry_count,
                        next_retry_at,
                        ..
                    } => {
                        let next_retry_seconds = next_retry_at.map(|t| {
                            let duration = t.signed_duration_since(chrono::Utc::now());
                            duration.num_seconds().max(0) as u64
                        });
                        (
                            "failed".to_string(),
                            None,
                            None,
                            Some(error),
                            None,
                            next_retry_seconds,
                            Some(retry_count),
                        )
                    }
                    terraphim_service::summarization_queue::TaskStatus::Cancelled {
                        reason,
                        ..
                    } => (
                        "cancelled".to_string(),
                        None,
                        None,
                        Some(reason),
                        None,
                        None,
                        None,
                    ),
                };

            Ok(Json(TaskStatusResponse {
                status: Status::Success,
                task_id: task_id.to_string(),
                task_status: Some(task_status_str),
                progress,
                summary,
                error,
                processing_duration_ms: duration_ms,
                next_retry_seconds: next_retry,
                retry_count,
            }))
        }
        None => Ok(Json(TaskStatusResponse {
            status: Status::Error,
            task_id: task_id.to_string(),
            task_status: None,
            progress: None,
            summary: None,
            error: Some("Task not found".to_string()),
            processing_duration_ms: None,
            next_retry_seconds: None,
            retry_count: None,
        })),
    }
}

/// Cancel a summarization task
pub(crate) async fn cancel_task(
    Extension(summarization_manager): Extension<
        Arc<Mutex<terraphim_service::summarization_manager::SummarizationManager>>,
    >,
    Path(task_id): Path<String>,
    Json(request): Json<CancelTaskRequest>,
) -> Result<Json<CancelTaskResponse>> {
    let task_id = match task_id.parse() {
        Ok(uuid) => terraphim_service::summarization_queue::TaskId(uuid),
        Err(_) => {
            return Ok(Json(CancelTaskResponse {
                status: Status::Error,
                cancelled: false,
                error: Some("Invalid task ID format".to_string()),
            }));
        }
    };

    let manager = summarization_manager.lock().await;
    match manager
        .cancel_task(
            task_id.clone(),
            request
                .reason
                .unwrap_or_else(|| "Cancelled by user".to_string()),
        )
        .await
    {
        Ok(cancelled) => Ok(Json(CancelTaskResponse {
            status: Status::Success,
            cancelled,
            error: None,
        })),
        Err(e) => {
            log::error!("Failed to cancel task {}: {:?}", task_id, e);
            Ok(Json(CancelTaskResponse {
                status: Status::Error,
                cancelled: false,
                error: Some(format!("Failed to cancel task: {}", e)),
            }))
        }
    }
}

/// Get queue statistics
pub(crate) async fn get_queue_stats(
    Extension(summarization_manager): Extension<
        Arc<Mutex<terraphim_service::summarization_manager::SummarizationManager>>,
    >,
) -> Result<Json<QueueStatsResponse>> {
    let manager = summarization_manager.lock().await;
    match manager.get_stats().await {
        Ok(stats) => Ok(Json(QueueStatsResponse {
            status: Status::Success,
            stats: Some(stats),
            error: None,
        })),
        Err(e) => {
            log::error!("Failed to get queue stats: {:?}", e);
            Ok(Json(QueueStatsResponse {
                status: Status::Error,
                stats: None,
                error: Some(format!("Failed to get stats: {}", e)),
            }))
        }
    }
}

/// Submit multiple documents for batch summarization
pub(crate) async fn batch_summarize_documents(
    State(app_state): State<AppState>,
    Extension(summarization_manager): Extension<
        Arc<Mutex<terraphim_service::summarization_manager::SummarizationManager>>,
    >,
    Json(request): Json<BatchSummarizeRequest>,
) -> Result<Json<BatchSummarizeResponse>> {
    log::debug!(
        "Batch summarizing {} documents with role '{}'",
        request.documents.len(),
        request.role
    );

    let role_name = RoleName::new(&request.role);
    let config = app_state.config_state.config.lock().await;

    // Get the role configuration
    let Some(role_ref) = config.roles.get(&role_name) else {
        return Ok(Json(BatchSummarizeResponse {
            status: Status::Error,
            task_ids: vec![],
            queued_count: 0,
            failed_count: request.documents.len(),
            errors: vec![format!("Role '{}' not found", request.role)],
        }));
    };

    let role = role_ref.clone();
    drop(config); // Release the lock

    // Parse priority
    let priority = match request.priority.as_deref() {
        Some("low") => Some(terraphim_service::summarization_queue::Priority::Low),
        Some("normal") => Some(terraphim_service::summarization_queue::Priority::Normal),
        Some("high") => Some(terraphim_service::summarization_queue::Priority::High),
        Some("critical") => Some(terraphim_service::summarization_queue::Priority::Critical),
        None => None,
        Some(invalid) => {
            return Ok(Json(BatchSummarizeResponse {
                status: Status::Error,
                task_ids: vec![],
                queued_count: 0,
                failed_count: request.documents.len(),
                errors: vec![format!(
                    "Invalid priority '{}'. Use: low, normal, high, or critical",
                    invalid
                )],
            }));
        }
    };

    let mut terraphim_service = TerraphimService::new(app_state.config_state);
    let manager = summarization_manager.lock().await;

    let mut task_ids = Vec::new();
    let mut errors = Vec::new();
    let mut queued_count = 0;
    let mut failed_count = 0;

    for item in request.documents.iter() {
        // Load the document
        let document = match terraphim_service
            .get_document_by_id(&item.document_id)
            .await
        {
            Ok(Some(doc)) => doc,
            Ok(None) => {
                errors.push(format!("Document {} not found", item.document_id));
                failed_count += 1;
                continue;
            }
            Err(e) => {
                log::error!("Failed to load document '{}': {:?}", item.document_id, e);
                errors.push(format!(
                    "Failed to load document {}: {}",
                    item.document_id, e
                ));
                failed_count += 1;
                continue;
            }
        };

        // Submit to queue
        match manager
            .summarize_document(
                document,
                role.clone(),
                priority.clone(),
                item.max_length,
                item.force_regenerate,
                request.callback_url.clone(),
            )
            .await
        {
            Ok(result) => {
                match result {
                    terraphim_service::summarization_queue::SubmitResult::Queued {
                        task_id,
                        ..
                    } => {
                        task_ids.push(task_id.to_string());
                        queued_count += 1;
                    }
                    terraphim_service::summarization_queue::SubmitResult::Duplicate(
                        existing_id,
                    ) => {
                        task_ids.push(existing_id.to_string());
                        queued_count += 1; // Count as success for batch
                    }
                    terraphim_service::summarization_queue::SubmitResult::QueueFull => {
                        errors.push(format!("Queue full for document {}", item.document_id));
                        failed_count += 1;
                    }
                    terraphim_service::summarization_queue::SubmitResult::ValidationError(err) => {
                        errors.push(format!(
                            "Validation error for document {}: {}",
                            item.document_id, err
                        ));
                        failed_count += 1;
                    }
                }
            }
            Err(e) => {
                log::error!(
                    "Failed to submit task for document '{}': {:?}",
                    item.document_id,
                    e
                );
                errors.push(format!(
                    "Failed to submit task for document {}: {}",
                    item.document_id, e
                ));
                failed_count += 1;
            }
        }
    }

    Ok(Json(BatchSummarizeResponse {
        status: if failed_count == 0 {
            Status::Success
        } else {
            Status::PartialSuccess
        },
        task_ids,
        queued_count,
        failed_count,
        errors,
    }))
}

/// Response for thesaurus endpoint
#[derive(Debug, Serialize, Deserialize, Clone)]
pub struct ThesaurusResponse {
    /// Status of the request
    pub status: Status,
    /// The thesaurus data as a hash map of normalized terms
    pub thesaurus: Option<std::collections::HashMap<String, String>>,
    /// Error message if retrieval failed
    pub error: Option<String>,
}

#[derive(Debug, Serialize)]
pub struct AutocompleteResponse {
    /// Status of the request
    pub status: Status,
    /// Autocomplete suggestions from FST search
    pub suggestions: Vec<AutocompleteSuggestion>,
    /// Error message if search failed
    pub error: Option<String>,
}

#[derive(Debug, Serialize)]
pub struct AutocompleteSuggestion {
    /// The suggested term
    pub term: String,
    /// Alternative text property for TipTap compatibility
    #[serde(alias = "text")]
    pub text: String,
    /// Normalized term value for search
    pub normalized_term: String,
    /// URL associated with the term
    pub url: Option<String>,
    /// Snippet/description for the term
    #[serde(skip_serializing_if = "Option::is_none")]
    pub snippet: Option<String>,
    /// Confidence score (0.0 to 1.0)
    pub score: f64,
    /// Suggestion type for UI categorization
    #[serde(skip_serializing_if = "Option::is_none")]
    pub suggestion_type: Option<String>,
    /// Icon identifier for UI display
    #[serde(skip_serializing_if = "Option::is_none")]
    pub icon: Option<String>,
}

/// Get thesaurus for a specific role
///
/// This endpoint returns the thesaurus (concept mappings) for a given role,
/// which is used for search bar autocomplete functionality in the UI.
pub(crate) async fn get_thesaurus(
    State(app_state): State<AppState>,
    Path(role_name): Path<String>,
) -> Result<Json<ThesaurusResponse>> {
    log::debug!("Getting thesaurus for role '{}'", role_name);

    let role_name = RoleName::new(&role_name);

    // Get the role graph for the specified role
    let Some(rolegraph_sync) = app_state.config_state.roles.get(&role_name) else {
        return Ok(Json(ThesaurusResponse {
            status: Status::Error,
            thesaurus: None,
            error: Some(format!("Role '{}' not found", role_name)),
        }));
    };

    let rolegraph = rolegraph_sync.lock().await;

    // Convert the thesaurus to a simple HashMap<String, String> format
    // that matches what the UI expects
    let mut thesaurus_map = std::collections::HashMap::new();

    for (key, value) in &rolegraph.thesaurus {
        thesaurus_map.insert(key.as_str().to_string(), value.value.as_str().to_string());
    }

    log::debug!(
        "Found {} thesaurus entries for role '{}'",
        thesaurus_map.len(),
        role_name
    );

    Ok(Json(ThesaurusResponse {
        status: Status::Success,
        thesaurus: Some(thesaurus_map),
        error: None,
    }))
}

/// FST-based autocomplete for a specific role and query
///
/// This endpoint uses the Finite State Transducer (FST) from terraphim_automata
/// to provide fast, intelligent autocomplete suggestions with fuzzy matching.
pub(crate) async fn get_autocomplete(
    State(app_state): State<AppState>,
    Path((role_name, query)): Path<(String, String)>,
) -> Result<Json<AutocompleteResponse>> {
    use terraphim_automata::{
        autocomplete_search, build_autocomplete_index, fuzzy_autocomplete_search,
    };

    log::debug!(
        "Getting autocomplete for role '{}', query '{}'",
        role_name,
        query
    );

    let role_name = RoleName::new(&role_name);

    // Get the role graph for the specified role
    let Some(rolegraph_sync) = app_state.config_state.roles.get(&role_name) else {
        return Ok(Json(AutocompleteResponse {
            status: Status::Error,
            suggestions: vec![],
            error: Some(format!("Role '{}' not found", role_name)),
        }));
    };

    let rolegraph = rolegraph_sync.lock().await;

    // Build FST autocomplete index from the thesaurus
    let autocomplete_index = match build_autocomplete_index(rolegraph.thesaurus.clone(), None) {
        Ok(index) => index,
        Err(e) => {
            log::error!("Failed to build autocomplete index: {}", e);
            return Ok(Json(AutocompleteResponse {
                status: Status::Error,
                suggestions: vec![],
                error: Some(format!("Failed to build autocomplete index: {}", e)),
            }));
        }
    };

    // Try exact prefix search first
    let results = if query.len() >= 3 {
        // For longer queries, try fuzzy search for better UX (0.7 = 70% similarity threshold)
        match fuzzy_autocomplete_search(&autocomplete_index, &query, 0.7, Some(8)) {
            Ok(results) => results,
            Err(e) => {
                log::warn!("Fuzzy search failed, trying exact search: {}", e);
                // Fall back to exact search
                match autocomplete_search(&autocomplete_index, &query, Some(8)) {
                    Ok(results) => results,
                    Err(e) => {
                        log::error!("Autocomplete search failed: {}", e);
                        return Ok(Json(AutocompleteResponse {
                            status: Status::Error,
                            suggestions: vec![],
                            error: Some(format!("Autocomplete search failed: {}", e)),
                        }));
                    }
                }
            }
        }
    } else {
        // For short queries, use exact prefix search only
        match autocomplete_search(&autocomplete_index, &query, Some(8)) {
            Ok(results) => results,
            Err(e) => {
                log::error!("Autocomplete search failed: {}", e);
                return Ok(Json(AutocompleteResponse {
                    status: Status::Error,
                    suggestions: vec![],
                    error: Some(format!("Autocomplete search failed: {}", e)),
                }));
            }
        }
    };

    // Convert FST results to API response format with TipTap compatibility
    let suggestions: Vec<AutocompleteSuggestion> = results
        .into_iter()
        .map(|result| {
            let term = result.term.clone();
            let url = result.url.clone();

            AutocompleteSuggestion {
                term: term.clone(),
                text: term.clone(), // For TipTap compatibility
                normalized_term: result.normalized_term.as_str().to_string(),
                url: url.clone(),
                snippet: url.clone(), // Use URL as snippet for now
                score: result.score,
                suggestion_type: Some("knowledge-graph".to_string()),
                icon: Some("🔗".to_string()), // Default icon for KG terms
            }
        })
        .collect();

    log::debug!(
        "Found {} autocomplete suggestions for query '{}'",
        suggestions.len(),
        query
    );

    Ok(Json(AutocompleteResponse {
        status: Status::Success,
        suggestions,
        error: None,
    }))
}

// =================== CONVERSATION MANAGEMENT API ===================

use terraphim_service::context::{ContextConfig, ContextManager};
use terraphim_types::{ConversationId, ConversationSummary};

/// Global context manager instance
pub static CONTEXT_MANAGER: std::sync::LazyLock<tokio::sync::Mutex<ContextManager>> =
    std::sync::LazyLock::new(|| {
        tokio::sync::Mutex::new(ContextManager::new(ContextConfig::default()))
    });

/// Request to create a new conversation
#[derive(Debug, Serialize, Deserialize, Clone)]
pub struct CreateConversationRequest {
    pub title: String,
    pub role: String,
}

/// Response for conversation creation
#[derive(Debug, Serialize, Deserialize, Clone)]
pub struct CreateConversationResponse {
    pub status: Status,
    pub conversation_id: Option<String>,
    pub error: Option<String>,
}

/// Request to list conversations
#[derive(Debug, Deserialize)]
pub struct ListConversationsQuery {
    pub limit: Option<usize>,
}

/// Response for listing conversations
#[derive(Debug, Serialize, Deserialize, Clone)]
pub struct ListConversationsResponse {
    pub status: Status,
    pub conversations: Vec<ConversationSummary>,
    pub error: Option<String>,
}

/// Response for getting a single conversation
#[derive(Debug, Serialize, Deserialize, Clone)]
pub struct GetConversationResponse {
    pub status: Status,
    pub conversation: Option<terraphim_types::Conversation>,
    pub error: Option<String>,
}

/// Request to add a message to a conversation
#[derive(Debug, Serialize, Deserialize, Clone)]
pub struct AddMessageRequest {
    pub content: String,
    pub role: Option<String>, // Default to "user"
}

/// Response for adding a message
#[derive(Debug, Serialize, Deserialize, Clone)]
pub struct AddMessageResponse {
    pub status: Status,
    pub message_id: Option<String>,
    pub error: Option<String>,
}

/// Request to add context to a conversation
#[derive(Debug, Serialize, Deserialize, Clone)]
pub struct AddContextRequest {
    pub context_type: String, // "document" | "search_result" | "user_input"
    pub title: String,
    pub summary: Option<String>,
    pub content: String,
    pub metadata: Option<std::collections::HashMap<String, String>>,
}

/// Response for adding context
#[derive(Debug, Serialize, Deserialize, Clone)]
pub struct AddContextResponse {
    pub status: Status,
    pub error: Option<String>,
}

/// Request to add search results as context
#[derive(Debug, Serialize, Deserialize, Clone)]
pub struct AddSearchContextRequest {
    pub query: String,
    pub documents: Vec<Document>,
    pub limit: Option<usize>,
}

/// Request to update context in a conversation
#[derive(Debug, Serialize, Deserialize, Clone)]
pub struct UpdateContextRequest {
    pub context_type: Option<String>,
    pub title: Option<String>,
    pub summary: Option<String>,
    pub content: Option<String>,
    pub metadata: Option<std::collections::HashMap<String, String>>,
}

/// Response for updating context
#[derive(Debug, Serialize, Deserialize, Clone)]
pub struct UpdateContextResponse {
    pub status: Status,
    pub context: Option<terraphim_types::ContextItem>,
    pub error: Option<String>,
}

/// Response for deleting context
#[derive(Debug, Serialize, Deserialize, Clone)]
pub struct DeleteContextResponse {
    pub status: Status,
    pub error: Option<String>,
}

/// Create a new conversation
pub(crate) async fn create_conversation(
    Json(request): Json<CreateConversationRequest>,
) -> Result<Json<CreateConversationResponse>> {
    let role_name = RoleName::new(&request.role);

    let mut manager = CONTEXT_MANAGER.lock().await;
    match manager.create_conversation(request.title, role_name).await {
        Ok(conversation_id) => Ok(Json(CreateConversationResponse {
            status: Status::Success,
            conversation_id: Some(conversation_id.as_str().to_string()),
            error: None,
        })),
        Err(e) => Ok(Json(CreateConversationResponse {
            status: Status::Error,
            conversation_id: None,
            error: Some(format!("Failed to create conversation: {}", e)),
        })),
    }
}

/// List conversations
pub(crate) async fn list_conversations(
    Query(params): Query<ListConversationsQuery>,
) -> Result<Json<ListConversationsResponse>> {
    let manager = CONTEXT_MANAGER.lock().await;
    let conversations = manager.list_conversations(params.limit);
    Ok(Json(ListConversationsResponse {
        status: Status::Success,
        conversations,
        error: None,
    }))
}

/// Get a specific conversation
pub(crate) async fn get_conversation(
    Path(conversation_id): Path<String>,
) -> Result<Json<GetConversationResponse>> {
    let conv_id = ConversationId::from_string(conversation_id);

    let manager = CONTEXT_MANAGER.lock().await;
    match manager.get_conversation(&conv_id) {
        Some(conversation) => Ok(Json(GetConversationResponse {
            status: Status::Success,
            conversation: Some((*conversation).clone()),
            error: None,
        })),
        None => Ok(Json(GetConversationResponse {
            status: Status::Error,
            conversation: None,
            error: Some("Conversation not found".to_string()),
        })),
    }
}

/// Add a message to a conversation
pub(crate) async fn add_message_to_conversation(
    Path(conversation_id): Path<String>,
    Json(request): Json<AddMessageRequest>,
) -> Result<Json<AddMessageResponse>> {
    let conv_id = ConversationId::from_string(conversation_id);
    let role = request.role.unwrap_or_else(|| "user".to_string());

    let message = if role == "user" {
        terraphim_types::ChatMessage::user(request.content)
    } else if role == "assistant" {
        terraphim_types::ChatMessage::assistant(request.content, None)
    } else if role == "system" {
        terraphim_types::ChatMessage::system(request.content)
    } else {
        return Ok(Json(AddMessageResponse {
            status: Status::Error,
            message_id: None,
            error: Some(format!("Invalid role: {}", role)),
        }));
    };

    let mut manager = CONTEXT_MANAGER.lock().await;
    match manager.add_message(&conv_id, message) {
        Ok(message_id) => Ok(Json(AddMessageResponse {
            status: Status::Success,
            message_id: Some(message_id.as_str().to_string()),
            error: None,
        })),
        Err(e) => Ok(Json(AddMessageResponse {
            status: Status::Error,
            message_id: None,
            error: Some(format!("Failed to add message: {}", e)),
        })),
    }
}

/// Add context to a conversation
pub(crate) async fn add_context_to_conversation(
    Path(conversation_id): Path<String>,
    Json(request): Json<AddContextRequest>,
) -> Result<Json<AddContextResponse>> {
    let conv_id = ConversationId::from_string(conversation_id);

    let context_type = match request.context_type.as_str() {
        "document" => terraphim_types::ContextType::Document,
        "search_result" => terraphim_types::ContextType::SearchResult,
        "user_input" => terraphim_types::ContextType::UserInput,
        "system" => terraphim_types::ContextType::System,
        "external" => terraphim_types::ContextType::External,
        _ => {
            return Ok(Json(AddContextResponse {
                status: Status::Error,
                error: Some(format!("Invalid context type: {}", request.context_type)),
            }))
        }
    };

    let context_item = terraphim_types::ContextItem {
        id: ulid::Ulid::new().to_string(),
        context_type,
        title: request.title,
        summary: request.summary,
        content: request.content,
        metadata: request.metadata.unwrap_or_default().into_iter().collect(),
        created_at: chrono::Utc::now(),
        relevance_score: None,
    };

    let mut manager = CONTEXT_MANAGER.lock().await;
    match manager.add_context(&conv_id, context_item) {
        Ok(()) => Ok(Json(AddContextResponse {
            status: Status::Success,
            error: None,
        })),
        Err(e) => Ok(Json(AddContextResponse {
            status: Status::Error,
            error: Some(format!("Failed to add context: {}", e)),
        })),
    }
}

/// Add search results as context to a conversation
pub(crate) async fn add_search_context_to_conversation(
    Path(conversation_id): Path<String>,
    Json(request): Json<AddSearchContextRequest>,
) -> Result<Json<AddContextResponse>> {
    let conv_id = ConversationId::from_string(conversation_id);

    let mut manager = CONTEXT_MANAGER.lock().await;
    let context_item =
        manager.create_search_context(&request.query, &request.documents, request.limit);

    match manager.add_context(&conv_id, context_item) {
        Ok(()) => Ok(Json(AddContextResponse {
            status: Status::Success,
            error: None,
        })),
        Err(e) => Ok(Json(AddContextResponse {
            status: Status::Error,
            error: Some(format!("Failed to add search context: {}", e)),
        })),
    }
}

/// Delete context from a conversation
pub(crate) async fn delete_context_from_conversation(
    Path((conversation_id, context_id)): Path<(String, String)>,
) -> Result<Json<DeleteContextResponse>> {
    let conv_id = ConversationId::from_string(conversation_id);

    let mut manager = CONTEXT_MANAGER.lock().await;
    match manager.delete_context(&conv_id, &context_id) {
        Ok(()) => Ok(Json(DeleteContextResponse {
            status: Status::Success,
            error: None,
        })),
        Err(e) => Ok(Json(DeleteContextResponse {
            status: Status::Error,
            error: Some(format!("Failed to delete context: {}", e)),
        })),
    }
}

/// Update context in a conversation
pub(crate) async fn update_context_in_conversation(
    Path((conversation_id, context_id)): Path<(String, String)>,
    Json(request): Json<UpdateContextRequest>,
) -> Result<Json<UpdateContextResponse>> {
    let conv_id = ConversationId::from_string(conversation_id.clone());

    // Get the existing context item first
    let manager = CONTEXT_MANAGER.lock().await;
    let conversation = match manager.get_conversation(&conv_id) {
        Some(conv) => conv,
        None => {
            return Ok(Json(UpdateContextResponse {
                status: Status::Error,
                context: None,
                error: Some(format!("Conversation {} not found", conversation_id)),
            }))
        }
    };

    // Find the existing context item
    let existing_context = conversation
        .global_context
        .iter()
        .find(|item| item.id == context_id);

    let existing_context = match existing_context {
        Some(ctx) => ctx,
        None => {
            return Ok(Json(UpdateContextResponse {
                status: Status::Error,
                context: None,
                error: Some(format!("Context item {} not found", context_id)),
            }))
        }
    };

    // Build the updated context item
    let context_type = if let Some(ref type_str) = request.context_type {
        match type_str.as_str() {
            "document" => terraphim_types::ContextType::Document,
            "search_result" => terraphim_types::ContextType::SearchResult,
            "user_input" => terraphim_types::ContextType::UserInput,
            "system" => terraphim_types::ContextType::System,
            "external" => terraphim_types::ContextType::External,
            _ => existing_context.context_type.clone(),
        }
    } else {
        existing_context.context_type.clone()
    };

    let updated_context = terraphim_types::ContextItem {
        id: context_id.clone(),
        context_type,
        title: request
            .title
            .unwrap_or_else(|| existing_context.title.clone()),
        summary: request.summary.or_else(|| existing_context.summary.clone()),
        content: request
            .content
            .unwrap_or_else(|| existing_context.content.clone()),
        metadata: request
            .metadata
            .map(|m| m.into_iter().collect())
            .unwrap_or_else(|| existing_context.metadata.clone()),
        created_at: existing_context.created_at,
        relevance_score: existing_context.relevance_score,
    };

    drop(manager); // Release the lock before re-acquiring it
    let mut manager = CONTEXT_MANAGER.lock().await;
    match manager.update_context(&conv_id, &context_id, updated_context.clone()) {
        Ok(context) => Ok(Json(UpdateContextResponse {
            status: Status::Success,
            context: Some(context),
            error: None,
        })),
        Err(e) => Ok(Json(UpdateContextResponse {
            status: Status::Error,
            context: None,
            error: Some(format!("Failed to update context: {}", e)),
        })),
    }
}<|MERGE_RESOLUTION|>--- conflicted
+++ resolved
@@ -80,17 +80,12 @@
     log::debug!("search_document called with {:?}", search_query);
 
     let mut terraphim_service = TerraphimService::new(app_state.config_state);
-<<<<<<< HEAD
-    let search_result = terraphim_service.search(&search_query.0).await?;
-    let total = search_result.documents.len();
-=======
     let results = terraphim_service.search(&search_query.0).await?;
     let total = results.len();
->>>>>>> 30ad63f9
 
     Ok(Json(SearchResponse {
         status: Status::Success,
-        results: search_result.documents,
+        results,
         total,
     }))
 }
@@ -104,13 +99,8 @@
     log::debug!("POST Searching documents with query: {search_query:?}");
 
     let mut terraphim_service = TerraphimService::new(app_state.config_state);
-<<<<<<< HEAD
-    let search_result = terraphim_service.search(&search_query).await?;
-    let total = search_result.documents.len();
-=======
     let results = terraphim_service.search(&search_query).await?;
     let total = results.len();
->>>>>>> 30ad63f9
 
     if total == 0 {
         log::debug!("No documents found");
@@ -120,7 +110,7 @@
 
     Ok(Json(SearchResponse {
         status: Status::Success,
-        results: search_result.documents,
+        results,
         total,
     }))
 }
@@ -326,16 +316,16 @@
     let role_name = RoleName::new(&role_name);
     let mut terraphim_service = TerraphimService::new(app_state.config_state);
 
-    let search_result = terraphim_service
+    let results = terraphim_service
         .find_documents_for_kg_term(&role_name, &query.term)
         .await?;
-    let total = search_result.len();
+    let total = results.len();
 
     log::debug!("Found {} documents for KG term '{}'", total, query.term);
 
     Ok(Json(SearchResponse {
         status: Status::Success,
-        results: search_result,
+        results,
         total,
     }))
 }
@@ -633,11 +623,7 @@
     let system_prompt = {
         #[cfg(feature = "openrouter")]
         {
-<<<<<<< HEAD
-            role.llm_system_prompt.or_else(|| {
-=======
             role.llm_chat_system_prompt.or_else(|| {
->>>>>>> 30ad63f9
                 // Try generic system prompt from extra
                 role.extra
                     .get("system_prompt")
@@ -710,11 +696,7 @@
         .or_else(|| {
             #[cfg(feature = "openrouter")]
             {
-<<<<<<< HEAD
-                role.openrouter_model
-=======
                 role.llm_chat_model
->>>>>>> 30ad63f9
                     .clone()
                     .or_else(|| role.llm_model.clone())
             }
@@ -952,16 +934,7 @@
     // Check if OpenRouter is enabled and configured for this role
     #[cfg(feature = "openrouter")]
     {
-<<<<<<< HEAD
-        #[cfg(feature = "openrouter")]
-        let has_llm = role_ref.openrouter_enabled && role_ref.openrouter_api_key.is_some();
-        #[cfg(not(feature = "openrouter"))]
-        let has_llm = false;
-
-        if !has_llm {
-=======
         if !role_ref.has_llm_config() {
->>>>>>> 30ad63f9
             return Ok(Json(SummarizeDocumentResponse {
                 status: Status::Error,
                 document_id: request.document_id,
@@ -1125,23 +1098,9 @@
 
     #[cfg(feature = "openrouter")]
     {
-<<<<<<< HEAD
-        let llm_enabled = role.openrouter_enabled;
-        #[cfg(feature = "openrouter")]
-        let llm_configured = (role.openrouter_enabled && role.openrouter_api_key.is_some())
-            || std::env::var("OPENROUTER_KEY").is_ok();
-        #[cfg(not(feature = "openrouter"))]
-        let llm_configured = std::env::var("OPENROUTER_KEY").is_ok();
-
-        #[cfg(feature = "openrouter")]
-        let model = role.openrouter_model.clone();
-        #[cfg(not(feature = "openrouter"))]
-        let model = None;
-=======
         let llm_enabled = role.llm_enabled;
         let llm_configured = role.has_llm_config() || std::env::var("OPENROUTER_KEY").is_ok();
         let model = role.get_llm_model().map(|s| s.to_string());
->>>>>>> 30ad63f9
 
         // Note: For now, we'll set cached_summaries_count to 0
         // In the future, this could query the persistence layer for documents with summaries
