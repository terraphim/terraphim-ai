use std::net::SocketAddr;
use std::sync::Arc;

use axum::{
    http::{header, StatusCode, Uri},
    response::{Html, IntoResponse, Response},
    routing::{delete, get, post},
    Extension, Router,
};
use regex::Regex;
use rust_embed::RustEmbed;

// Pre-compiled regex for normalizing document IDs (performance optimization)
static NORMALIZE_REGEX: std::sync::LazyLock<Regex> = std::sync::LazyLock::new(|| {
    Regex::new(r"[^a-zA-Z0-9]+").expect("Failed to create normalize regex")
});
use terraphim_automata::builder::{Logseq, ThesaurusBuilder};
use terraphim_config::ConfigState;
use terraphim_persistence::Persistable;
use terraphim_rolegraph::{RoleGraph, RoleGraphSync};
use terraphim_service::summarization_manager::SummarizationManager;
use terraphim_service::summarization_queue::QueueConfig;
use terraphim_types::IndexedDocument;
use terraphim_types::{Document, RelevanceFunction};
use tokio::sync::{broadcast::channel, Mutex};
<<<<<<< HEAD
use tower_http::cors::{Any, CorsLayer};
=======
// use tower_http::cors::{Any, CorsLayer};
>>>>>>> 0830d9b9
use walkdir::WalkDir;

/// Create a proper description from document content
/// Collects multiple meaningful sentences to create informative descriptions
fn create_document_description(content: &str) -> Option<String> {
    let lines: Vec<&str> = content.lines().collect();
    let mut description_parts = Vec::new();
    let mut found_header = false;
    let mut content_lines = 0;

    for line in lines {
        let trimmed = line.trim();

        // Skip empty lines, frontmatter, and comments
        if trimmed.is_empty() || trimmed.starts_with("---") || trimmed.starts_with("<!--") {
            continue;
        }

        // Check if this is a markdown header
        if trimmed.starts_with('#') {
            if !found_header {
                // Include the first header (remove # symbols and clean up)
                let header_text = trimmed.trim_start_matches('#').trim();
                if !header_text.is_empty() && header_text.len() > 3 {
                    description_parts.push(header_text.to_string());
                    found_header = true;
                }
            }
            continue;
        }

        // Handle synonyms specially for KG files
        if trimmed.starts_with("synonyms::") {
            let synonym_text = trimmed.trim_start_matches("synonyms::").trim();
            if !synonym_text.is_empty() {
                description_parts.push(format!("synonyms: {}", synonym_text));
            }
            continue;
        }

        // Found a meaningful paragraph - collect multiple lines for better context
        if trimmed.len() > 20 && content_lines < 3 {
            // Get up to 3 meaningful content lines
            // Skip lines that are just metadata or formatting
            if !trimmed.starts_with("tags::") &&
               !trimmed.starts_with("![") && // Skip image references
               !trimmed.starts_with("```")
            {
                // Skip code blocks
                description_parts.push(trimmed.to_string());
                content_lines += 1;
            }
        }

        // Stop if we have enough content
        if description_parts.len() >= 4 || content_lines >= 3 {
            break;
        }
    }

    if description_parts.is_empty() {
        return None;
    }

    // Combine all parts intelligently
    let combined = if description_parts.len() == 1 {
        description_parts[0].clone()
    } else {
        // Join header with content using appropriate separators
        let mut result = description_parts[0].clone();
        for (i, part) in description_parts.iter().skip(1).enumerate() {
            if i == 0 {
                result.push_str(" - ");
            } else {
                result.push(' ');
            }
            result.push_str(part);
        }
        result
    };

    // Limit total length to 400 characters for more informative descriptions
    let description = if combined.len() > 400 {
        format!("{}...", &combined[..397])
    } else {
        combined
    };

    Some(description)
}

mod api;
mod error;

use api::{
    create_document, find_documents_by_kg_term, get_rolegraph, health, search_documents,
    search_documents_post,
};
pub use api::{
    AddContextRequest, AddContextResponse, AddMessageRequest, AddMessageResponse,
    AddSearchContextRequest, ConfigResponse, CreateConversationRequest, CreateConversationResponse,
    CreateDocumentResponse, DeleteContextResponse, GetConversationResponse, ListConversationsQuery,
    ListConversationsResponse, SearchResponse, UpdateContextRequest, UpdateContextResponse,
};
pub use error::{Result, Status};

// use axum_embed::ServeEmbed;
static INDEX_HTML: &str = "index.html";

#[derive(RustEmbed)]
#[folder = "../desktop/dist"]
struct Assets;

pub async fn axum_server(server_hostname: SocketAddr, mut config_state: ConfigState) -> Result<()> {
    log::info!("Starting axum server");

    let mut config = config_state.config.lock().await.clone();
    let mut local_rolegraphs = ahash::AHashMap::new();

    for (role_name, role) in &mut config.roles {
        if role.relevance_function == RelevanceFunction::TerraphimGraph {
            if let Some(kg) = &role.kg {
                if kg.automata_path.is_none() && kg.knowledge_graph_local.is_some() {
                    log::info!(
                        "Building rolegraph for role '{}' from local files",
                        role_name
                    );

                    let kg_local = kg.knowledge_graph_local.as_ref().unwrap();
                    log::info!("Knowledge graph path: {:?}", kg_local.path);

                    // Check if the directory exists
                    if !kg_local.path.exists() {
                        log::warn!(
                            "Knowledge graph directory does not exist: {:?}",
                            kg_local.path
                        );
                        continue;
                    }

                    // List files in the directory
                    let files: Vec<_> = if let Ok(entries) = std::fs::read_dir(&kg_local.path) {
                        entries
                            .filter_map(|entry| entry.ok())
                            .filter(|entry| {
                                if let Some(ext) = entry.path().extension() {
                                    ext == "md" || ext == "markdown"
                                } else {
                                    false
                                }
                            })
                            .collect()
                    } else {
                        Vec::new()
                    };

                    log::info!(
                        "Found {} markdown files in {:?}",
                        files.len(),
                        kg_local.path
                    );
                    for file in &files {
                        log::info!("  - {:?}", file.path());
                    }

                    // Build thesaurus using Logseq builder
                    let builder = Logseq::default();
                    log::info!("Created Logseq builder for path: {:?}", kg_local.path);

                    match builder
                        .build(role_name.to_string(), kg_local.path.clone())
                        .await
                    {
                        Ok(thesaurus) => {
                            log::info!("Successfully built and indexed rolegraph for role '{}' with {} terms and {} documents", role_name, thesaurus.len(), files.len());
                            // Create rolegraph
                            let rolegraph = RoleGraph::new(role_name.clone(), thesaurus).await?;
                            log::info!("Successfully created rolegraph for role '{}'", role_name);

                            // Index documents from knowledge graph files into the rolegraph
                            let mut rolegraph_with_docs = rolegraph;

                            // Index the knowledge graph markdown files as documents
                            if let Ok(entries) = std::fs::read_dir(&kg_local.path) {
                                for entry in entries.filter_map(|e| e.ok()) {
                                    if let Some(ext) = entry.path().extension() {
                                        if ext == "md" || ext == "markdown" {
                                            if let Ok(content) =
                                                tokio::fs::read_to_string(&entry.path()).await
                                            {
                                                // Create a proper description from the document content
                                                let description =
                                                    create_document_description(&content);

                                                // Use normalized ID to match what persistence layer uses
                                                let filename =
                                                    entry.file_name().to_string_lossy().to_string();
                                                let normalized_id = {
                                                    NORMALIZE_REGEX
                                                        .replace_all(&filename, "")
                                                        .to_lowercase()
                                                };

                                                let document = Document {
                                                    id: normalized_id.clone(),
                                                    url: entry.path().to_string_lossy().to_string(),
                                                    title: filename.clone(), // Keep original filename as title for display
                                                    body: content,
                                                    description,
                                                    summarization: None,
                                                    stub: None,
                                                    tags: None,
                                                    rank: None,
                                                };

                                                // Save document to persistence layer first
                                                if let Err(e) = document.save().await {
                                                    log::error!("Failed to save document '{}' to persistence: {}", document.id, e);
                                                } else {
                                                    log::info!("✅ Saved document '{}' to persistence layer", document.id);
                                                }

                                                // Validate document has content before indexing into rolegraph
                                                if document.body.is_empty() {
                                                    log::warn!("Document '{}' has empty body, cannot properly index into rolegraph", filename);
                                                } else {
                                                    log::debug!("Document '{}' has {} chars of body content", filename, document.body.len());
                                                }

                                                // Then add to rolegraph for KG indexing using the same normalized ID
                                                let document_clone = document.clone();
                                                rolegraph_with_docs
                                                    .insert_document(&normalized_id, document);

                                                // Log rolegraph statistics after insertion
                                                let node_count =
                                                    rolegraph_with_docs.get_node_count();
                                                let edge_count =
                                                    rolegraph_with_docs.get_edge_count();
                                                let doc_count =
                                                    rolegraph_with_docs.get_document_count();

                                                log::info!(
                                                    "✅ Indexed document '{}' into rolegraph (body: {} chars, nodes: {}, edges: {}, docs: {})",
                                                    filename, document_clone.body.len(), node_count, edge_count, doc_count
                                                );
                                            }
                                        }
                                    }
                                }
                            }

                            // Also process and save all documents from haystack directories (recursively)
                            for haystack in &role.haystacks {
                                if haystack.service == terraphim_config::ServiceType::Ripgrep {
                                    log::info!(
                                        "Processing haystack documents from: {} (recursive)",
                                        haystack.location
                                    );

                                    let mut processed_count = 0;

                                    // Use walkdir for recursive directory traversal
                                    for entry in WalkDir::new(&haystack.location)
                                        .into_iter()
                                        .filter_map(|e| e.ok())
                                        .filter(|e| e.file_type().is_file())
                                    {
                                        if let Some(ext) = entry.path().extension() {
                                            if ext == "md" || ext == "markdown" {
                                                if let Ok(content) =
                                                    tokio::fs::read_to_string(&entry.path()).await
                                                {
                                                    // Create a proper description from the document content
                                                    let description =
                                                        create_document_description(&content);

                                                    // Use normalized ID to match what persistence layer uses
                                                    let filename = entry
                                                        .file_name()
                                                        .to_string_lossy()
                                                        .to_string();
                                                    let normalized_id = {
                                                        NORMALIZE_REGEX
                                                            .replace_all(&filename, "")
                                                            .to_lowercase()
                                                    };

                                                    // Skip if this is already a KG document (avoid duplicates)
                                                    if let Some(kg_local) =
                                                        &kg.knowledge_graph_local
                                                    {
                                                        if entry.path().starts_with(&kg_local.path)
                                                        {
                                                            continue; // Skip KG files, already processed above
                                                        }
                                                    }

                                                    let document = Document {
                                                        id: normalized_id.clone(),
                                                        url: entry
                                                            .path()
                                                            .to_string_lossy()
                                                            .to_string(),
                                                        title: filename.clone(), // Keep original filename as title for display
                                                        body: content,
                                                        description,
                                                        summarization: None,
                                                        stub: None,
                                                        tags: None,
                                                        rank: None,
                                                    };

                                                    // Save document to persistence layer
                                                    if let Err(e) = document.save().await {
                                                        log::debug!("Failed to save haystack document '{}' to persistence: {}", document.id, e);
                                                    } else {
                                                        log::debug!("✅ Saved haystack document '{}' to persistence layer", document.id);
                                                        processed_count += 1;
                                                    }
                                                }
                                            }
                                        }
                                    }
                                    log::info!(
                                        "✅ Processed {} documents from haystack: {} (recursive)",
                                        processed_count,
                                        haystack.location
                                    );
                                }
                            }

                            // Store in local rolegraphs map
                            local_rolegraphs.insert(
                                role_name.clone(),
                                RoleGraphSync::from(rolegraph_with_docs),
                            );
                            log::info!("Stored rolegraph in local map for role '{}'", role_name);
                        }
                        Err(e) => {
                            log::error!(
                                "Failed to build thesaurus for role '{}': {}",
                                role_name,
                                e
                            );
                        }
                    }
                }
            }
        }
    }

    // Merge local rolegraphs with existing ones
    for (role_name, rolegraph) in local_rolegraphs {
        config_state.roles.insert(role_name, rolegraph);
    }

    // let assets = axum_embed::ServeEmbed::<Assets>::with_parameters(Some("index.html".to_owned()),axum_embed::FallbackBehavior::Ok, Some("index.html".to_owned()));
    let (tx, _rx) = channel::<IndexedDocument>(10);

    // Initialize summarization manager with Mutex for API handlers
    let summarization_manager = Arc::new(Mutex::new(SummarizationManager::new(
        QueueConfig::default(),
    )));
    log::info!("Initialized summarization manager with default configuration");

    let app = Router::new()
        .route("/health", get(health))
        // .route("/documents", get(list_documents))
        .route("/documents", post(create_document))
        .route("/documents/", post(create_document))
        .route("/documents/search", get(search_documents))
        .route("/documents/search", post(search_documents_post))
        .route("/documents/summarize", post(api::summarize_document))
        .route("/documents/summarize/", post(api::summarize_document))
        .route("/summarization/status", get(api::get_summarization_status))
        .route("/summarization/status/", get(api::get_summarization_status))
        // New async summarization endpoints
        .route(
            "/documents/async_summarize",
            post(api::async_summarize_document),
        )
        .route(
            "/documents/async_summarize/",
            post(api::async_summarize_document),
        )
        .route("/summarization/batch", post(api::batch_summarize_documents))
        .route(
            "/summarization/batch/",
            post(api::batch_summarize_documents),
        )
        .route(
            "/summarization/task/:task_id/status",
            get(api::get_task_status),
        )
        .route(
            "/summarization/task/:task_id/status/",
            get(api::get_task_status),
        )
        .route(
            "/summarization/task/:task_id/cancel",
            post(api::cancel_task),
        )
        .route(
            "/summarization/task/:task_id/cancel/",
            post(api::cancel_task),
        )
        .route("/summarization/queue/stats", get(api::get_queue_stats))
        .route("/summarization/queue/stats/", get(api::get_queue_stats))
        .route("/summarization/stream", get(api::stream_task_status))
        .route("/summarization/stream/", get(api::stream_task_status))
        .route("/chat", post(api::chat_completion))
        .route("/chat/", post(api::chat_completion))
        .route("/config", get(api::get_config))
        .route("/config/", get(api::get_config))
        .route("/config", post(api::update_config))
        .route("/config/", post(api::update_config))
        .route("/config/schema", get(api::get_config_schema))
        .route("/config/schema/", get(api::get_config_schema))
        .route("/config/selected_role", post(api::update_selected_role))
        .route("/config/selected_role/", post(api::update_selected_role))
        .route("/rolegraph", get(get_rolegraph))
        .route("/rolegraph/", get(get_rolegraph))
        .route(
            "/roles/:role_name/kg_search",
            get(find_documents_by_kg_term),
        )
        .route("/thesaurus/:role_name", get(api::get_thesaurus))
        .route(
            "/autocomplete/:role_name/:query",
            get(api::get_autocomplete),
        )
        // Conversation management routes
        .route("/conversations", post(api::create_conversation))
        .route("/conversations", get(api::list_conversations))
        .route("/conversations/", post(api::create_conversation))
        .route("/conversations/", get(api::list_conversations))
        .route("/conversations/:id", get(api::get_conversation))
        .route("/conversations/:id/", get(api::get_conversation))
        .route(
            "/conversations/:id/messages",
            post(api::add_message_to_conversation),
        )
        .route(
            "/conversations/:id/messages/",
            post(api::add_message_to_conversation),
        )
        .route(
            "/conversations/:id/context",
            post(api::add_context_to_conversation),
        )
        .route(
            "/conversations/:id/context/",
            post(api::add_context_to_conversation),
        )
        .route(
            "/conversations/:id/search-context",
            post(api::add_search_context_to_conversation),
        )
        .route(
            "/conversations/:id/search-context/",
            post(api::add_search_context_to_conversation),
        )
        .route(
            "/conversations/:id/context/:context_id",
            delete(api::delete_context_from_conversation).put(api::update_context_in_conversation),
        )
        // KG Context Management routes
        .route(
            "/conversations/:id/context/kg/search",
            get(api::search_kg_terms),
        )
        .route(
            "/conversations/:id/context/kg/term",
            post(api::add_kg_term_context),
        )
        .route(
            "/conversations/:id/context/kg/index",
            post(api::add_kg_index_context),
        )
        .fallback(static_handler)
        .with_state(config_state)
        .layer(Extension(tx))
<<<<<<< HEAD
        .layer(Extension(summarization_manager))
        .layer(
            CorsLayer::new()
                .allow_origin(Any)
                .allow_headers(Any)
                .allow_methods([
                    Method::GET,
                    Method::POST,
                    Method::PUT,
                    Method::PATCH,
                    Method::DELETE,
                ]),
        );
=======
        .layer(Extension(summarization_manager));
>>>>>>> 0830d9b9

    // Note: Prefixing the host with `http://` makes the URL clickable in some terminals
    println!("listening on http://{server_hostname}");

<<<<<<< HEAD
    // This is the new way to start the server
    // However, we can't use it yet, because some crates have not updated
    // to `http` 1.0.0 yet.
=======
    // Use the new Axum 0.8+ API
>>>>>>> 0830d9b9
    let listener = tokio::net::TcpListener::bind(server_hostname).await?;
    axum::serve(listener, app).await?;

    Ok(())
}

async fn static_handler(uri: Uri) -> impl IntoResponse {
    let path = uri.path().trim_start_matches('/');

    if path.is_empty() || path == INDEX_HTML {
        return index_html().await;
    }

    match Assets::get(path) {
        Some(content) => {
            let mime = mime_guess::from_path(path).first_or_octet_stream();

            ([(header::CONTENT_TYPE, mime.as_ref())], content.data).into_response()
        }
        None => {
            if path.contains('.') {
                return not_found().await;
            }

            index_html().await
        }
    }
}

async fn index_html() -> Response {
    match Assets::get(INDEX_HTML) {
        Some(content) => Html(content.data).into_response(),
        None => not_found().await,
    }
}

async fn not_found() -> Response {
    (StatusCode::NOT_FOUND, "404").into_response()
}

pub async fn build_router_for_tests() -> Router {
    use terraphim_config::ConfigBuilder;

    // Create minimal test configuration
    let mut config = ConfigBuilder::new()
        .build_default_embedded()
        .build()
        .expect("Failed to build test config");

    let config_state = ConfigState::new(&mut config)
        .await
        .expect("Failed to create ConfigState");

    let (tx, _rx) = channel::<IndexedDocument>(10);

    // Initialize summarization manager with Mutex for API handlers
    let summarization_manager = Arc::new(Mutex::new(SummarizationManager::new(
        QueueConfig::default(),
    )));

    Router::new()
        .route("/health", get(health))
        .route("/documents", post(create_document))
        .route("/documents/", post(create_document))
        .route("/documents/search", get(search_documents))
        .route("/documents/search", post(search_documents_post))
        .route("/documents/summarize", post(api::summarize_document))
        .route("/documents/summarize/", post(api::summarize_document))
        .route("/summarization/status", get(api::get_summarization_status))
        .route("/summarization/status/", get(api::get_summarization_status))
        .route(
            "/documents/async_summarize",
            post(api::async_summarize_document),
        )
        .route(
            "/documents/async_summarize/",
            post(api::async_summarize_document),
        )
        .route("/summarization/batch", post(api::batch_summarize_documents))
        .route(
            "/summarization/batch/",
            post(api::batch_summarize_documents),
        )
        .route(
            "/summarization/task/:task_id/status",
            get(api::get_task_status),
        )
        .route(
            "/summarization/task/:task_id/status/",
            get(api::get_task_status),
        )
        .route(
            "/summarization/task/:task_id/cancel",
            post(api::cancel_task),
        )
        .route(
            "/summarization/task/:task_id/cancel/",
            post(api::cancel_task),
        )
        .route("/summarization/queue/stats", get(api::get_queue_stats))
        .route("/summarization/queue/stats/", get(api::get_queue_stats))
        .route("/summarization/stream", get(api::stream_task_status))
        .route("/summarization/stream/", get(api::stream_task_status))
        .route("/chat", post(api::chat_completion))
        .route("/chat/", post(api::chat_completion))
        .route("/config", get(api::get_config))
        .route("/config/", get(api::get_config))
        .route("/config", post(api::update_config))
        .route("/config/", post(api::update_config))
        .route("/config/schema", get(api::get_config_schema))
        .route("/config/schema/", get(api::get_config_schema))
        .route("/config/selected_role", post(api::update_selected_role))
        .route("/config/selected_role/", post(api::update_selected_role))
        .route("/rolegraph", get(get_rolegraph))
        .route("/rolegraph/", get(get_rolegraph))
        .route(
            "/roles/:role_name/kg_search",
            get(find_documents_by_kg_term),
        )
        .route("/thesaurus/:role_name", get(api::get_thesaurus))
        .route(
            "/autocomplete/:role_name/:query",
            get(api::get_autocomplete),
        )
        // Conversation management routes
        .route("/conversations", post(api::create_conversation))
        .route("/conversations", get(api::list_conversations))
        .route("/conversations/", post(api::create_conversation))
        .route("/conversations/", get(api::list_conversations))
        .route("/conversations/:id", get(api::get_conversation))
        .route("/conversations/:id/", get(api::get_conversation))
        .route(
            "/conversations/:id/messages",
            post(api::add_message_to_conversation),
        )
        .route(
            "/conversations/:id/messages/",
            post(api::add_message_to_conversation),
        )
        .route(
            "/conversations/:id/context",
            post(api::add_context_to_conversation),
        )
        .route(
            "/conversations/:id/context/",
            post(api::add_context_to_conversation),
        )
        .route(
            "/conversations/:id/search-context",
            post(api::add_search_context_to_conversation),
        )
        .route(
            "/conversations/:id/search-context/",
            post(api::add_search_context_to_conversation),
        )
        .route(
            "/conversations/:id/context/:context_id",
            delete(api::delete_context_from_conversation).put(api::update_context_in_conversation),
        )
        .with_state(config_state)
        .layer(Extension(tx))
        .layer(Extension(summarization_manager))
<<<<<<< HEAD
        .layer(
            CorsLayer::new()
                .allow_origin(Any)
                .allow_headers(Any)
                .allow_methods([
                    Method::GET,
                    Method::POST,
                    Method::PUT,
                    Method::PATCH,
                    Method::DELETE,
                ]),
        )
=======
>>>>>>> 0830d9b9
}<|MERGE_RESOLUTION|>--- conflicted
+++ resolved
@@ -2,7 +2,7 @@
 use std::sync::Arc;
 
 use axum::{
-    http::{header, StatusCode, Uri},
+    http::{header, Method, StatusCode, Uri},
     response::{Html, IntoResponse, Response},
     routing::{delete, get, post},
     Extension, Router,
@@ -23,11 +23,7 @@
 use terraphim_types::IndexedDocument;
 use terraphim_types::{Document, RelevanceFunction};
 use tokio::sync::{broadcast::channel, Mutex};
-<<<<<<< HEAD
 use tower_http::cors::{Any, CorsLayer};
-=======
-// use tower_http::cors::{Any, CorsLayer};
->>>>>>> 0830d9b9
 use walkdir::WalkDir;
 
 /// Create a proper description from document content
@@ -511,7 +507,6 @@
         .fallback(static_handler)
         .with_state(config_state)
         .layer(Extension(tx))
-<<<<<<< HEAD
         .layer(Extension(summarization_manager))
         .layer(
             CorsLayer::new()
@@ -525,20 +520,11 @@
                     Method::DELETE,
                 ]),
         );
-=======
-        .layer(Extension(summarization_manager));
->>>>>>> 0830d9b9
 
     // Note: Prefixing the host with `http://` makes the URL clickable in some terminals
     println!("listening on http://{server_hostname}");
 
-<<<<<<< HEAD
-    // This is the new way to start the server
-    // However, we can't use it yet, because some crates have not updated
-    // to `http` 1.0.0 yet.
-=======
     // Use the new Axum 0.8+ API
->>>>>>> 0830d9b9
     let listener = tokio::net::TcpListener::bind(server_hostname).await?;
     axum::serve(listener, app).await?;
 
@@ -701,7 +687,6 @@
         .with_state(config_state)
         .layer(Extension(tx))
         .layer(Extension(summarization_manager))
-<<<<<<< HEAD
         .layer(
             CorsLayer::new()
                 .allow_origin(Any)
@@ -714,6 +699,4 @@
                     Method::DELETE,
                 ]),
         )
-=======
->>>>>>> 0830d9b9
 }