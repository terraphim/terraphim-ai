--- conflicted
+++ resolved
@@ -1,16 +1,14 @@
-use std::collections::HashMap;
 use std::net::SocketAddr;
 use std::sync::Arc;
 
 use axum::{
-    http::{header, StatusCode, Uri},
+    http::{header, Method, StatusCode, Uri},
     response::{Html, IntoResponse, Response},
     routing::{delete, get, post},
     Extension, Router,
 };
 use regex::Regex;
 use rust_embed::RustEmbed;
-use tokio::sync::{broadcast, RwLock};
 
 // Pre-compiled regex for normalizing document IDs (performance optimization)
 static NORMALIZE_REGEX: std::sync::LazyLock<Regex> = std::sync::LazyLock::new(|| {
@@ -24,7 +22,7 @@
 use terraphim_service::summarization_queue::QueueConfig;
 use terraphim_types::IndexedDocument;
 use terraphim_types::{Document, RelevanceFunction};
-use tokio::sync::broadcast::channel;
+use tokio::sync::{broadcast::channel, Mutex};
 use tower_http::cors::{Any, CorsLayer};
 use walkdir::WalkDir;
 
@@ -120,7 +118,6 @@
 mod api;
 mod api_conversations;
 mod error;
-pub mod workflows;
 
 use api::{
     create_document, find_documents_by_kg_term, get_rolegraph, health, search_documents,
@@ -140,14 +137,6 @@
 #[derive(RustEmbed)]
 #[folder = "./dist"]
 struct Assets;
-
-// Extended application state that includes workflow management
-#[derive(Clone)]
-pub struct AppState {
-    pub config_state: ConfigState,
-    pub workflow_sessions: Arc<workflows::WorkflowSessions>,
-    pub websocket_broadcaster: workflows::WebSocketBroadcaster,
-}
 
 pub async fn axum_server(server_hostname: SocketAddr, mut config_state: ConfigState) -> Result<()> {
     log::info!("Starting axum server");
@@ -398,21 +387,11 @@
     // let assets = axum_embed::ServeEmbed::<Assets>::with_parameters(Some("index.html".to_owned()),axum_embed::FallbackBehavior::Ok, Some("index.html".to_owned()));
     let (tx, _rx) = channel::<IndexedDocument>(10);
 
-    // Initialize summarization manager
-    let summarization_manager = Arc::new(SummarizationManager::new(QueueConfig::default()));
+    // Initialize summarization manager with Mutex for API handlers
+    let summarization_manager = Arc::new(Mutex::new(SummarizationManager::new(
+        QueueConfig::default(),
+    )));
     log::info!("Initialized summarization manager with default configuration");
-
-    // Initialize workflow management components
-    let workflow_sessions = Arc::new(RwLock::new(HashMap::new()));
-    let (websocket_broadcaster, _) = broadcast::channel(1000);
-    log::info!("Initialized workflow management system with WebSocket support");
-
-    // Create extended application state
-    let app_state = AppState {
-        config_state,
-        workflow_sessions,
-        websocket_broadcaster,
-    };
 
     let app = Router::new()
         .route("/health", get(health))
@@ -457,6 +436,8 @@
         )
         .route("/summarization/queue/stats", get(api::get_queue_stats))
         .route("/summarization/queue/stats/", get(api::get_queue_stats))
+        .route("/summarization/stream", get(api::stream_task_status))
+        .route("/summarization/stream/", get(api::stream_task_status))
         .route("/chat", post(api::chat_completion))
         .route("/chat/", post(api::chat_completion))
         .route("/config", get(api::get_config))
@@ -513,10 +494,6 @@
             "/conversations/{id}/context/{context_id}",
             delete(api::delete_context_from_conversation).put(api::update_context_in_conversation),
         )
-<<<<<<< HEAD
-        // Add workflow management routes
-        .merge(workflows::create_router())
-=======
         // KG Context Management routes
         .route(
             "/conversations/{id}/context/kg/search",
@@ -567,29 +544,29 @@
             "/api/conversations/import",
             post(api_conversations::import_persistent_conversation),
         )
->>>>>>> 642fc490
         .fallback(static_handler)
-        .with_state(app_state)
+        .with_state(config_state)
         .layer(Extension(tx))
         .layer(Extension(summarization_manager))
         .layer(
             CorsLayer::new()
                 .allow_origin(Any)
                 .allow_headers(Any)
-                .allow_methods(Any),
+                .allow_methods([
+                    Method::GET,
+                    Method::POST,
+                    Method::PUT,
+                    Method::PATCH,
+                    Method::DELETE,
+                ]),
         );
 
     // Note: Prefixing the host with `http://` makes the URL clickable in some terminals
     println!("listening on http://{server_hostname}");
 
-    // This is the new way to start the server
-    // However, we can't use it yet, because some crates have not updated
-    // to `http` 1.0.0 yet.
-    // let listener = tokio::net::TcpListener::bind(server_hostname).await?;
-    // axum::serve(listener, app).await?;
-
-    let listener = tokio::net::TcpListener::bind(&server_hostname).await?;
-    axum::serve(listener, app.into_make_service()).await?;
+    // Use the new Axum 0.8+ API
+    let listener = tokio::net::TcpListener::bind(server_hostname).await?;
+    axum::serve(listener, app).await?;
 
     Ok(())
 }
@@ -643,19 +620,10 @@
 
     let (tx, _rx) = channel::<IndexedDocument>(10);
 
-    // Initialize summarization manager
-    let summarization_manager = Arc::new(SummarizationManager::new(QueueConfig::default()));
-
-    // Initialize workflow management components for tests
-    let workflow_sessions = Arc::new(RwLock::new(HashMap::new()));
-    let (websocket_broadcaster, _) = broadcast::channel(100);
-
-    // Create extended application state for tests
-    let app_state = AppState {
-        config_state,
-        workflow_sessions,
-        websocket_broadcaster,
-    };
+    // Initialize summarization manager with Mutex for API handlers
+    let summarization_manager = Arc::new(Mutex::new(SummarizationManager::new(
+        QueueConfig::default(),
+    )));
 
     Router::new()
         .route("/health", get(health))
@@ -698,6 +666,8 @@
         )
         .route("/summarization/queue/stats", get(api::get_queue_stats))
         .route("/summarization/queue/stats/", get(api::get_queue_stats))
+        .route("/summarization/stream", get(api::stream_task_status))
+        .route("/summarization/stream/", get(api::stream_task_status))
         .route("/chat", post(api::chat_completion))
         .route("/chat/", post(api::chat_completion))
         .route("/config", get(api::get_config))
@@ -754,15 +724,19 @@
             "/conversations/{id}/context/{context_id}",
             delete(api::delete_context_from_conversation).put(api::update_context_in_conversation),
         )
-        // Add workflow management routes for tests
-        .merge(workflows::create_router())
-        .with_state(app_state)
+        .with_state(config_state)
         .layer(Extension(tx))
         .layer(Extension(summarization_manager))
         .layer(
             CorsLayer::new()
                 .allow_origin(Any)
                 .allow_headers(Any)
-                .allow_methods(Any),
+                .allow_methods([
+                    Method::GET,
+                    Method::POST,
+                    Method::PUT,
+                    Method::PATCH,
+                    Method::DELETE,
+                ]),
         )
 }