use std::collections::HashMap;
use std::net::SocketAddr;
use std::sync::Arc;

use axum::{
    http::{header, StatusCode, Uri},
    response::{Html, IntoResponse, Response},
    routing::{delete, get, post},
    Extension, Router,
};
use regex::Regex;
use rust_embed::RustEmbed;
use tokio::sync::{broadcast, RwLock};

// Pre-compiled regex for normalizing document IDs (performance optimization)
static NORMALIZE_REGEX: std::sync::LazyLock<Regex> = std::sync::LazyLock::new(|| {
    Regex::new(r"[^a-zA-Z0-9]+").expect("Failed to create normalize regex")
});
use terraphim_automata::builder::{Logseq, ThesaurusBuilder};
use terraphim_config::ConfigState;
use terraphim_persistence::Persistable;
use terraphim_rolegraph::{RoleGraph, RoleGraphSync};
use terraphim_service::summarization_manager::SummarizationManager;
use terraphim_service::summarization_queue::QueueConfig;
use terraphim_types::IndexedDocument;
use terraphim_types::{Document, RelevanceFunction};
use tokio::sync::{broadcast::channel, Mutex};
use tower_http::cors::{Any, CorsLayer};
use walkdir::WalkDir;

/// Application state for workflow execution
#[derive(Clone)]
pub struct AppState {
    pub config_state: ConfigState,
    pub workflow_sessions: Arc<workflows::WorkflowSessions>,
    pub websocket_broadcaster: workflows::WebSocketBroadcaster,
}

/// Create a proper description from document content
/// Collects multiple meaningful sentences to create informative descriptions
fn create_document_description(content: &str) -> Option<String> {
    let lines: Vec<&str> = content.lines().collect();
    let mut description_parts = Vec::new();
    let mut found_header = false;
    let mut content_lines = 0;

    for line in lines {
        let trimmed = line.trim();

        // Skip empty lines, frontmatter, and comments
        if trimmed.is_empty() || trimmed.starts_with("---") || trimmed.starts_with("<!--") {
            continue;
        }

        // Check if this is a markdown header
        if trimmed.starts_with('#') {
            if !found_header {
                // Include the first header (remove # symbols and clean up)
                let header_text = trimmed.trim_start_matches('#').trim();
                if !header_text.is_empty() && header_text.len() > 3 {
                    description_parts.push(header_text.to_string());
                    found_header = true;
                }
            }
            continue;
        }

        // Handle synonyms specially for KG files
        if trimmed.starts_with("synonyms::") {
            let synonym_text = trimmed.trim_start_matches("synonyms::").trim();
            if !synonym_text.is_empty() {
                description_parts.push(format!("synonyms: {}", synonym_text));
            }
            continue;
        }

        // Found a meaningful paragraph - collect multiple lines for better context
        if trimmed.len() > 20 && content_lines < 3 {
            // Get up to 3 meaningful content lines
            // Skip lines that are just metadata or formatting
            if !trimmed.starts_with("tags::") &&
               !trimmed.starts_with("![") && // Skip image references
               !trimmed.starts_with("```")
            {
                // Skip code blocks
                description_parts.push(trimmed.to_string());
                content_lines += 1;
            }
        }

        // Stop if we have enough content
        if description_parts.len() >= 4 || content_lines >= 3 {
            break;
        }
    }

    if description_parts.is_empty() {
        return None;
    }

    // Combine all parts intelligently
    let combined = if description_parts.len() == 1 {
        description_parts[0].clone()
    } else {
        // Join header with content using appropriate separators
        let mut result = description_parts[0].clone();
        for (i, part) in description_parts.iter().skip(1).enumerate() {
            if i == 0 {
                result.push_str(" - ");
            } else {
                result.push(' ');
            }
            result.push_str(part);
        }
        result
    };

    // Limit total length to 400 characters for more informative descriptions
    let description = if combined.len() > 400 {
        format!("{}...", &combined[..397])
    } else {
        combined
    };

    Some(description)
}

mod api;
mod api_conversations;
mod error;
<<<<<<< HEAD
=======
mod truthforge_api;
mod truthforge_context;
>>>>>>> 7b9e7e31
pub mod workflows;

use api::{
    create_document, find_documents_by_kg_term, get_rolegraph, health, search_documents,
    search_documents_post,
};
pub use api::{
    AddContextRequest, AddContextResponse, AddMessageRequest, AddMessageResponse,
    AddSearchContextRequest, ConfigResponse, CreateConversationRequest, CreateConversationResponse,
    CreateDocumentResponse, DeleteContextResponse, GetConversationResponse, ListConversationsQuery,
    ListConversationsResponse, SearchResponse, UpdateContextRequest, UpdateContextResponse,
};
pub use error::{Result, Status};

// use axum_embed::ServeEmbed;
static INDEX_HTML: &str = "index.html";

#[derive(RustEmbed)]
#[folder = "./dist"]
struct Assets;

// Extended application state that includes workflow management
#[derive(Clone)]
pub struct AppState {
    pub config_state: ConfigState,
    pub workflow_sessions: Arc<workflows::WorkflowSessions>,
    pub websocket_broadcaster: workflows::WebSocketBroadcaster,
    pub truthforge_sessions: truthforge_api::SessionStore,
}

pub async fn axum_server(server_hostname: SocketAddr, mut config_state: ConfigState) -> Result<()> {
    log::info!("Starting axum server");

    let mut config = config_state.config.lock().await.clone();
    let mut local_rolegraphs = ahash::AHashMap::new();

    for (role_name, role) in &mut config.roles {
        if role.relevance_function == RelevanceFunction::TerraphimGraph {
            if let Some(kg) = &role.kg {
                if kg.automata_path.is_none() && kg.knowledge_graph_local.is_some() {
                    log::info!(
                        "Building rolegraph for role '{}' from local files",
                        role_name
                    );

                    let kg_local = kg.knowledge_graph_local.as_ref().unwrap();
                    log::info!("Knowledge graph path: {:?}", kg_local.path);

                    // Check if the directory exists
                    if !kg_local.path.exists() {
                        log::warn!(
                            "Knowledge graph directory does not exist: {:?}",
                            kg_local.path
                        );
                        continue;
                    }

                    // List files in the directory
                    let files: Vec<_> = if let Ok(entries) = std::fs::read_dir(&kg_local.path) {
                        entries
                            .filter_map(|entry| entry.ok())
                            .filter(|entry| {
                                if let Some(ext) = entry.path().extension() {
                                    ext == "md" || ext == "markdown"
                                } else {
                                    false
                                }
                            })
                            .collect()
                    } else {
                        Vec::new()
                    };

                    log::info!(
                        "Found {} markdown files in {:?}",
                        files.len(),
                        kg_local.path
                    );
                    for file in &files {
                        log::info!("  - {:?}", file.path());
                    }

                    // Build thesaurus using Logseq builder
                    let builder = Logseq::default();
                    log::info!("Created Logseq builder for path: {:?}", kg_local.path);

                    match builder
                        .build(role_name.to_string(), kg_local.path.clone())
                        .await
                    {
                        Ok(thesaurus) => {
                            log::info!("Successfully built and indexed rolegraph for role '{}' with {} terms and {} documents", role_name, thesaurus.len(), files.len());
                            // Create rolegraph
                            let rolegraph = RoleGraph::new(role_name.clone(), thesaurus).await?;
                            log::info!("Successfully created rolegraph for role '{}'", role_name);

                            // Index documents from knowledge graph files into the rolegraph
                            let mut rolegraph_with_docs = rolegraph;

                            // Index the knowledge graph markdown files as documents
                            if let Ok(entries) = std::fs::read_dir(&kg_local.path) {
                                for entry in entries.filter_map(|e| e.ok()) {
                                    if let Some(ext) = entry.path().extension() {
                                        if ext == "md" || ext == "markdown" {
                                            if let Ok(content) =
                                                tokio::fs::read_to_string(&entry.path()).await
                                            {
                                                // Create a proper description from the document content
                                                let description =
                                                    create_document_description(&content);

                                                // Use normalized ID to match what persistence layer uses
                                                let filename =
                                                    entry.file_name().to_string_lossy().to_string();
                                                let normalized_id = {
                                                    NORMALIZE_REGEX
                                                        .replace_all(&filename, "")
                                                        .to_lowercase()
                                                };

                                                let document = Document {
                                                    id: normalized_id.clone(),
                                                    url: entry.path().to_string_lossy().to_string(),
                                                    title: filename.clone(), // Keep original filename as title for display
                                                    body: content,
                                                    description,
                                                    summarization: None,
                                                    stub: None,
                                                    tags: None,
                                                    rank: None,
                                                    source_haystack: None,
                                                };

                                                // Save document to persistence layer first
                                                if let Err(e) = document.save().await {
                                                    log::error!("Failed to save document '{}' to persistence: {}", document.id, e);
                                                } else {
                                                    log::info!("✅ Saved document '{}' to persistence layer", document.id);
                                                }

                                                // Validate document has content before indexing into rolegraph
                                                if document.body.is_empty() {
                                                    log::warn!("Document '{}' has empty body, cannot properly index into rolegraph", filename);
                                                } else {
                                                    log::debug!("Document '{}' has {} chars of body content", filename, document.body.len());
                                                }

                                                // Then add to rolegraph for KG indexing using the same normalized ID
                                                let document_clone = document.clone();
                                                rolegraph_with_docs
                                                    .insert_document(&normalized_id, document);

                                                // Log rolegraph statistics after insertion
                                                let node_count =
                                                    rolegraph_with_docs.get_node_count();
                                                let edge_count =
                                                    rolegraph_with_docs.get_edge_count();
                                                let doc_count =
                                                    rolegraph_with_docs.get_document_count();

                                                log::info!(
                                                    "✅ Indexed document '{}' into rolegraph (body: {} chars, nodes: {}, edges: {}, docs: {})",
                                                    filename, document_clone.body.len(), node_count, edge_count, doc_count
                                                );
                                            }
                                        }
                                    }
                                }
                            }

                            // Also process and save all documents from haystack directories (recursively)
                            for haystack in &role.haystacks {
                                if haystack.service == terraphim_config::ServiceType::Ripgrep {
                                    log::info!(
                                        "Processing haystack documents from: {} (recursive)",
                                        haystack.location
                                    );

                                    let mut processed_count = 0;

                                    // Use walkdir for recursive directory traversal
                                    for entry in WalkDir::new(&haystack.location)
                                        .into_iter()
                                        .filter_map(|e| e.ok())
                                        .filter(|e| e.file_type().is_file())
                                    {
                                        if let Some(ext) = entry.path().extension() {
                                            if ext == "md" || ext == "markdown" {
                                                if let Ok(content) =
                                                    tokio::fs::read_to_string(&entry.path()).await
                                                {
                                                    // Create a proper description from the document content
                                                    let description =
                                                        create_document_description(&content);

                                                    // Use normalized ID to match what persistence layer uses
                                                    let filename = entry
                                                        .file_name()
                                                        .to_string_lossy()
                                                        .to_string();
                                                    let normalized_id = {
                                                        NORMALIZE_REGEX
                                                            .replace_all(&filename, "")
                                                            .to_lowercase()
                                                    };

                                                    // Skip if this is already a KG document (avoid duplicates)
                                                    if let Some(kg_local) =
                                                        &kg.knowledge_graph_local
                                                    {
                                                        if entry.path().starts_with(&kg_local.path)
                                                        {
                                                            continue; // Skip KG files, already processed above
                                                        }
                                                    }

                                                    let document = Document {
                                                        id: normalized_id.clone(),
                                                        url: entry
                                                            .path()
                                                            .to_string_lossy()
                                                            .to_string(),
                                                        title: filename.clone(), // Keep original filename as title for display
                                                        body: content,
                                                        description,
                                                        summarization: None,
                                                        stub: None,
                                                        tags: None,
                                                        rank: None,
                                                        source_haystack: None,
                                                    };

                                                    // Save document to persistence layer
                                                    if let Err(e) = document.save().await {
                                                        log::debug!("Failed to save haystack document '{}' to persistence: {}", document.id, e);
                                                    } else {
                                                        log::debug!("✅ Saved haystack document '{}' to persistence layer", document.id);
                                                        processed_count += 1;
                                                    }
                                                }
                                            }
                                        }
                                    }
                                    log::info!(
                                        "✅ Processed {} documents from haystack: {} (recursive)",
                                        processed_count,
                                        haystack.location
                                    );
                                }
                            }

                            // Store in local rolegraphs map
                            local_rolegraphs.insert(
                                role_name.clone(),
                                RoleGraphSync::from(rolegraph_with_docs),
                            );
                            log::info!("Stored rolegraph in local map for role '{}'", role_name);
                        }
                        Err(e) => {
                            log::error!(
                                "Failed to build thesaurus for role '{}': {}",
                                role_name,
                                e
                            );
                        }
                    }
                }
            }
        }
    }

    // Merge local rolegraphs with existing ones
    for (role_name, rolegraph) in local_rolegraphs {
        config_state.roles.insert(role_name, rolegraph);
    }

    // let assets = axum_embed::ServeEmbed::<Assets>::with_parameters(Some("index.html".to_owned()),axum_embed::FallbackBehavior::Ok, Some("index.html".to_owned()));
    let (tx, _rx) = channel::<IndexedDocument>(10);

    // Initialize summarization manager with Mutex for API handlers
    let summarization_manager = Arc::new(Mutex::new(SummarizationManager::new(
        QueueConfig::default(),
    )));
    log::info!("Initialized summarization manager with default configuration");

<<<<<<< HEAD
    // Initialize AppState for workflow execution
    let workflow_sessions = Arc::new(workflows::WorkflowSessions::default());
    let (websocket_broadcaster, _) = tokio::sync::broadcast::channel(100);
    let app_state = AppState {
        config_state: config_state.clone(),
        workflow_sessions,
        websocket_broadcaster: websocket_broadcaster.clone(),
=======
    // Initialize workflow management components
    let workflow_sessions = Arc::new(RwLock::new(HashMap::new()));
    let (websocket_broadcaster, _) = broadcast::channel(1000);
    let truthforge_sessions = truthforge_api::SessionStore::new();
    log::info!("Initialized workflow management system with WebSocket support");

    // Create extended application state
    let app_state = AppState {
        config_state,
        workflow_sessions,
        websocket_broadcaster,
        truthforge_sessions,
>>>>>>> 7b9e7e31
    };

    let app = Router::new()
        .route("/health", get(health))
        // .route("/documents", get(list_documents))
        .route("/documents", post(create_document))
        .route("/documents/", post(create_document))
        .route("/documents/search", get(search_documents))
        .route("/documents/search", post(search_documents_post))
        .route("/documents/summarize", post(api::summarize_document))
        .route("/documents/summarize/", post(api::summarize_document))
        .route("/summarization/status", get(api::get_summarization_status))
        .route("/summarization/status/", get(api::get_summarization_status))
        // New async summarization endpoints
        .route(
            "/documents/async_summarize",
            post(api::async_summarize_document),
        )
        .route(
            "/documents/async_summarize/",
            post(api::async_summarize_document),
        )
        .route("/summarization/batch", post(api::batch_summarize_documents))
        .route(
            "/summarization/batch/",
            post(api::batch_summarize_documents),
        )
        .route(
            "/summarization/task/{task_id}/status",
            get(api::get_task_status),
        )
        .route(
            "/summarization/task/{task_id}/status/",
            get(api::get_task_status),
        )
        .route(
            "/summarization/task/{task_id}/cancel",
            post(api::cancel_task),
        )
        .route(
            "/summarization/task/{task_id}/cancel/",
            post(api::cancel_task),
        )
        .route("/summarization/queue/stats", get(api::get_queue_stats))
        .route("/summarization/queue/stats/", get(api::get_queue_stats))
        // TODO: Re-enable streaming when stream_task_status is implemented
        // .route("/summarization/stream", get(api::stream_task_status))
        // .route("/summarization/stream/", get(api::stream_task_status))
        .route("/chat", post(api::chat_completion))
        .route("/chat/", post(api::chat_completion))
        .route("/config", get(api::get_config))
        .route("/config/", get(api::get_config))
        .route("/config", post(api::update_config))
        .route("/config/", post(api::update_config))
        .route("/config/schema", get(api::get_config_schema))
        .route("/config/schema/", get(api::get_config_schema))
        .route("/config/selected_role", post(api::update_selected_role))
        .route("/config/selected_role/", post(api::update_selected_role))
        .route("/rolegraph", get(get_rolegraph))
        .route("/rolegraph/", get(get_rolegraph))
        .route(
            "/roles/{role_name}/kg_search",
            get(find_documents_by_kg_term),
        )
        .route("/thesaurus/{role_name}", get(api::get_thesaurus))
        .route(
            "/autocomplete/{role_name}/{query}",
            get(api::get_autocomplete),
        )
        // Conversation management routes
        .route("/conversations", post(api::create_conversation))
        .route("/conversations", get(api::list_conversations))
        .route("/conversations/", post(api::create_conversation))
        .route("/conversations/", get(api::list_conversations))
        .route("/conversations/{id}", get(api::get_conversation))
        .route("/conversations/{id}/", get(api::get_conversation))
        .route(
            "/conversations/{id}/messages",
            post(api::add_message_to_conversation),
        )
        .route(
            "/conversations/{id}/messages/",
            post(api::add_message_to_conversation),
        )
        .route(
            "/conversations/{id}/context",
            post(api::add_context_to_conversation),
        )
        .route(
            "/conversations/{id}/context/",
            post(api::add_context_to_conversation),
        )
        .route(
            "/conversations/{id}/search-context",
            post(api::add_search_context_to_conversation),
        )
        .route(
            "/conversations/{id}/search-context/",
            post(api::add_search_context_to_conversation),
        )
        .route(
            "/conversations/{id}/context/{context_id}",
            delete(api::delete_context_from_conversation).put(api::update_context_in_conversation),
        )
<<<<<<< HEAD
        // KG Context Management routes
        // TODO: Re-enable KG context routes when API functions are implemented
        // .route(
        //     "/conversations/{id}/context/kg/search",
        //     get(api::search_kg_terms),
        // )
        // .route(
        //     "/conversations/{id}/context/kg/term",
        //     post(api::add_kg_term_context),
        // )
        // .route(
        //     "/conversations/{id}/context/kg/index",
        //     post(api::add_kg_index_context),
        // )
        // Persistent conversation management routes (new)
        .route(
            "/api/conversations",
            get(api_conversations::list_persistent_conversations),
        )
        .route(
            "/api/conversations",
            post(api_conversations::create_persistent_conversation),
        )
        .route(
            "/api/conversations/search",
            get(api_conversations::search_persistent_conversations),
        )
        .route(
            "/api/conversations/statistics",
            get(api_conversations::get_conversation_statistics),
        )
        .route(
            "/api/conversations/{id}",
            get(api_conversations::get_persistent_conversation),
        )
        .route(
            "/api/conversations/{id}",
            axum::routing::put(api_conversations::update_persistent_conversation),
        )
        .route(
            "/api/conversations/{id}",
            delete(api_conversations::delete_persistent_conversation),
        )
        .route(
            "/api/conversations/{id}/export",
            post(api_conversations::export_persistent_conversation),
        )
        .route(
            "/api/conversations/import",
            post(api_conversations::import_persistent_conversation),
        )
        .fallback(static_handler)
        .with_state(app_state.clone())
=======
        // TruthForge API routes
        .route(
            "/api/v1/truthforge",
            post(truthforge_api::analyze_narrative),
        )
        .route(
            "/api/v1/truthforge/",
            post(truthforge_api::analyze_narrative),
        )
        .route(
            "/api/v1/truthforge/analyses",
            get(truthforge_api::list_analyses),
        )
        .route(
            "/api/v1/truthforge/analyses/",
            get(truthforge_api::list_analyses),
        )
        .route(
            "/api/v1/truthforge/{session_id}",
            get(truthforge_api::get_analysis),
        )
        .route(
            "/api/v1/truthforge/{session_id}/",
            get(truthforge_api::get_analysis),
        )
        // Add workflow management routes
        .merge(workflows::create_router())
        .fallback(static_handler)
        .with_state(app_state)
>>>>>>> 7b9e7e31
        .layer(Extension(tx))
        .layer(Extension(summarization_manager))
        .layer(
            CorsLayer::new()
                .allow_origin(Any)
                .allow_headers(Any)
<<<<<<< HEAD
                .allow_methods([
                    Method::GET,
                    Method::POST,
                    Method::PUT,
                    Method::PATCH,
                    Method::DELETE,
                ]),
=======
                .allow_methods(Any),
>>>>>>> 7b9e7e31
        );

    // Note: Prefixing the host with `http://` makes the URL clickable in some terminals
    println!("listening on http://{server_hostname}");

<<<<<<< HEAD
    // Use the new Axum 0.8+ API
    let listener = tokio::net::TcpListener::bind(server_hostname).await?;
    axum::serve(listener, app).await?;
=======
    // This is the new way to start the server
    // However, we can't use it yet, because some crates have not updated
    // to `http` 1.0.0 yet.
    // let listener = tokio::net::TcpListener::bind(server_hostname).await?;
    // axum::serve(listener, app).await?;

    let listener = tokio::net::TcpListener::bind(&server_hostname).await?;
    axum::serve(listener, app.into_make_service()).await?;
>>>>>>> 7b9e7e31

    Ok(())
}

async fn static_handler(uri: Uri) -> impl IntoResponse {
    let path = uri.path().trim_start_matches('/');

    if path.is_empty() || path == INDEX_HTML {
        return index_html().await;
    }

    match Assets::get(path) {
        Some(content) => {
            let mime = mime_guess::from_path(path).first_or_octet_stream();

            ([(header::CONTENT_TYPE, mime.as_ref())], content.data).into_response()
        }
        None => {
            if path.contains('.') {
                return not_found().await;
            }

            index_html().await
        }
    }
}

async fn index_html() -> Response {
    match Assets::get(INDEX_HTML) {
        Some(content) => Html(content.data).into_response(),
        None => not_found().await,
    }
}

async fn not_found() -> Response {
    (StatusCode::NOT_FOUND, "404").into_response()
}

pub async fn build_router_for_tests() -> Router {
    use terraphim_config::ConfigBuilder;

    // Create minimal test configuration
    let mut config = ConfigBuilder::new()
        .build_default_embedded()
        .build()
        .expect("Failed to build test config");

    let config_state = ConfigState::new(&mut config)
        .await
        .expect("Failed to create ConfigState");

    let (tx, _rx) = channel::<IndexedDocument>(10);

    // Initialize summarization manager with Mutex for API handlers
    let summarization_manager = Arc::new(Mutex::new(SummarizationManager::new(
        QueueConfig::default(),
    )));

    // Initialize AppState for workflow execution
    let workflow_sessions = Arc::new(workflows::WorkflowSessions::default());
    let (websocket_broadcaster, _) = tokio::sync::broadcast::channel(100);
    let app_state = AppState {
        config_state: config_state.clone(),
        workflow_sessions,
        websocket_broadcaster: websocket_broadcaster.clone(),
    };

    // Initialize workflow management components for tests
    let workflow_sessions = Arc::new(RwLock::new(HashMap::new()));
    let (websocket_broadcaster, _) = broadcast::channel(100);
    let truthforge_sessions = truthforge_api::SessionStore::new();

    // Create extended application state for tests
    let app_state = AppState {
        config_state,
        workflow_sessions,
        websocket_broadcaster,
        truthforge_sessions,
    };

    Router::new()
        .route("/health", get(health))
        .route("/documents", post(create_document))
        .route("/documents/", post(create_document))
        .route("/documents/search", get(search_documents))
        .route("/documents/search", post(search_documents_post))
        .route("/documents/summarize", post(api::summarize_document))
        .route("/documents/summarize/", post(api::summarize_document))
        .route("/summarization/status", get(api::get_summarization_status))
        .route("/summarization/status/", get(api::get_summarization_status))
        .route(
            "/documents/async_summarize",
            post(api::async_summarize_document),
        )
        .route(
            "/documents/async_summarize/",
            post(api::async_summarize_document),
        )
        .route("/summarization/batch", post(api::batch_summarize_documents))
        .route(
            "/summarization/batch/",
            post(api::batch_summarize_documents),
        )
        .route(
            "/summarization/task/{task_id}/status",
            get(api::get_task_status),
        )
        .route(
            "/summarization/task/{task_id}/status/",
            get(api::get_task_status),
        )
        .route(
            "/summarization/task/{task_id}/cancel",
            post(api::cancel_task),
        )
        .route(
            "/summarization/task/{task_id}/cancel/",
            post(api::cancel_task),
        )
        .route("/summarization/queue/stats", get(api::get_queue_stats))
        .route("/summarization/queue/stats/", get(api::get_queue_stats))
        // TODO: Re-enable streaming when stream_task_status is implemented
        // .route("/summarization/stream", get(api::stream_task_status))
        // .route("/summarization/stream/", get(api::stream_task_status))
        .route("/chat", post(api::chat_completion))
        .route("/chat/", post(api::chat_completion))
        .route("/config", get(api::get_config))
        .route("/config/", get(api::get_config))
        .route("/config", post(api::update_config))
        .route("/config/", post(api::update_config))
        .route("/config/schema", get(api::get_config_schema))
        .route("/config/schema/", get(api::get_config_schema))
        .route("/config/selected_role", post(api::update_selected_role))
        .route("/config/selected_role/", post(api::update_selected_role))
        .route("/rolegraph", get(get_rolegraph))
        .route("/rolegraph/", get(get_rolegraph))
        .route(
            "/roles/{role_name}/kg_search",
            get(find_documents_by_kg_term),
        )
        .route("/thesaurus/{role_name}", get(api::get_thesaurus))
        .route(
            "/autocomplete/{role_name}/{query}",
            get(api::get_autocomplete),
        )
        // Conversation management routes
        .route("/conversations", post(api::create_conversation))
        .route("/conversations", get(api::list_conversations))
        .route("/conversations/", post(api::create_conversation))
        .route("/conversations/", get(api::list_conversations))
        .route("/conversations/{id}", get(api::get_conversation))
        .route("/conversations/{id}/", get(api::get_conversation))
        .route(
            "/conversations/{id}/messages",
            post(api::add_message_to_conversation),
        )
        .route(
            "/conversations/{id}/messages/",
            post(api::add_message_to_conversation),
        )
        .route(
            "/conversations/{id}/context",
            post(api::add_context_to_conversation),
        )
        .route(
            "/conversations/{id}/context/",
            post(api::add_context_to_conversation),
        )
        .route(
            "/conversations/{id}/search-context",
            post(api::add_search_context_to_conversation),
        )
        .route(
            "/conversations/{id}/search-context/",
            post(api::add_search_context_to_conversation),
        )
        .route(
            "/conversations/{id}/context/{context_id}",
            delete(api::delete_context_from_conversation).put(api::update_context_in_conversation),
        )
<<<<<<< HEAD
        .with_state(app_state.clone())
=======
        // TruthForge API routes for tests
        .route(
            "/api/v1/truthforge",
            post(truthforge_api::analyze_narrative),
        )
        .route(
            "/api/v1/truthforge/",
            post(truthforge_api::analyze_narrative),
        )
        .route(
            "/api/v1/truthforge/analyses",
            get(truthforge_api::list_analyses),
        )
        .route(
            "/api/v1/truthforge/analyses/",
            get(truthforge_api::list_analyses),
        )
        .route(
            "/api/v1/truthforge/{session_id}",
            get(truthforge_api::get_analysis),
        )
        .route(
            "/api/v1/truthforge/{session_id}/",
            get(truthforge_api::get_analysis),
        )
        // Add workflow management routes for tests
        .merge(workflows::create_router())
        .with_state(app_state)
>>>>>>> 7b9e7e31
        .layer(Extension(tx))
        .layer(Extension(summarization_manager))
        .layer(
            CorsLayer::new()
                .allow_origin(Any)
                .allow_headers(Any)
<<<<<<< HEAD
                .allow_methods([
                    Method::GET,
                    Method::POST,
                    Method::PUT,
                    Method::PATCH,
                    Method::DELETE,
                ]),
=======
                .allow_methods(Any),
>>>>>>> 7b9e7e31
        )
}<|MERGE_RESOLUTION|>--- conflicted
+++ resolved
@@ -24,17 +24,9 @@
 use terraphim_service::summarization_queue::QueueConfig;
 use terraphim_types::IndexedDocument;
 use terraphim_types::{Document, RelevanceFunction};
-use tokio::sync::{broadcast::channel, Mutex};
+use tokio::sync::broadcast::channel;
 use tower_http::cors::{Any, CorsLayer};
 use walkdir::WalkDir;
-
-/// Application state for workflow execution
-#[derive(Clone)]
-pub struct AppState {
-    pub config_state: ConfigState,
-    pub workflow_sessions: Arc<workflows::WorkflowSessions>,
-    pub websocket_broadcaster: workflows::WebSocketBroadcaster,
-}
 
 /// Create a proper description from document content
 /// Collects multiple meaningful sentences to create informative descriptions
@@ -126,13 +118,9 @@
 }
 
 mod api;
-mod api_conversations;
 mod error;
-<<<<<<< HEAD
-=======
 mod truthforge_api;
 mod truthforge_context;
->>>>>>> 7b9e7e31
 pub mod workflows;
 
 use api::{
@@ -151,7 +139,7 @@
 static INDEX_HTML: &str = "index.html";
 
 #[derive(RustEmbed)]
-#[folder = "./dist"]
+#[folder = "../desktop/dist"]
 struct Assets;
 
 // Extended application state that includes workflow management
@@ -263,7 +251,6 @@
                                                     stub: None,
                                                     tags: None,
                                                     rank: None,
-                                                    source_haystack: None,
                                                 };
 
                                                 // Save document to persistence layer first
@@ -362,7 +349,6 @@
                                                         stub: None,
                                                         tags: None,
                                                         rank: None,
-                                                        source_haystack: None,
                                                     };
 
                                                     // Save document to persistence layer
@@ -412,21 +398,10 @@
     // let assets = axum_embed::ServeEmbed::<Assets>::with_parameters(Some("index.html".to_owned()),axum_embed::FallbackBehavior::Ok, Some("index.html".to_owned()));
     let (tx, _rx) = channel::<IndexedDocument>(10);
 
-    // Initialize summarization manager with Mutex for API handlers
-    let summarization_manager = Arc::new(Mutex::new(SummarizationManager::new(
-        QueueConfig::default(),
-    )));
+    // Initialize summarization manager
+    let summarization_manager = Arc::new(SummarizationManager::new(QueueConfig::default()));
     log::info!("Initialized summarization manager with default configuration");
 
-<<<<<<< HEAD
-    // Initialize AppState for workflow execution
-    let workflow_sessions = Arc::new(workflows::WorkflowSessions::default());
-    let (websocket_broadcaster, _) = tokio::sync::broadcast::channel(100);
-    let app_state = AppState {
-        config_state: config_state.clone(),
-        workflow_sessions,
-        websocket_broadcaster: websocket_broadcaster.clone(),
-=======
     // Initialize workflow management components
     let workflow_sessions = Arc::new(RwLock::new(HashMap::new()));
     let (websocket_broadcaster, _) = broadcast::channel(1000);
@@ -439,7 +414,6 @@
         workflow_sessions,
         websocket_broadcaster,
         truthforge_sessions,
->>>>>>> 7b9e7e31
     };
 
     let app = Router::new()
@@ -485,9 +459,6 @@
         )
         .route("/summarization/queue/stats", get(api::get_queue_stats))
         .route("/summarization/queue/stats/", get(api::get_queue_stats))
-        // TODO: Re-enable streaming when stream_task_status is implemented
-        // .route("/summarization/stream", get(api::stream_task_status))
-        // .route("/summarization/stream/", get(api::stream_task_status))
         .route("/chat", post(api::chat_completion))
         .route("/chat/", post(api::chat_completion))
         .route("/config", get(api::get_config))
@@ -544,61 +515,6 @@
             "/conversations/{id}/context/{context_id}",
             delete(api::delete_context_from_conversation).put(api::update_context_in_conversation),
         )
-<<<<<<< HEAD
-        // KG Context Management routes
-        // TODO: Re-enable KG context routes when API functions are implemented
-        // .route(
-        //     "/conversations/{id}/context/kg/search",
-        //     get(api::search_kg_terms),
-        // )
-        // .route(
-        //     "/conversations/{id}/context/kg/term",
-        //     post(api::add_kg_term_context),
-        // )
-        // .route(
-        //     "/conversations/{id}/context/kg/index",
-        //     post(api::add_kg_index_context),
-        // )
-        // Persistent conversation management routes (new)
-        .route(
-            "/api/conversations",
-            get(api_conversations::list_persistent_conversations),
-        )
-        .route(
-            "/api/conversations",
-            post(api_conversations::create_persistent_conversation),
-        )
-        .route(
-            "/api/conversations/search",
-            get(api_conversations::search_persistent_conversations),
-        )
-        .route(
-            "/api/conversations/statistics",
-            get(api_conversations::get_conversation_statistics),
-        )
-        .route(
-            "/api/conversations/{id}",
-            get(api_conversations::get_persistent_conversation),
-        )
-        .route(
-            "/api/conversations/{id}",
-            axum::routing::put(api_conversations::update_persistent_conversation),
-        )
-        .route(
-            "/api/conversations/{id}",
-            delete(api_conversations::delete_persistent_conversation),
-        )
-        .route(
-            "/api/conversations/{id}/export",
-            post(api_conversations::export_persistent_conversation),
-        )
-        .route(
-            "/api/conversations/import",
-            post(api_conversations::import_persistent_conversation),
-        )
-        .fallback(static_handler)
-        .with_state(app_state.clone())
-=======
         // TruthForge API routes
         .route(
             "/api/v1/truthforge",
@@ -628,34 +544,18 @@
         .merge(workflows::create_router())
         .fallback(static_handler)
         .with_state(app_state)
->>>>>>> 7b9e7e31
         .layer(Extension(tx))
         .layer(Extension(summarization_manager))
         .layer(
             CorsLayer::new()
                 .allow_origin(Any)
                 .allow_headers(Any)
-<<<<<<< HEAD
-                .allow_methods([
-                    Method::GET,
-                    Method::POST,
-                    Method::PUT,
-                    Method::PATCH,
-                    Method::DELETE,
-                ]),
-=======
                 .allow_methods(Any),
->>>>>>> 7b9e7e31
         );
 
     // Note: Prefixing the host with `http://` makes the URL clickable in some terminals
     println!("listening on http://{server_hostname}");
 
-<<<<<<< HEAD
-    // Use the new Axum 0.8+ API
-    let listener = tokio::net::TcpListener::bind(server_hostname).await?;
-    axum::serve(listener, app).await?;
-=======
     // This is the new way to start the server
     // However, we can't use it yet, because some crates have not updated
     // to `http` 1.0.0 yet.
@@ -664,7 +564,6 @@
 
     let listener = tokio::net::TcpListener::bind(&server_hostname).await?;
     axum::serve(listener, app.into_make_service()).await?;
->>>>>>> 7b9e7e31
 
     Ok(())
 }
@@ -718,19 +617,8 @@
 
     let (tx, _rx) = channel::<IndexedDocument>(10);
 
-    // Initialize summarization manager with Mutex for API handlers
-    let summarization_manager = Arc::new(Mutex::new(SummarizationManager::new(
-        QueueConfig::default(),
-    )));
-
-    // Initialize AppState for workflow execution
-    let workflow_sessions = Arc::new(workflows::WorkflowSessions::default());
-    let (websocket_broadcaster, _) = tokio::sync::broadcast::channel(100);
-    let app_state = AppState {
-        config_state: config_state.clone(),
-        workflow_sessions,
-        websocket_broadcaster: websocket_broadcaster.clone(),
-    };
+    // Initialize summarization manager
+    let summarization_manager = Arc::new(SummarizationManager::new(QueueConfig::default()));
 
     // Initialize workflow management components for tests
     let workflow_sessions = Arc::new(RwLock::new(HashMap::new()));
@@ -786,9 +674,6 @@
         )
         .route("/summarization/queue/stats", get(api::get_queue_stats))
         .route("/summarization/queue/stats/", get(api::get_queue_stats))
-        // TODO: Re-enable streaming when stream_task_status is implemented
-        // .route("/summarization/stream", get(api::stream_task_status))
-        // .route("/summarization/stream/", get(api::stream_task_status))
         .route("/chat", post(api::chat_completion))
         .route("/chat/", post(api::chat_completion))
         .route("/config", get(api::get_config))
@@ -845,9 +730,6 @@
             "/conversations/{id}/context/{context_id}",
             delete(api::delete_context_from_conversation).put(api::update_context_in_conversation),
         )
-<<<<<<< HEAD
-        .with_state(app_state.clone())
-=======
         // TruthForge API routes for tests
         .route(
             "/api/v1/truthforge",
@@ -876,23 +758,12 @@
         // Add workflow management routes for tests
         .merge(workflows::create_router())
         .with_state(app_state)
->>>>>>> 7b9e7e31
         .layer(Extension(tx))
         .layer(Extension(summarization_manager))
         .layer(
             CorsLayer::new()
                 .allow_origin(Any)
                 .allow_headers(Any)
-<<<<<<< HEAD
-                .allow_methods([
-                    Method::GET,
-                    Method::POST,
-                    Method::PUT,
-                    Method::PATCH,
-                    Method::DELETE,
-                ]),
-=======
                 .allow_methods(Any),
->>>>>>> 7b9e7e31
         )
 }