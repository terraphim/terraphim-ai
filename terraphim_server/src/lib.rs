--- conflicted
+++ resolved
@@ -2,7 +2,7 @@
 use std::sync::Arc;
 
 use axum::{
-    http::{header, Method, StatusCode, Uri},
+    http::{header, StatusCode, Uri},
     response::{Html, IntoResponse, Response},
     routing::{delete, get, post},
     Extension, Router,
@@ -23,7 +23,7 @@
 use terraphim_types::IndexedDocument;
 use terraphim_types::{Document, RelevanceFunction};
 use tokio::sync::{broadcast::channel, Mutex};
-use tower_http::cors::{Any, CorsLayer};
+// use tower_http::cors::{Any, CorsLayer};
 use walkdir::WalkDir;
 
 /// Create a proper description from document content
@@ -507,34 +507,12 @@
         .fallback(static_handler)
         .with_state(config_state)
         .layer(Extension(tx))
-<<<<<<< HEAD
-        .layer(Extension(summarization_manager))
-        .layer(
-            CorsLayer::new()
-                .allow_origin(Any)
-                .allow_headers(Any)
-                .allow_methods([
-                    Method::GET,
-                    Method::POST,
-                    Method::PUT,
-                    Method::PATCH,
-                    Method::DELETE,
-                ]),
-        );
-=======
         .layer(Extension(summarization_manager));
->>>>>>> c84fdfb8
 
     // Note: Prefixing the host with `http://` makes the URL clickable in some terminals
     println!("listening on http://{server_hostname}");
 
-<<<<<<< HEAD
-    // This is the new way to start the server
-    // However, we can't use it yet, because some crates have not updated
-    // to `http` 1.0.0 yet.
-=======
     // Use the new Axum 0.8+ API
->>>>>>> c84fdfb8
     let listener = tokio::net::TcpListener::bind(server_hostname).await?;
     axum::serve(listener, app).await?;
 
@@ -697,19 +675,4 @@
         .with_state(config_state)
         .layer(Extension(tx))
         .layer(Extension(summarization_manager))
-<<<<<<< HEAD
-        .layer(
-            CorsLayer::new()
-                .allow_origin(Any)
-                .allow_headers(Any)
-                .allow_methods([
-                    Method::GET,
-                    Method::POST,
-                    Method::PUT,
-                    Method::PATCH,
-                    Method::DELETE,
-                ]),
-        )
-=======
->>>>>>> c84fdfb8
 }