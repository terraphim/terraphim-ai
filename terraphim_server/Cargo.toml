--- conflicted
+++ resolved
@@ -66,13 +66,8 @@
 tempfile = "3.23.0"
 urlencoding = "2.1.3"
 tokio = { version = "1.35.1", features = ["full"] }
-<<<<<<< HEAD
-terraphim_agent = { path = "../crates/terraphim_tui", version = "1.0.0" }
-axum-test = "17"
-=======
 terraphim_tui = { path = "../crates/terraphim_tui", version = "1.0.0" }
 axum-test = "18"
->>>>>>> 4c79243f
 futures-util = "0.3"
 
 [build-dependencies]
