[package]
name = "terraphim_server"
version = "0.2.0"
edition = "2021"
authors = ["Terraphim Contributors"]
description = "Terraphim service handling the core logic of the Terraphim AI."
documentation = "https://terraphim.ai"
homepage = "https://terraphim.ai"
repository = "https://github.com/terraphim/terraphim-ai"
keywords = ["personal-assistant", "ai", "privacy", "service", "core"]
license = "Apache-2.0"
readme = "../README.md"

[dependencies]
<<<<<<< HEAD
terraphim_persistence = { path = "../crates/terraphim_persistence", version = "0.2.0", features = ["server"] }
terraphim_config = { path = "../crates/terraphim_config", version = "0.2.0" }
terraphim_middleware = { path = "../crates/terraphim_middleware", version = "0.2.0" }
terraphim_rolegraph = { path = "../crates/terraphim_rolegraph", version = "0.2.0" }
terraphim_settings = { path = "../crates/terraphim_settings", version = "0.2.0" }
terraphim_types = { path = "../crates/terraphim_types", version = "0.2.0" }
terraphim_automata = { path = "../crates/terraphim_automata", version = "0.2.0", features = ["tokio-runtime"] }
terraphim_service = { path = "../crates/terraphim_service", version = "0.2.0" }
terraphim_multi_agent = { path = "../crates/terraphim_multi_agent", version = "0.2.0" }
=======
terraphim_persistence = { path = "../crates/terraphim_persistence", version = "0.1.0", features = ["server"] }
terraphim_config = { path = "../crates/terraphim_config", version = "0.1.0" }
terraphim_middleware = { path = "../crates/terraphim_middleware", version = "0.1.0" }
terraphim_rolegraph = { path = "../crates/terraphim_rolegraph", version = "0.1.0" }
terraphim_settings = { path = "../crates/terraphim_settings", version = "0.1.0" }
terraphim_types = { path = "../crates/terraphim_types", version = "0.1.0" }
terraphim_automata = { path = "../crates/terraphim_automata", version = "0.1.0", features = ["tokio-runtime"] }
terraphim_service = { path = "../crates/terraphim_service", version = "0.1.0" }
terraphim_multi_agent = { path = "../crates/terraphim_multi_agent", version = "0.1.0" }
terraphim-truthforge = { path = "../crates/terraphim_truthforge", version = "0.1.0" }
>>>>>>> 30ad63f9

anyhow = "1.0.40"
axum = { version = "0.8.4", features = ["macros", "ws"] }
axum-extra = "0.10.1"
clap = { version = "4.4.18", features = ["derive"] }
terraphim_update = { path = "../crates/terraphim_update", version = "0.2.0" }
log = "0.4.14"
portpicker = "0.1"
reqwest = { version = "0.12", features = ["json", "rustls-tls"], default-features = false }
serde = { version = "1.0.149", features = ["derive"] }
serde_json = "1.0.108"
tokio = { version = "1.35.1", features = ["full"] }
tokio-stream = { version = "0.1.14", features = ["sync"] }
<<<<<<< HEAD
tower-http = { version = "0.6.0", features = ["cors", "fs", "trace"] }
uuid = { version = "1.8.0", features = ["v4", "serde"] }
futures-util = "0.3"
rand = "0.8"
=======
tower-http = { version = "0.6.1", features = ["cors", "fs", "trace"] }
>>>>>>> 30ad63f9
ulid = { version = "1.0.0", features = ["serde", "uuid"] }
mime_guess = "2.0.4"
tower = { version = "0.5", features = ["util"] }
rust-embed = { version = "8.2.0", features = ["axum", "axum-ex", "mime-guess"] }
env_logger = "0.11.8"
url = "2.5.0"
ahash = "0.8.11"
schemars = "0.8.22"
regex = "1.11.0"
walkdir = "2.4"
chrono = { version = "0.4", features = ["serde"] }
uuid = { version = "1.0", features = ["v4", "serde"] }
futures-util = "0.3"
rand = "0.8"

[features]
default = ["ollama", "openrouter"]
openrouter = ["terraphim_service/openrouter", "terraphim_config/openrouter"]
ollama = ["terraphim_service/ollama"]
# Optional database backends
sqlite = ["terraphim_persistence/services-sqlite"]
rocksdb = ["terraphim_persistence/services-rocksdb"]
redis = ["terraphim_persistence/services-redis"]
# Enable all database backends
full-db = ["sqlite", "rocksdb", "redis"]

[dev-dependencies]
serial_test = "3.0.0"
tempfile = "3.10.1"
urlencoding = "2.1.3"
tokio = { version = "1.35.1", features = ["full"] }
<<<<<<< HEAD
terraphim_tui = { path = "../crates/terraphim_tui", version = "0.2.0" }
dotenv = "0.15"
serde_json = "1.0"
=======
terraphim_tui = { path = "../crates/terraphim_tui", version = "0.1.0" }
axum-test = "17"
futures-util = "0.3"
>>>>>>> 30ad63f9

[build-dependencies]
static-files = "0.2"
walkdir = "2"
dircpy = "0.3.15"

[package.metadata.deb]
maintainer = "Terraphim Contributors <team@terraphim.ai>"
copyright = "2024, Terraphim Contributors"
license-file = ["../LICENSE-Apache-2.0", "4"]
extended-description = """
Terraphim AI Server - Privacy-first AI assistant backend.
Provides HTTP API for semantic search and knowledge graphs.
Operates locally with support for multiple knowledge repositories."""
depends = "$auto"
section = "utility"
priority = "optional"
assets = [
    ["target/release/terraphim_server", "usr/bin/", "755"],
    ["default/*.json", "etc/terraphim-ai/", "644"],
    ["../README.md", "usr/share/doc/terraphim-ai/README", "644"],
]<|MERGE_RESOLUTION|>--- conflicted
+++ resolved
@@ -1,6 +1,6 @@
 [package]
 name = "terraphim_server"
-version = "0.2.0"
+version = "0.1.0"
 edition = "2021"
 authors = ["Terraphim Contributors"]
 description = "Terraphim service handling the core logic of the Terraphim AI."
@@ -12,17 +12,6 @@
 readme = "../README.md"
 
 [dependencies]
-<<<<<<< HEAD
-terraphim_persistence = { path = "../crates/terraphim_persistence", version = "0.2.0", features = ["server"] }
-terraphim_config = { path = "../crates/terraphim_config", version = "0.2.0" }
-terraphim_middleware = { path = "../crates/terraphim_middleware", version = "0.2.0" }
-terraphim_rolegraph = { path = "../crates/terraphim_rolegraph", version = "0.2.0" }
-terraphim_settings = { path = "../crates/terraphim_settings", version = "0.2.0" }
-terraphim_types = { path = "../crates/terraphim_types", version = "0.2.0" }
-terraphim_automata = { path = "../crates/terraphim_automata", version = "0.2.0", features = ["tokio-runtime"] }
-terraphim_service = { path = "../crates/terraphim_service", version = "0.2.0" }
-terraphim_multi_agent = { path = "../crates/terraphim_multi_agent", version = "0.2.0" }
-=======
 terraphim_persistence = { path = "../crates/terraphim_persistence", version = "0.1.0", features = ["server"] }
 terraphim_config = { path = "../crates/terraphim_config", version = "0.1.0" }
 terraphim_middleware = { path = "../crates/terraphim_middleware", version = "0.1.0" }
@@ -33,13 +22,11 @@
 terraphim_service = { path = "../crates/terraphim_service", version = "0.1.0" }
 terraphim_multi_agent = { path = "../crates/terraphim_multi_agent", version = "0.1.0" }
 terraphim-truthforge = { path = "../crates/terraphim_truthforge", version = "0.1.0" }
->>>>>>> 30ad63f9
 
 anyhow = "1.0.40"
 axum = { version = "0.8.4", features = ["macros", "ws"] }
 axum-extra = "0.10.1"
 clap = { version = "4.4.18", features = ["derive"] }
-terraphim_update = { path = "../crates/terraphim_update", version = "0.2.0" }
 log = "0.4.14"
 portpicker = "0.1"
 reqwest = { version = "0.12", features = ["json", "rustls-tls"], default-features = false }
@@ -47,17 +34,10 @@
 serde_json = "1.0.108"
 tokio = { version = "1.35.1", features = ["full"] }
 tokio-stream = { version = "0.1.14", features = ["sync"] }
-<<<<<<< HEAD
-tower-http = { version = "0.6.0", features = ["cors", "fs", "trace"] }
-uuid = { version = "1.8.0", features = ["v4", "serde"] }
-futures-util = "0.3"
-rand = "0.8"
-=======
 tower-http = { version = "0.6.1", features = ["cors", "fs", "trace"] }
->>>>>>> 30ad63f9
 ulid = { version = "1.0.0", features = ["serde", "uuid"] }
 mime_guess = "2.0.4"
-tower = { version = "0.5", features = ["util"] }
+tower = { version = "0.4", features = ["util"] }
 rust-embed = { version = "8.2.0", features = ["axum", "axum-ex", "mime-guess"] }
 env_logger = "0.11.8"
 url = "2.5.0"
@@ -71,7 +51,7 @@
 rand = "0.8"
 
 [features]
-default = ["ollama", "openrouter"]
+default = []
 openrouter = ["terraphim_service/openrouter", "terraphim_config/openrouter"]
 ollama = ["terraphim_service/ollama"]
 # Optional database backends
@@ -86,15 +66,9 @@
 tempfile = "3.10.1"
 urlencoding = "2.1.3"
 tokio = { version = "1.35.1", features = ["full"] }
-<<<<<<< HEAD
-terraphim_tui = { path = "../crates/terraphim_tui", version = "0.2.0" }
-dotenv = "0.15"
-serde_json = "1.0"
-=======
 terraphim_tui = { path = "../crates/terraphim_tui", version = "0.1.0" }
 axum-test = "17"
 futures-util = "0.3"
->>>>>>> 30ad63f9
 
 [build-dependencies]
 static-files = "0.2"
@@ -104,7 +78,7 @@
 [package.metadata.deb]
 maintainer = "Terraphim Contributors <team@terraphim.ai>"
 copyright = "2024, Terraphim Contributors"
-license-file = ["../LICENSE-Apache-2.0", "4"]
+license-file = ["../LICENSE", "4"]
 extended-description = """
 Terraphim AI Server - Privacy-first AI assistant backend.
 Provides HTTP API for semantic search and knowledge graphs.
