[package]
name = "terraphim_server"
version = "1.0.0"
edition = "2021"
authors = ["Terraphim Contributors"]
description = "Terraphim service handling the core logic of the Terraphim AI."
documentation = "https://terraphim.ai"
homepage = "https://terraphim.ai"
repository = "https://github.com/terraphim/terraphim-ai"
keywords = ["personal-assistant", "ai", "privacy", "service", "core"]
license = "Apache-2.0"
readme = "../README.md"

[dependencies]
terraphim_persistence = { path = "../crates/terraphim_persistence", version = "1.0.0", features = ["server"] }
terraphim_config = { path = "../crates/terraphim_config", version = "1.0.0" }
terraphim_middleware = { path = "../crates/terraphim_middleware", version = "1.0.0" }
terraphim_rolegraph = { path = "../crates/terraphim_rolegraph", version = "1.0.0" }
terraphim_settings = { path = "../crates/terraphim_settings", version = "1.0.0" }
terraphim_types = { path = "../crates/terraphim_types", version = "1.0.0" }
terraphim_automata = { path = "../crates/terraphim_automata", version = "1.0.0", features = ["tokio-runtime"] }
terraphim_service = { path = "../crates/terraphim_service", version = "1.0.0" }
terraphim_multi_agent = { path = "../crates/terraphim_multi_agent", version = "1.0.0" }


anyhow = "1.0.40"
axum = { version = "0.8.4", features = ["macros", "ws"] }
axum-extra = "0.10.1"
clap = { version = "4.5.49", features = ["derive"] }
log = "0.4.14"
portpicker = "0.1"
reqwest = { version = "0.12", features = ["json", "rustls-tls"], default-features = false }
serde = { version = "1.0.149", features = ["derive"] }
serde_json = "1.0.108"
tokio = { version = "1.35.1", features = ["full"] }
tokio-stream = { version = "0.1.14", features = ["sync"] }
tower-http = { version = "0.6.1", features = ["cors", "fs", "trace"] }
ulid = { version = "1.0.0", features = ["serde", "uuid"] }
mime_guess = "2.0.4"
tower = { version = "0.5.2", features = ["util"] }
rust-embed = { version = "8.2.0", features = ["axum", "axum-ex", "mime-guess"] }
env_logger = "0.11.8"
url = "2.5.0"
ahash = "0.8.11"
schemars = "0.8.22"
regex = "1.11.0"
walkdir = "2.4"
chrono = { version = "0.4", features = ["serde"] }
uuid = { version = "1.0", features = ["v4", "serde"] }
futures-util = "0.3"
rand = "0.9"

[features]
default = []
openrouter = ["terraphim_service/openrouter", "terraphim_config/openrouter"]
ollama = ["terraphim_service/ollama"]
# Optional database backends
sqlite = ["terraphim_persistence/services-sqlite"]
rocksdb = ["terraphim_persistence/services-rocksdb"]
redis = ["terraphim_persistence/services-redis"]
# Enable all database backends
full-db = ["sqlite", "rocksdb", "redis"]

[dev-dependencies]
serial_test = "3.0.0"
tempfile = "3.23.0"
urlencoding = "2.1.3"
tokio = { version = "1.35.1", features = ["full"] }
<<<<<<< HEAD
<<<<<<< HEAD
terraphim_agent = { path = "../crates/terraphim_agent", version = "1.0.0" }
=======
terraphim_agent = { path = "../crates/terraphim_tui", version = "1.0.0" }
>>>>>>> fixes_sunday
axum-test = "17"
=======
terraphim_tui = { path = "../crates/terraphim_tui", version = "1.0.0" }
axum-test = "18"
>>>>>>> 0a558110
futures-util = "0.3"

[build-dependencies]
static-files = "0.2"
walkdir = "2"
dircpy = "0.3.15"

[package.metadata.deb]
maintainer = "Terraphim Contributors <team@terraphim.ai>"
copyright = "2024, Terraphim Contributors"
license-file = ["../LICENSE", "4"]
extended-description = """
Terraphim AI Server - Privacy-first AI assistant backend.
Provides HTTP API for semantic search and knowledge graphs.
Operates locally with support for multiple knowledge repositories."""
depends = "$auto"
section = "utility"
priority = "optional"
assets = [
    ["target/release/terraphim_server", "usr/bin/", "755"],
    ["default/*.json", "etc/terraphim-ai/", "644"],
    ["../README.md", "usr/share/doc/terraphim-ai/README", "644"],
]<|MERGE_RESOLUTION|>--- conflicted
+++ resolved
@@ -66,17 +66,10 @@
 tempfile = "3.23.0"
 urlencoding = "2.1.3"
 tokio = { version = "1.35.1", features = ["full"] }
-<<<<<<< HEAD
-<<<<<<< HEAD
 terraphim_agent = { path = "../crates/terraphim_agent", version = "1.0.0" }
-=======
-terraphim_agent = { path = "../crates/terraphim_tui", version = "1.0.0" }
->>>>>>> fixes_sunday
-axum-test = "17"
-=======
-terraphim_tui = { path = "../crates/terraphim_tui", version = "1.0.0" }
 axum-test = "18"
->>>>>>> 0a558110
+terraphim_agent = { path = "../crates/terraphim_agent", version = "1.0.0" }
+axum-test = "18"
 futures-util = "0.3"
 
 [build-dependencies]
