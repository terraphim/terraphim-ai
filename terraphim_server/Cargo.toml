[package]
name = "terraphim_server"
version = "0.2.0"
edition = "2021"
authors = ["Terraphim Contributors"]
description = "Terraphim service handling the core logic of the Terraphim AI."
documentation = "https://terraphim.ai"
homepage = "https://terraphim.ai"
repository = "https://github.com/terraphim/terraphim-ai"
keywords = ["personal-assistant", "ai", "privacy", "service", "core"]
license = "Apache-2.0"
readme = "../README.md"

[dependencies]
terraphim_persistence = { path = "../crates/terraphim_persistence", version = "0.2.0", features = ["server"] }
terraphim_config = { path = "../crates/terraphim_config", version = "0.2.0" }
terraphim_middleware = { path = "../crates/terraphim_middleware", version = "0.2.0" }
terraphim_rolegraph = { path = "../crates/terraphim_rolegraph", version = "0.2.0" }
terraphim_settings = { path = "../crates/terraphim_settings", version = "0.2.0" }
terraphim_types = { path = "../crates/terraphim_types", version = "0.2.0" }
terraphim_automata = { path = "../crates/terraphim_automata", version = "0.2.0", features = ["tokio-runtime"] }
terraphim_service = { path = "../crates/terraphim_service", version = "0.2.0" }
terraphim_multi_agent = { path = "../crates/terraphim_multi_agent", version = "0.2.0" }

anyhow = "1.0.40"
axum = { version = "0.8.4", features = ["macros", "ws"] }
axum-extra = "0.10.1"
clap = { version = "4.4.18", features = ["derive"] }
log = "0.4.14"
portpicker = "0.1"
reqwest = { version = "0.12", features = ["json", "rustls-tls"], default-features = false }
serde = { version = "1.0.149", features = ["derive"] }
serde_json = "1.0.108"
tokio = { version = "1.35.1", features = ["full"] }
tokio-stream = { version = "0.1.14", features = ["sync"] }
tower-http = { version = "0.6.1", features = ["cors", "fs", "trace"] }
ulid = { version = "1.0.0", features = ["serde", "uuid"] }
mime_guess = "2.0.4"
tower = { version = "0.4", features = ["util"] }
rust-embed = { version = "8.2.0", features = ["axum", "axum-ex", "mime-guess"] }
env_logger = "0.11.8"
url = "2.5.0"
ahash = "0.8.11"
schemars = "0.8.22"
regex = "1.11.0"
walkdir = "2.4"
chrono = { version = "0.4", features = ["serde"] }
uuid = { version = "1.0", features = ["v4", "serde"] }
futures-util = "0.3"
rand = "0.8"

[features]
<<<<<<< HEAD
default = []
=======
default = ["ollama", "openrouter"]
>>>>>>> 7ee0117a
openrouter = ["terraphim_service/openrouter", "terraphim_config/openrouter"]
ollama = ["terraphim_service/ollama"]
# Optional database backends
sqlite = ["terraphim_persistence/services-sqlite"]
rocksdb = ["terraphim_persistence/services-rocksdb"]
redis = ["terraphim_persistence/services-redis"]
# Enable all database backends
full-db = ["sqlite", "rocksdb", "redis"]

[dev-dependencies]
serial_test = "3.0.0"
tempfile = "3.10.1"
urlencoding = "2.1.3"
tokio = { version = "1.35.1", features = ["full"] }
terraphim_tui = { path = "../crates/terraphim_tui", version = "0.2.0" }
axum-test = "17"
futures-util = "0.3"

[build-dependencies]
static-files = "0.2"
walkdir = "2"
dircpy = "0.3.15"

[package.metadata.deb]
maintainer = "Terraphim Contributors <team@terraphim.ai>"
copyright = "2024, Terraphim Contributors"
license-file = ["../LICENSE-Apache-2.0", "4"]
extended-description = """
Terraphim AI Server - Privacy-first AI assistant backend.
Provides HTTP API for semantic search and knowledge graphs.
Operates locally with support for multiple knowledge repositories."""
depends = "$auto"
section = "utility"
priority = "optional"
assets = [
    ["target/release/terraphim_server", "usr/bin/", "755"],
    ["default/*.json", "etc/terraphim-ai/", "644"],
    ["../README.md", "usr/share/doc/terraphim-ai/README", "644"],
]<|MERGE_RESOLUTION|>--- conflicted
+++ resolved
@@ -20,12 +20,12 @@
 terraphim_types = { path = "../crates/terraphim_types", version = "0.2.0" }
 terraphim_automata = { path = "../crates/terraphim_automata", version = "0.2.0", features = ["tokio-runtime"] }
 terraphim_service = { path = "../crates/terraphim_service", version = "0.2.0" }
-terraphim_multi_agent = { path = "../crates/terraphim_multi_agent", version = "0.2.0" }
 
 anyhow = "1.0.40"
-axum = { version = "0.8.4", features = ["macros", "ws"] }
+axum = { version = "0.8.4", features = ["macros"] }
 axum-extra = "0.10.1"
 clap = { version = "4.4.18", features = ["derive"] }
+terraphim_update = { path = "../crates/terraphim_update", version = "0.2.0" }
 log = "0.4.14"
 portpicker = "0.1"
 reqwest = { version = "0.12", features = ["json", "rustls-tls"], default-features = false }
@@ -33,10 +33,10 @@
 serde_json = "1.0.108"
 tokio = { version = "1.35.1", features = ["full"] }
 tokio-stream = { version = "0.1.14", features = ["sync"] }
-tower-http = { version = "0.6.1", features = ["cors", "fs", "trace"] }
+tower-http = { version = "0.6.0", features = ["cors", "fs", "trace"] }
 ulid = { version = "1.0.0", features = ["serde", "uuid"] }
 mime_guess = "2.0.4"
-tower = { version = "0.4", features = ["util"] }
+tower = { version = "0.5", features = ["util"] }
 rust-embed = { version = "8.2.0", features = ["axum", "axum-ex", "mime-guess"] }
 env_logger = "0.11.8"
 url = "2.5.0"
@@ -45,16 +45,9 @@
 regex = "1.11.0"
 walkdir = "2.4"
 chrono = { version = "0.4", features = ["serde"] }
-uuid = { version = "1.0", features = ["v4", "serde"] }
-futures-util = "0.3"
-rand = "0.8"
 
 [features]
-<<<<<<< HEAD
-default = []
-=======
 default = ["ollama", "openrouter"]
->>>>>>> 7ee0117a
 openrouter = ["terraphim_service/openrouter", "terraphim_config/openrouter"]
 ollama = ["terraphim_service/ollama"]
 # Optional database backends
@@ -68,10 +61,11 @@
 serial_test = "3.0.0"
 tempfile = "3.10.1"
 urlencoding = "2.1.3"
+wiremock = "0.6.4"
 tokio = { version = "1.35.1", features = ["full"] }
 terraphim_tui = { path = "../crates/terraphim_tui", version = "0.2.0" }
-axum-test = "17"
-futures-util = "0.3"
+dotenv = "0.15"
+serde_json = "1.0"
 
 [build-dependencies]
 static-files = "0.2"
