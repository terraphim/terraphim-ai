<!DOCTYPE html>
<html lang="en">
  <head>
    <meta charset="UTF-8" />
    <link rel="icon" type="image/png" href="/32x32.png">
    <link rel="apple-touch-icon" type="image/png" href="/180x180.png">
    <meta name="viewport" content="width=device-width, initial-scale=1.0" />
    <title>Terraphim AI</title>
<<<<<<< HEAD
    <script type="module" crossorigin src="/assets/index-8cb80a90.js"></script>
=======
    <script type="module" crossorigin src="/assets/index-fe2a8889.js"></script>
>>>>>>> 49480c13
    <link rel="modulepreload" crossorigin href="/assets/vendor-ui-cd3d2b6a.js">
    <link rel="modulepreload" crossorigin href="/assets/vendor-utils-740e9743.js">
    <link rel="modulepreload" crossorigin href="/assets/vendor-editor-992829d3.js">
    <link rel="modulepreload" crossorigin href="/assets/vendor-atomic-1ea13e29.js">
    <link rel="modulepreload" crossorigin href="/assets/novel-editor-becefd2f.js">
    <link rel="modulepreload" crossorigin href="/assets/vendor-charts-e6a4a6c9.js">
    <link rel="stylesheet" href="/assets/vendor-ui-5d806df5.css">
    <link rel="stylesheet" href="/assets/vendor-editor-461b9769.css">
    <link rel="stylesheet" href="/assets/novel-editor-62d29ffc.css">
<<<<<<< HEAD
    <link rel="stylesheet" href="/assets/index-02360095.css">
=======
    <link rel="stylesheet" href="/assets/index-0d64e40a.css">
>>>>>>> 49480c13
  </head>
  <body>
    <div id="app"></div>
    
  </body>
</html><|MERGE_RESOLUTION|>--- conflicted
+++ resolved
@@ -6,11 +6,7 @@
     <link rel="apple-touch-icon" type="image/png" href="/180x180.png">
     <meta name="viewport" content="width=device-width, initial-scale=1.0" />
     <title>Terraphim AI</title>
-<<<<<<< HEAD
-    <script type="module" crossorigin src="/assets/index-8cb80a90.js"></script>
-=======
     <script type="module" crossorigin src="/assets/index-fe2a8889.js"></script>
->>>>>>> 49480c13
     <link rel="modulepreload" crossorigin href="/assets/vendor-ui-cd3d2b6a.js">
     <link rel="modulepreload" crossorigin href="/assets/vendor-utils-740e9743.js">
     <link rel="modulepreload" crossorigin href="/assets/vendor-editor-992829d3.js">
@@ -20,11 +16,7 @@
     <link rel="stylesheet" href="/assets/vendor-ui-5d806df5.css">
     <link rel="stylesheet" href="/assets/vendor-editor-461b9769.css">
     <link rel="stylesheet" href="/assets/novel-editor-62d29ffc.css">
-<<<<<<< HEAD
-    <link rel="stylesheet" href="/assets/index-02360095.css">
-=======
     <link rel="stylesheet" href="/assets/index-0d64e40a.css">
->>>>>>> 49480c13
   </head>
   <body>
     <div id="app"></div>
