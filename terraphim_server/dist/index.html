--- conflicted
+++ resolved
@@ -6,30 +6,17 @@
     <link rel="apple-touch-icon" type="image/png" href="/180x180.png">
     <meta name="viewport" content="width=device-width, initial-scale=1.0" />
     <title>Terraphim AI</title>
-<<<<<<< HEAD
-    <script type="module" crossorigin src="/assets/index-e8b8edf2.js"></script>
-    <link rel="modulepreload" crossorigin href="/assets/vendor-ui-427b5e16.js">
-    <link rel="modulepreload" crossorigin href="/assets/vendor-utils-26f00247.js">
-    <link rel="modulepreload" crossorigin href="/assets/vendor-editor-f769871a.js">
-    <link rel="modulepreload" crossorigin href="/assets/vendor-atomic-21763cf9.js">
-    <link rel="modulepreload" crossorigin href="/assets/novel-editor-8ce540cf.js">
-=======
-    <script type="module" crossorigin src="/assets/index-d8558e4d.js"></script>
-    <link rel="modulepreload" crossorigin href="/assets/vendor-ui-b0fcef4c.js">
-    <link rel="modulepreload" crossorigin href="/assets/vendor-utils-410dcc17.js">
-    <link rel="modulepreload" crossorigin href="/assets/vendor-editor-07aac6e4.js">
+    <script type="module" crossorigin src="/assets/index-2dafb652.js"></script>
+    <link rel="modulepreload" crossorigin href="/assets/vendor-ui-65216d17.js">
+    <link rel="modulepreload" crossorigin href="/assets/vendor-utils-f7aada8e.js">
+    <link rel="modulepreload" crossorigin href="/assets/vendor-editor-f87b2f73.js">
     <link rel="modulepreload" crossorigin href="/assets/vendor-atomic-911c42f7.js">
-    <link rel="modulepreload" crossorigin href="/assets/novel-editor-17bf1cde.js">
->>>>>>> c9a8a84f
+    <link rel="modulepreload" crossorigin href="/assets/novel-editor-72d0a44a.js">
     <link rel="modulepreload" crossorigin href="/assets/vendor-charts-e6a4a6c9.js">
     <link rel="stylesheet" href="/assets/vendor-ui-5061ae11.css">
     <link rel="stylesheet" href="/assets/vendor-editor-461b9769.css">
     <link rel="stylesheet" href="/assets/novel-editor-62d29ffc.css">
-<<<<<<< HEAD
-    <link rel="stylesheet" href="/assets/index-e3ea56ed.css">
-=======
-    <link rel="stylesheet" href="/assets/index-86343edf.css">
->>>>>>> c9a8a84f
+    <link rel="stylesheet" href="/assets/index-766e440f.css">
   </head>
   <body>
     <div id="app"></div>
