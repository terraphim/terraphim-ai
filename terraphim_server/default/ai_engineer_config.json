{
  "id": "Server",
  "global_shortcut": "Ctrl+Shift+A",
  "default_model_provider": "ollama",
  "default_chat_model": "gemma2:2b",
  "default_summarization_model": "gemma3:270m",
  "roles": {
    "Default": {
      "shortname": "Default",
      "name": "Default",
      "relevance_function": "title-scorer",
      "terraphim_it": false,
      "theme": "spacelab",
      "kg": null,
      "haystacks": [
        {
          "location": "docs/src",
          "service": "Ripgrep",
          "read_only": true,
          "atomic_server_secret": null
        }
      ],
      "extra": {
        "llm_provider": "ollama",
        "ollama_base_url": "http://127.0.0.1:11434",
        "ollama_model": "gemma2:2b",
        "llm_auto_summarize": true
      }
    },
    "AI Engineer": {
      "shortname": "AI-Eng",
      "name": "AI Engineer",
      "relevance_function": "terraphim-graph",
      "terraphim_it": true,
      "theme": "superhero",
      "kg": {
        "automata_path": null,
        "knowledge_graph_local": {
          "input_type": "markdown",
          "path": "docs/src/kg"
        },
        "public": true,
        "publish": true
      },
      "haystacks": [
        {
          "location": "docs/src",
          "service": "Ripgrep",
          "read_only": true,
          "atomic_server_secret": null
        }
      ],
<<<<<<< HEAD
=======
      "openrouter_enabled": true,
      "openrouter_api_key": null,
      "openrouter_model": "openai/gpt-3.5-turbo",
>>>>>>> 0830d9b9
      "llm_system_prompt": "You are an expert AI/ML engineer specializing in implementing machine learning features, integrating language models, and building intelligent automation systems. Focus on practical AI implementation, model integration, and AI-powered applications.",
      "extra": {
        "llm_provider": "ollama",
        "ollama_base_url": "http://127.0.0.1:11434",
        "ollama_model": "gemma2:2b",
        "llm_auto_summarize": true
      }
    },
    "Terraphim Engineer": {
      "shortname": "TerraEng",
      "name": "Terraphim Engineer",
      "relevance_function": "terraphim-graph",
      "terraphim_it": true,
      "theme": "lumen",
      "kg": {
        "automata_path": null,
        "knowledge_graph_local": {
          "input_type": "markdown",
          "path": "docs/src/kg"
        },
        "public": true,
        "publish": true
      },
      "haystacks": [
        {
          "location": "docs/src",
          "service": "Ripgrep",
          "read_only": true,
          "atomic_server_secret": null
        }
      ],
      "llm_system_prompt": "You are an expert Terraphim AI engineer specializing in knowledge graphs, semantic search, and document intelligence. You help users build and optimize Terraphim AI systems with advanced graph-based search capabilities.",
      "extra": {
        "llm_provider": "ollama",
        "ollama_base_url": "http://127.0.0.1:11434",
        "ollama_model": "gemma2:2b",
        "llm_auto_summarize": true
      }
    },
    "Engineer": {
      "shortname": "Engineer",
      "name": "Engineer",
      "relevance_function": "terraphim-graph",
      "terraphim_it": true,
      "theme": "lumen",
      "kg": {
        "automata_path": null,
        "knowledge_graph_local": {
          "input_type": "markdown",
          "path": "docs/src/kg"
        },
        "public": true,
        "publish": true
      },
      "haystacks": [
        {
          "location": "docs/src",
          "service": "Ripgrep",
          "read_only": true,
          "atomic_server_secret": null
        }
      ],
      "llm_system_prompt": "You are an expert software engineer specializing in system architecture, DevOps, and full-stack development. You help with designing scalable systems, implementing best practices, and troubleshooting technical issues.",
      "extra": {
        "llm_provider": "ollama",
        "ollama_base_url": "http://127.0.0.1:11434",
        "ollama_model": "gemma2:2b",
        "llm_auto_summarize": true
      }
    },
    "ClickUp": {
      "shortname": "ClickUp",
      "name": "ClickUp",
      "relevance_function": "title-scorer",
      "terraphim_it": false,
      "theme": "lumen",
      "kg": null,
      "haystacks": [
        {
          "location": "clickup",
          "service": "ClickUp",
          "read_only": true,
          "extra_parameters": {
            "team_id": "${CLICKUP_TEAM_ID}",
            "include_closed": "true",
            "subtasks": "true",
            "page": "0"
          }
        }
      ],
      "extra": {
        "llm_provider": "ollama",
        "ollama_base_url": "http://127.0.0.1:11434",
        "ollama_model": "gemma2:2b",
        "llm_auto_summarize": true
      }
    }
  },
  "default_role": "AI Engineer",
  "selected_role": "AI Engineer"
}<|MERGE_RESOLUTION|>--- conflicted
+++ resolved
@@ -50,12 +50,9 @@
           "atomic_server_secret": null
         }
       ],
-<<<<<<< HEAD
-=======
       "openrouter_enabled": true,
       "openrouter_api_key": null,
       "openrouter_model": "openai/gpt-3.5-turbo",
->>>>>>> 0830d9b9
       "llm_system_prompt": "You are an expert AI/ML engineer specializing in implementing machine learning features, integrating language models, and building intelligent automation systems. Focus on practical AI implementation, model integration, and AI-powered applications.",
       "extra": {
         "llm_provider": "ollama",
