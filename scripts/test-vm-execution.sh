#!/bin/bash

# VM Execution Test Runner Script
# Comprehensive testing suite for LLM-to-Firecracker VM execution system

set -euo pipefail

# Colors for output
RED='\033[0;31m'
GREEN='\033[0;32m'
YELLOW='\033[1;33m'
BLUE='\033[0;34m'
NC='\033[0m' # No Color

# Test configuration
FCCTL_WEB_URL="http://localhost:8080"
FCCTL_WEB_PID=""
TEST_TIMEOUT=600 # 10 minutes
PARALLEL_JOBS=4

# Logging
LOG_DIR="test-logs"
mkdir -p "$LOG_DIR"
LOG_FILE="$LOG_DIR/vm-execution-tests-$(date +%Y%m%d-%H%M%S).log"

log() {
    echo -e "$1" | tee -a "$LOG_FILE"
}

log_info() {
    log "${BLUE}[INFO]${NC} $1"
}

log_success() {
    log "${GREEN}[SUCCESS]${NC} $1"
}

log_warning() {
    log "${YELLOW}[WARNING]${NC} $1"
}

log_error() {
    log "${RED}[ERROR]${NC} $1"
}

# Help function
show_help() {
    cat << EOF
VM Execution Test Runner

USAGE:
    $0 [OPTIONS] [TEST_SUITE]

OPTIONS:
    -h, --help          Show this help message
    -v, --verbose       Enable verbose output
    -s, --server        Start fcctl-web server automatically
    -k, --keep-server   Keep server running after tests
    -t, --timeout SEC   Set test timeout (default: 300)
    -j, --jobs NUM      Number of parallel test jobs (default: 4)
    --no-cleanup        Don't cleanup test artifacts
    --coverage          Generate test coverage report

TEST_SUITES:
    unit                Run unit tests only
    integration         Run integration tests only
    websocket          Run WebSocket tests only
    e2e                Run end-to-end tests only
    security           Run security tests only
    performance        Run performance tests only
    all                Run all test suites (default)

EXAMPLES:
    $0                  # Run all tests with existing server
    $0 -s               # Start server and run all tests
    $0 unit             # Run only unit tests
    $0 -s -k e2e        # Start server, run e2e tests, keep server running
    $0 --coverage all   # Run all tests with coverage

ENVIRONMENT:
    FCCTL_WEB_URL      fcctl-web server URL (default: http://localhost:8080)
    RUST_LOG           Rust logging level (default: info)
    TEST_TIMEOUT       Test timeout in seconds
EOF
}

# Parse command line arguments
VERBOSE=false
START_SERVER=false
KEEP_SERVER=false
NO_CLEANUP=false
GENERATE_COVERAGE=false
TEST_SUITE="all"

while [[ $# -gt 0 ]]; do
    case $1 in
        -h|--help)
            show_help
            exit 0
            ;;
        -v|--verbose)
            VERBOSE=true
            shift
            ;;
        -s|--server)
            START_SERVER=true
            shift
            ;;
        -k|--keep-server)
            KEEP_SERVER=true
            shift
            ;;
        -t|--timeout)
            TEST_TIMEOUT="$2"
            shift 2
            ;;
        -j|--jobs)
            PARALLEL_JOBS="$2"
            shift 2
            ;;
        --no-cleanup)
            NO_CLEANUP=true
            shift
            ;;
        --coverage)
            GENERATE_COVERAGE=true
            shift
            ;;
        unit|integration|websocket|e2e|security|performance|all)
            TEST_SUITE="$1"
            shift
            ;;
        *)
            log_error "Unknown option: $1"
            show_help
            exit 1
            ;;
    esac
done

# Set verbose output
if [ "$VERBOSE" = true ]; then
    set -x
    export RUST_LOG="${RUST_LOG:-debug}"
else
    export RUST_LOG="${RUST_LOG:-info}"
fi

# Coverage setup
if [ "$GENERATE_COVERAGE" = true ]; then
    export CARGO_INCREMENTAL=0
    export RUSTFLAGS="-Zprofile -Ccodegen-units=1 -Copt-level=0 -Clink-dead-code -Coverflow-checks=off -Zpanic_abort_tests -Cpanic=abort"
    export RUSTDOCFLAGS="-Cpanic=abort"

    # Install grcov if not present
    if ! command -v grcov &> /dev/null; then
        log_info "Installing grcov for coverage reporting..."
        cargo install grcov
    fi
fi

# Cleanup function
cleanup() {
    log_info "Cleaning up test environment..."

    if [ -n "$FCCTL_WEB_PID" ] && [ "$KEEP_SERVER" = false ]; then
        log_info "Stopping fcctl-web server (PID: $FCCTL_WEB_PID)..."
        kill "$FCCTL_WEB_PID" 2>/dev/null || true
        wait "$FCCTL_WEB_PID" 2>/dev/null || true
    fi

    if [ "$NO_CLEANUP" = false ]; then
        # Clean up test artifacts
        rm -rf test-vm-* test-agent-* /tmp/terraphim-test-* 2>/dev/null || true
    fi

    if [ "$GENERATE_COVERAGE" = true ]; then
        generate_coverage_report
    fi
}

# Set trap for cleanup
trap cleanup EXIT

# Check dependencies
check_dependencies() {
    log_info "Checking dependencies..."

    local missing_deps=()

    if ! command -v cargo &> /dev/null; then
        missing_deps+=("cargo")
    fi

    if ! command -v rustc &> /dev/null; then
        missing_deps+=("rustc")
    fi

    if [ ${#missing_deps[@]} -ne 0 ]; then
        log_error "Missing dependencies: ${missing_deps[*]}"
        log_error "Please install Rust toolchain: https://rustup.rs/"
        exit 1
    fi

<<<<<<< HEAD
    # Check for fcctl-web binary if we need to start server
    if [ "$START_SERVER" = true ]; then
        if [ ! -f "scratchpad/firecracker-rust/fcctl-web/target/debug/fcctl-web" ] &&
           [ ! -f "scratchpad/firecracker-rust/fcctl-web/target/release/fcctl-web" ]; then
            log_info "Building fcctl-web server..."
            cd scratchpad/firecracker-rust/fcctl-web
            cargo build --release
            cd - > /dev/null
=======
    # Check if fcctl-web directory exists
    if [ ! -d "scratchpad/firecracker-rust/fcctl-web" ]; then
        log_warning "fcctl-web directory not found (scratchpad/firecracker-rust/fcctl-web)"
        log_warning "This is expected for CI environments - experimental code is gitignored"
        export NO_FCCTL_WEB=true
    else
        export NO_FCCTL_WEB=false
        # Check for fcctl-web binary if we need to start server
        if [ "$START_SERVER" = true ]; then
            if [ ! -f "scratchpad/firecracker-rust/fcctl-web/target/debug/fcctl-web" ] &&
               [ ! -f "scratchpad/firecracker-rust/fcctl-web/target/release/fcctl-web" ]; then
                log_info "Building fcctl-web server..."
                cd scratchpad/firecracker-rust/fcctl-web
                cargo build --release
                cd - > /dev/null
            fi
>>>>>>> 49c66af7
        fi
    fi

    log_success "Dependencies check passed"
}

# Start fcctl-web server
start_server() {
    if [ "$START_SERVER" = false ]; then
        return
    fi

<<<<<<< HEAD
=======
    if [ "${NO_FCCTL_WEB:-false}" = true ]; then
        log_warning "Skipping fcctl-web server start - directory not present (expected for CI)"
        return
    fi

>>>>>>> 49c66af7
    log_info "Starting fcctl-web server..."

    cd scratchpad/firecracker-rust/fcctl-web

    # Try release build first, then debug
    if [ -f "target/release/fcctl-web" ]; then
        ./target/release/fcctl-web &
    elif [ -f "target/debug/fcctl-web" ]; then
        ./target/debug/fcctl-web &
    else
        log_error "fcctl-web binary not found. Please build it first."
        exit 1
    fi

    FCCTL_WEB_PID=$!
    cd - > /dev/null

    # Wait for server to start
    log_info "Waiting for server to start..."
    for i in {1..30}; do
        if curl -s "$FCCTL_WEB_URL/health" > /dev/null 2>&1; then
            log_success "fcctl-web server started (PID: $FCCTL_WEB_PID)"
            return
        fi
        sleep 1
    done

    log_error "Failed to start fcctl-web server"
    exit 1
}

# Check if server is running
check_server() {
    log_info "Checking fcctl-web server availability..."

<<<<<<< HEAD
=======
    if [ "${NO_FCCTL_WEB:-false}" = true ]; then
        log_warning "Skipping server check - fcctl-web not present (expected for CI)"
        return
    fi

>>>>>>> 49c66af7
    if curl -s "$FCCTL_WEB_URL/health" > /dev/null 2>&1; then
        log_success "fcctl-web server is available at $FCCTL_WEB_URL"
    else
        log_warning "fcctl-web server not available at $FCCTL_WEB_URL"
        if [ "$START_SERVER" = false ]; then
            log_error "Server not running. Use -s flag to start automatically or start manually"
            exit 1
        fi
    fi
}

# Run unit tests
run_unit_tests() {
    log_info "Running unit tests..."

    local test_args=()
    if [ "$VERBOSE" = true ]; then
        test_args+=("--" "--nocapture")
    fi

    if timeout "$TEST_TIMEOUT" cargo test -p terraphim_multi_agent vm_execution "${test_args[@]}" 2>&1 | tee -a "$LOG_FILE"; then
        log_success "Unit tests passed"
        return 0
    else
        log_error "Unit tests failed"
        return 1
    fi
}

# Run integration tests
run_integration_tests() {
    log_info "Running integration tests..."

<<<<<<< HEAD
=======
    if [ "${NO_FCCTL_WEB:-false}" = true ]; then
        log_warning "Skipping integration tests - fcctl-web not present (expected for CI)"
        return 0
    fi

>>>>>>> 49c66af7
    cd scratchpad/firecracker-rust/fcctl-web

    local test_args=()
    if [ "$VERBOSE" = true ]; then
        test_args+=("--" "--nocapture")
    fi

    local result=0
    if ! timeout "$TEST_TIMEOUT" cargo test llm_api_tests "${test_args[@]}" 2>&1 | tee -a "../../../$LOG_FILE"; then
        log_error "Integration tests failed"
        result=1
    else
        log_success "Integration tests passed"
    fi

    cd - > /dev/null
    return $result
}

# Run WebSocket tests
run_websocket_tests() {
    log_info "Running WebSocket tests..."

<<<<<<< HEAD
=======
    if [ "${NO_FCCTL_WEB:-false}" = true ]; then
        log_warning "Skipping WebSocket tests - fcctl-web not present (expected for CI)"
        return 0
    fi

>>>>>>> 49c66af7
    cd scratchpad/firecracker-rust/fcctl-web

    local test_args=("--ignored")
    if [ "$VERBOSE" = true ]; then
        test_args+=("--" "--nocapture")
    fi

    local result=0
    if ! timeout "$TEST_TIMEOUT" cargo test websocket_tests "${test_args[@]}" 2>&1 | tee -a "../../../$LOG_FILE"; then
        log_error "WebSocket tests failed"
        result=1
    else
        log_success "WebSocket tests passed"
    fi

    cd - > /dev/null
    return $result
}

# Run end-to-end tests
run_e2e_tests() {
    log_info "Running end-to-end tests..."

<<<<<<< HEAD
=======
    if [ "${NO_FCCTL_WEB:-false}" = true ]; then
        log_warning "Skipping end-to-end tests - fcctl-web not present (expected for CI)"
        return 0
    fi

>>>>>>> 49c66af7
    local test_args=("--ignored")
    if [ "$VERBOSE" = true ]; then
        test_args+=("--" "--nocapture")
    fi

    if timeout "$TEST_TIMEOUT" cargo test agent_vm_integration_tests "${test_args[@]}" 2>&1 | tee -a "$LOG_FILE"; then
        log_success "End-to-end tests passed"
        return 0
    else
        log_error "End-to-end tests failed"
        return 1
    fi
}

# Run security tests
run_security_tests() {
    log_info "Running security tests..."

    local result=0

    # Unit security tests
    if ! cargo test -p terraphim_multi_agent test_dangerous_code_validation test_code_injection_prevention 2>&1 | tee -a "$LOG_FILE"; then
        log_error "Unit security tests failed"
        result=1
    fi

    # Integration security tests
    if [ "${NO_FCCTL_WEB:-false}" = false ]; then
        cd scratchpad/firecracker-rust/fcctl-web
        if ! cargo test security_tests 2>&1 | tee -a "../../../$LOG_FILE"; then
            log_error "Integration security tests failed"
            result=1
        fi
        cd - > /dev/null
    else
        log_warning "Skipping integration security tests - fcctl-web not present (expected for CI)"
    fi
<<<<<<< HEAD
    cd - > /dev/null
=======
>>>>>>> 49c66af7

    if [ $result -eq 0 ]; then
        log_success "Security tests passed"
    fi

    return $result
}

# Run performance tests
run_performance_tests() {
    log_info "Running performance tests..."

    local result=0

    # Unit performance tests
    if ! cargo test -p terraphim_multi_agent performance_tests --release 2>&1 | tee -a "$LOG_FILE"; then
        log_error "Unit performance tests failed"
        result=1
    fi

    # Integration performance tests
    if [ "${NO_FCCTL_WEB:-false}" = false ]; then
        cd scratchpad/firecracker-rust/fcctl-web
        if ! cargo test websocket_performance_tests --ignored --release 2>&1 | tee -a "../../../$LOG_FILE"; then
            log_error "WebSocket performance tests failed"
            result=1
        fi
        cd - > /dev/null
    else
        log_warning "Skipping integration performance tests - fcctl-web not present (expected for CI)"
    fi
<<<<<<< HEAD
    cd - > /dev/null
=======
>>>>>>> 49c66af7

    # Agent performance tests
    if ! cargo test agent_performance_tests --ignored --release 2>&1 | tee -a "$LOG_FILE"; then
        log_error "Agent performance tests failed"
        result=1
    fi

    if [ $result -eq 0 ]; then
        log_success "Performance tests passed"
    fi

    return $result
}

# Generate coverage report
generate_coverage_report() {
    if [ "$GENERATE_COVERAGE" = false ]; then
        return
    fi

    log_info "Generating test coverage report..."

    # Clean previous coverage data
    find . -name "*.profraw" -delete 2>/dev/null || true

    grcov . -s . --binary-path ./target/debug/ -t html --branch --ignore-not-existing -o target/coverage/

    log_success "Coverage report generated at target/coverage/index.html"
}

# Run test suite
run_test_suite() {
    local suite="$1"
    local failed_tests=()

    case "$suite" in
        "unit")
            run_unit_tests || failed_tests+=("unit")
            ;;
        "integration")
            run_integration_tests || failed_tests+=("integration")
            ;;
        "websocket")
            run_websocket_tests || failed_tests+=("websocket")
            ;;
        "e2e")
            run_e2e_tests || failed_tests+=("e2e")
            ;;
        "security")
            run_security_tests || failed_tests+=("security")
            ;;
        "performance")
            run_performance_tests || failed_tests+=("performance")
            ;;
        "all")
            run_unit_tests || failed_tests+=("unit")
            run_integration_tests || failed_tests+=("integration")
            run_websocket_tests || failed_tests+=("websocket")
            run_e2e_tests || failed_tests+=("e2e")
            run_security_tests || failed_tests+=("security")
            run_performance_tests || failed_tests+=("performance")
            ;;
        *)
            log_error "Unknown test suite: $suite"
            exit 1
            ;;
    esac

    return ${#failed_tests[@]}
}

# Main execution
main() {
    log_info "VM Execution Test Runner Started"
    log_info "Test suite: $TEST_SUITE"
    log_info "Log file: $LOG_FILE"

    check_dependencies

    if [ "$START_SERVER" = true ]; then
        start_server
    else
        check_server
    fi

    local start_time=$(date +%s)

    # Run the specified test suite
    if run_test_suite "$TEST_SUITE"; then
        local end_time=$(date +%s)
        local duration=$((end_time - start_time))

        log_success "All tests passed! Duration: ${duration}s"
        log_info "Test log available at: $LOG_FILE"

        if [ "$GENERATE_COVERAGE" = true ]; then
            log_info "Coverage report: target/coverage/index.html"
        fi

        exit 0
    else
        local end_time=$(date +%s)
        local duration=$((end_time - start_time))

        log_error "Some tests failed! Duration: ${duration}s"
        log_error "Check test log for details: $LOG_FILE"
        exit 1
    fi
}

# Run main function
main "$@"<|MERGE_RESOLUTION|>--- conflicted
+++ resolved
@@ -202,16 +202,6 @@
         exit 1
     fi
 
-<<<<<<< HEAD
-    # Check for fcctl-web binary if we need to start server
-    if [ "$START_SERVER" = true ]; then
-        if [ ! -f "scratchpad/firecracker-rust/fcctl-web/target/debug/fcctl-web" ] &&
-           [ ! -f "scratchpad/firecracker-rust/fcctl-web/target/release/fcctl-web" ]; then
-            log_info "Building fcctl-web server..."
-            cd scratchpad/firecracker-rust/fcctl-web
-            cargo build --release
-            cd - > /dev/null
-=======
     # Check if fcctl-web directory exists
     if [ ! -d "scratchpad/firecracker-rust/fcctl-web" ]; then
         log_warning "fcctl-web directory not found (scratchpad/firecracker-rust/fcctl-web)"
@@ -228,7 +218,6 @@
                 cargo build --release
                 cd - > /dev/null
             fi
->>>>>>> 49c66af7
         fi
     fi
 
@@ -241,14 +230,11 @@
         return
     fi
 
-<<<<<<< HEAD
-=======
     if [ "${NO_FCCTL_WEB:-false}" = true ]; then
         log_warning "Skipping fcctl-web server start - directory not present (expected for CI)"
         return
     fi
 
->>>>>>> 49c66af7
     log_info "Starting fcctl-web server..."
 
     cd scratchpad/firecracker-rust/fcctl-web
@@ -284,14 +270,11 @@
 check_server() {
     log_info "Checking fcctl-web server availability..."
 
-<<<<<<< HEAD
-=======
     if [ "${NO_FCCTL_WEB:-false}" = true ]; then
         log_warning "Skipping server check - fcctl-web not present (expected for CI)"
         return
     fi
 
->>>>>>> 49c66af7
     if curl -s "$FCCTL_WEB_URL/health" > /dev/null 2>&1; then
         log_success "fcctl-web server is available at $FCCTL_WEB_URL"
     else
@@ -325,14 +308,11 @@
 run_integration_tests() {
     log_info "Running integration tests..."
 
-<<<<<<< HEAD
-=======
     if [ "${NO_FCCTL_WEB:-false}" = true ]; then
         log_warning "Skipping integration tests - fcctl-web not present (expected for CI)"
         return 0
     fi
 
->>>>>>> 49c66af7
     cd scratchpad/firecracker-rust/fcctl-web
 
     local test_args=()
@@ -356,14 +336,11 @@
 run_websocket_tests() {
     log_info "Running WebSocket tests..."
 
-<<<<<<< HEAD
-=======
     if [ "${NO_FCCTL_WEB:-false}" = true ]; then
         log_warning "Skipping WebSocket tests - fcctl-web not present (expected for CI)"
         return 0
     fi
 
->>>>>>> 49c66af7
     cd scratchpad/firecracker-rust/fcctl-web
 
     local test_args=("--ignored")
@@ -387,14 +364,11 @@
 run_e2e_tests() {
     log_info "Running end-to-end tests..."
 
-<<<<<<< HEAD
-=======
     if [ "${NO_FCCTL_WEB:-false}" = true ]; then
         log_warning "Skipping end-to-end tests - fcctl-web not present (expected for CI)"
         return 0
     fi
 
->>>>>>> 49c66af7
     local test_args=("--ignored")
     if [ "$VERBOSE" = true ]; then
         test_args+=("--" "--nocapture")
@@ -432,10 +406,6 @@
     else
         log_warning "Skipping integration security tests - fcctl-web not present (expected for CI)"
     fi
-<<<<<<< HEAD
-    cd - > /dev/null
-=======
->>>>>>> 49c66af7
 
     if [ $result -eq 0 ]; then
         log_success "Security tests passed"
@@ -467,10 +437,6 @@
     else
         log_warning "Skipping integration performance tests - fcctl-web not present (expected for CI)"
     fi
-<<<<<<< HEAD
-    cd - > /dev/null
-=======
->>>>>>> 49c66af7
 
     # Agent performance tests
     if ! cargo test agent_performance_tests --ignored --release 2>&1 | tee -a "$LOG_FILE"; then
